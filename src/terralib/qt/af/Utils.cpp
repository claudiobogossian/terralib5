--- conflicted
+++ resolved
@@ -616,16 +616,3 @@
   return s;
 }
 
-<<<<<<< HEAD
-QString te::qt::af::GetExtensionFilter(te::qt::af::ApplicationController* appController)
-{
-  QString appName = appController->getAppName();
-  QString appProjectExtension = appController->getAppProjectExtension();
-  QString extensionFilter = appName;
-  extensionFilter += QString(" (*.");
-  extensionFilter += appProjectExtension + ")";
-
-  return extensionFilter;
-}
-=======
->>>>>>> 7ce6a032
