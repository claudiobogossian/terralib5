--- conflicted
+++ resolved
@@ -59,25 +59,6 @@
           \brief Destructor
         */ 
         virtual ~LegendChildModel();
-<<<<<<< HEAD
-
-        virtual void draw( ContextItem context );
-        
-        virtual te::se::Rule* getRule();
-
-        virtual void setRule(te::se::Rule* rule);
-        
-       protected:
-
-        //virtual void visitDependent(ContextItem context);
-
-        virtual void drawLegend(te::map::Canvas* canvas, Utils* utils);
-
-        virtual void refreshRule();
-
-        te::se::Rule* m_rule;
-=======
->>>>>>> ac8dadf1
     };
   }
 }
