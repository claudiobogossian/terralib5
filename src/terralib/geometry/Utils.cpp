--- conflicted
+++ resolved
@@ -244,7 +244,6 @@
 void te::gm::Multi2Single(te::gm::Geometry* g, std::vector<te::gm::Geometry*>& geoms)
 {
   te::gm::GeometryCollection* gc = dynamic_cast<te::gm::GeometryCollection*>(g);
-  //gc->setSRID(g->getSRID());
   if (gc)
   {
     for (std::size_t i = 0; i < gc->getNumGeometries(); ++i)
@@ -258,7 +257,41 @@
     geoms.push_back(g);
 }
 
-<<<<<<< HEAD
+std::vector<te::gm::Geometry*> te::gm::FixSelfIntersection(const te::gm::Geometry* g)
+{
+  std::vector<te::gm::Geometry*> result;
+
+  std::auto_ptr<te::gm::Geometry> geomBuffer(g->buffer(0.0));
+
+  std::vector<te::gm::Geometry*> vecSingleGeoms;
+  te::gm::Multi2Single(geomBuffer.get(), vecSingleGeoms);
+
+  if (g->getGeomTypeId() == te::gm::MultiPolygonType)
+  {
+    for (std::size_t j = 0; j < vecSingleGeoms.size(); ++j)
+    {
+      te::gm::MultiPolygon* pol = new te::gm::MultiPolygon(vecSingleGeoms.size(), te::gm::MultiPolygonType, g->getSRID());
+
+      pol->add((te::gm::Geometry*)vecSingleGeoms[j]->clone());
+
+      result.push_back(pol);
+    }
+  }
+  else if (g->getGeomTypeId() == te::gm::PolygonType)
+  {
+    for (std::size_t j = 0; j < vecSingleGeoms.size(); ++j)
+    {
+      result.push_back((te::gm::Geometry*)vecSingleGeoms[j]->clone());
+    }
+  }
+  else
+  {
+    throw te::common::Exception(TE_TR("Unexpected geometry type!"));
+  }
+
+  return result;
+}
+
 
 te::gm::Geometry* te::gm::UnaryUnion(te::gm::Geometry* geom)
 {
@@ -324,39 +357,4 @@
 #else
   throw Exception(TE_TR("isValid routine is supported by GEOS! Please, enable the GEOS support."));
 #endif
-=======
-std::vector<te::gm::Geometry*> te::gm::FixSelfIntersection(const te::gm::Geometry* g)
-{
-  std::vector<te::gm::Geometry*> result;
-
-  std::auto_ptr<te::gm::Geometry> geomBuffer(g->buffer(0.0));
-
-  std::vector<te::gm::Geometry*> vecSingleGeoms;
-  te::gm::Multi2Single(geomBuffer.get(), vecSingleGeoms);
-
-  if (g->getGeomTypeId() == te::gm::MultiPolygonType)
-  {
-    for (std::size_t j = 0; j < vecSingleGeoms.size(); ++j)
-    {
-      te::gm::MultiPolygon* pol = new te::gm::MultiPolygon(vecSingleGeoms.size(), te::gm::MultiPolygonType, g->getSRID());
-
-      pol->add((te::gm::Geometry*)vecSingleGeoms[j]->clone());
-
-      result.push_back(pol);
-    }
-  }
-  else if (g->getGeomTypeId() == te::gm::PolygonType)
-  {
-    for (std::size_t j = 0; j < vecSingleGeoms.size(); ++j)
-    {
-      result.push_back((te::gm::Geometry*)vecSingleGeoms[j]->clone());
-    }
-  }
-  else
-  {
-    throw te::common::Exception(TE_TR("Unexpected geometry type!"));
-  }
-
-  return result;
->>>>>>> 591cc52f
 }