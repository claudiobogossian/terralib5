--- conflicted
+++ resolved
@@ -62,53 +62,6 @@
           \brief Destructor
         */ 
         virtual ~LegendModel();
-<<<<<<< HEAD
-
-        virtual void draw( ContextItem context );
-
-        virtual Properties* getProperties() const;
-        
-        virtual void updateProperties(te::layout::Properties* properties, bool notify = true);
-
-        virtual void setBorderDisplacement(double value);
-        
-        virtual double getBorderDisplacement();
-
-        virtual void setDisplacementBetweenSymbols(double value);
-
-        virtual double getDisplacementBetweenSymbols();
-
-        virtual void setDisplacementBetweenTitleAndSymbols(double value);
-
-        virtual double getDisplacementBetweenTitleAndSymbols();
-
-        virtual void setDisplacementBetweenSymbolAndText(double value);
-
-        virtual double getDisplacementBetweenSymbolAndText();
-        
-        virtual te::map::AbstractLayerPtr getLayer();
-
-        virtual Font getFont();
-
-        virtual te::color::RGBAColor getFontColor();
-
-        virtual double getSymbolSize();
-        
-    protected:
-
-        //virtual void visitDependent(ContextItem context);
-
-        std::string               m_mapName;
-        te::map::AbstractLayerPtr m_layer;
-        double                    m_borderDisplacement;
-        double                    m_displacementBetweenSymbols;
-        double                    m_displacementBetweenTitleAndSymbols;
-        double                    m_displacementBetweenSymbolsAndText;
-        double                    m_symbolsize;
-        Font                      m_font;
-        te::color::RGBAColor			m_fontColor;
-=======
->>>>>>> ac8dadf1
     };
   }
 }
