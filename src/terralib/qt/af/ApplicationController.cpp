/*  Copyright (C) 2008 National Institute For Space Research (INPE) - Brazil.

    This file is part of the TerraLib - a Framework for building GIS enabled applications.

    TerraLib is free software: you can redistribute it and/or modify
    it under the terms of the GNU Lesser General Public License as published by
    the Free Software Foundation, either version 3 of the License,
    or (at your option) any later version.

    TerraLib is distributed in the hope that it will be useful,
    but WITHOUT ANY WARRANTY; without even the implied warranty of
    MERCHANTABILITY or FITNESS FOR A PARTICULAR PURPOSE. See the
    GNU Lesser General Public License for more details.

    You should have received a copy of the GNU Lesser General Public License
    along with TerraLib. See COPYING. If not, write to
    TerraLib Team at <terralib-team@terralib.org>.
 */

/*!
  \file terralib/qt/af/ApplicationController.cpp

  \brief The base API for controllers of TerraLib applications.
*/

// Boost
#include <boost/foreach.hpp> // Boost => don't change this include order, otherwise you may have compiling problems! 

// TerraLib
#include "terralib_config.h"
#include "../../common/Exception.h"
#include "../../common/PlatformUtils.h"
#include "../../common/Translator.h"
#include "../../common/TerraLib.h"
#include "../../common/SystemApplicationSettings.h"
#include "../../common/UserApplicationSettings.h"
#include "../../common/Logger.h"
#include "../../common/Version.h"
#include "../../dataaccess/serialization/xml/Serializer.h"
#include "../../plugin/PluginManager.h"
#include "../../plugin/PluginInfo.h"
#include "../../plugin/Utils.h"
#include "../../srs/Config.h"
#include "../widgets/help/AssistantHelpManagerImpl.h"
#include "../widgets/help/HelpManager.h"
#include "../widgets/Utils.h"
#include "../widgets/utils/ScopedCursor.h"
#include "events/ApplicationEvents.h"
#include "ApplicationController.h"
#include "Exception.h"
//#include "Project.h"
#include "SplashScreenManager.h"
#include "Utils.h"
//#include "XMLFormatter.h"

// Qt
#include <QApplication>
#if QT_VERSION < 0x050000
#include <QDesktopServices>
#endif
#include <QDir>
#include <QIcon>
#include <QMenu>
#include <QMessageBox>
#include <QResource>
#if QT_VERSION >= 0x050000
#include <QStandardPaths>
#endif
#include <QWidget>

// Boost
#include <boost/filesystem.hpp>

//STL
#include <algorithm>

#if defined(TERRALIB_APACHE_LOG4CXX_ENABLED) && defined(TERRALIB_LOGGER_ENABLED)
//Log4cxx
#include <log4cxx/basicconfigurator.h>
#include <log4cxx/consoleappender.h>
#include <log4cxx/fileappender.h>
#include <log4cxx/helpers/pool.h>
#include <log4cxx/helpers/transcoder.h>
#include <log4cxx/logger.h>
#include <log4cxx/logmanager.h>
#include <log4cxx/logstring.h>
#include <log4cxx/simplelayout.h>
#endif

//te::qt::af::ApplicationController* te::qt::af::ApplicationController::sm_instance(0);

te::qt::af::ApplicationController::ApplicationController(/*QObject* parent*/)
  : QObject(/*parent*/),
    m_msgBoxParentWidget(0),
    m_defaultSRID(TE_UNKNOWN_SRS),
    m_selectionColor(QColor(0, 255, 0)),
    m_initialized(false),
//    m_project(0),
    m_resetTerralib(true)
{
}

te::qt::af::ApplicationController::~ApplicationController()
{

}

void te::qt::af::ApplicationController::setConfigFile(const std::string& configFileName)
{
  m_appConfigFile = configFileName;
}

void te::qt::af::ApplicationController::setMsgBoxParentWidget(QWidget* w)
{
  m_msgBoxParentWidget = w;
}

void te::qt::af::ApplicationController::addToolBar(const QString& id, QToolBar* bar)
{
  registerToolBar(id, bar);

// send event: tool bar added
  te::qt::af::evt::ToolBarAdded evt(bar);

  emit triggered(&evt);
}

void te::qt::af::ApplicationController::registerToolBar(const QString& id, QToolBar* bar)
{
  QToolBar* b = getToolBar(id);

  if(b != 0)
    throw Exception(TE_TR("There is already a tool bar registered with the same name!"));

  m_toolbars[id] = bar;
}

QToolBar* te::qt::af::ApplicationController::getToolBar(const QString& id) const
{
  std::map<QString, QToolBar*>::const_iterator it = m_toolbars.find(id);

  return (it != m_toolbars.end()) ? it->second : 0;
}

std::vector<QToolBar*> te::qt::af::ApplicationController::getToolBars() const
{
  std::vector<QToolBar*> res;
  std::map<QString, QToolBar*>::const_iterator it;

  for(it = m_toolbars.begin(); it != m_toolbars.end(); ++it)
    res.push_back(it->second);

  return res;
}

void te::qt::af::ApplicationController::removeToolBar(const QString& id)
{
  std::map<QString, QToolBar*>::iterator it = m_toolbars.find(id);

  if(it != m_toolbars.end())
    m_toolbars.erase(it);
}

void te::qt::af::ApplicationController::registerMenu(QMenu* mnu)
{
  m_menus.push_back(mnu);
}

QMenu* te::qt::af::ApplicationController::findMenu(const QString& id) const
{
  std::vector<QMenu*>::const_iterator it;

  // Searching in menus vector
  for(it = m_menus.begin(); it != m_menus.end(); ++it)
  {
    QMenu* mnu = te::qt::widgets::FindMenu(id, *it);
    
    if(mnu != 0)
      return mnu;
  }

  // Searching in menu bars vector
  std::vector<QMenuBar*>::const_iterator it_bar;
  
  for(it_bar = m_menuBars.begin(); it_bar != m_menuBars.end(); ++it_bar)
  {
    QMenu* mnu = te::qt::widgets::FindMenu(id, *it_bar);

    if(mnu != 0)
      return mnu;
  }

  return 0;
}

QMenu* te::qt::af::ApplicationController::getMenu(const QString& id)
{
  QMenu* mnu = findMenu(id);

  if(mnu == 0)
  {
    if(!m_menuBars.empty())
      mnu = te::qt::widgets::GetMenu(id, m_menuBars[0]);
    else
    {
      mnu = new QMenu(id);
      m_menus.push_back(mnu);
    }
  }

  return mnu;
}

void te::qt::af::ApplicationController::registerMenuBar(QMenuBar* bar)
{
  m_menuBars.push_back(bar);
}

QMenuBar* te::qt::af::ApplicationController::findMenuBar(const QString& id) const
{
  throw Exception("Not implemented yet.");
}

QMenuBar* te::qt::af::ApplicationController::getMenuBar(const QString& id) const
{
  return m_menuBars[0];
}

QAction* te::qt::af::ApplicationController::findAction(const QString& id) const
{
  for(size_t i=0; i<m_menus.size(); i++)
  {
    QAction* act = te::qt::widgets::FindAction(id, m_menus[i]);
    
    if (act != 0)
      return act;
  }

  for(size_t i=0; i<m_menuBars.size(); i++)
  {
    QAction* act = te::qt::widgets::FindAction(id, m_menuBars[i]);

    if (act != 0)
      return act;
  }

  return 0;
}

QActionGroup* te::qt::af::ApplicationController::findActionGroup(const QString& id) const
{
  for(size_t i=0; i<m_menus.size(); i++)
  {
    QActionGroup* actGroup = te::qt::widgets::FindActionGroup(id, m_menus[i]);
    
    if (actGroup != 0)
      return actGroup;
  }

  for(size_t i=0; i<m_menuBars.size(); i++)
  {
    QActionGroup* actGroup = te::qt::widgets::FindActionGroup(id, m_menuBars[i]);

    if (actGroup != 0)
      return actGroup;
  }

  return 0;
}

void te::qt::af::ApplicationController::addListener(QObject* obj, const ListenerType& type)
{
  if(type == SENDER || type == BOTH)
    connect(obj, SIGNAL(triggered(te::qt::af::evt::Event*)),
            this, SIGNAL(triggered(te::qt::af::evt::Event*)));

  if(type == RECEIVER || type == BOTH)
    obj->connect(this, SIGNAL(triggered(te::qt::af::evt::Event*)), SLOT(onApplicationTriggered(te::qt::af::evt::Event*)));
}

void te::qt::af::ApplicationController::removeListener(QObject* obj)
{
  disconnect(obj);
}

void  te::qt::af::ApplicationController::initialize()
{
  if(m_initialized)
    return;
  
// find user data directory
#if QT_VERSION >= 0x050000
  m_userDataDir = QStandardPaths::writableLocation(QStandardPaths::DataLocation);
#else
  m_userDataDir = QDesktopServices::storageLocation(QDesktopServices::DataLocation);
#endif
  
  if(!boost::filesystem::exists(m_userDataDir.toStdString()))
    boost::filesystem::create_directories(m_userDataDir.toStdString());

  te::qt::widgets::ScopedCursor cursor(Qt::WaitCursor);

  SplashScreenManager::getInstance().showMessage(tr("Loading TerraLib Modules..."));

// terralib log startup
#if defined(TERRALIB_APACHE_LOG4CXX_ENABLED) && defined(TERRALIB_LOGGER_ENABLED)
  std::string path = m_userDataDir.toStdString();
  path += "/log/terralib.log";

  log4cxx::FileAppender* fileAppender = new log4cxx::FileAppender(log4cxx::LayoutPtr(new log4cxx::SimpleLayout()),
    log4cxx::helpers::Transcoder::decode(path.c_str()), false);

  log4cxx::helpers::Pool p;
  fileAppender->activateOptions(p);

  log4cxx::BasicConfigurator::configure(log4cxx::AppenderPtr(fileAppender));
  log4cxx::Logger::getRootLogger()->setLevel(log4cxx::Level::getAll() /*log4cxx::Level::getDebug()*/);
  log4cxx::LoggerPtr logger = log4cxx::Logger::getLogger("te");
#endif
  //LOG4CXX_INFO(logger, "Created FileAppender appender");

  if(m_resetTerralib)
    TerraLib::getInstance().initialize();

  SplashScreenManager::getInstance().showMessage(tr("TerraLib Modules loaded!"));

  SplashScreenManager::getInstance().showMessage(tr("Loading the application configuration file..."));

  te::common::SystemApplicationSettings::getInstance().load(m_appConfigFile);

// general application info
  SplashScreenManager::getInstance().showMessage(tr("Application configuration file loaded!"));

  m_appName = QString::fromStdString(te::common::SystemApplicationSettings::getInstance().getValue("Application.Name"));
  m_appTitle = QString::fromStdString(te::common::SystemApplicationSettings::getInstance().getValue("Application.Title"));
  //m_appProjectExtension = QString::fromStdString(te::common::SystemApplicationSettings::getInstance().getValue("Application.ProjectExtension"));
  m_appIconName = QString::fromStdString(te::common::SystemApplicationSettings::getInstance().getValue("Application.IconName"));
  
  if(!boost::filesystem::exists(m_appIconName.toStdString()))
    m_appIconName = te::common::FindInTerraLibPath(m_appIconName.toStdString()).c_str();

  m_appPluginsPath = QString::fromStdString(te::common::SystemApplicationSettings::getInstance().getValue("Application.Plugins.<xmlattr>.xlink:href"));

  if (!boost::filesystem::exists(m_appPluginsPath.toStdString()))
    m_appPluginsPath = te::common::FindInTerraLibPath(m_appPluginsPath.toStdString()).c_str();

  m_aboutLogo = QString::fromStdString(te::common::SystemApplicationSettings::getInstance().getValue("Application.AboutDialogLogo.<xmlattr>.xlink:href"));
  
  if(!boost::filesystem::exists(m_aboutLogo.toStdString()))
    m_aboutLogo = te::common::FindInTerraLibPath(m_aboutLogo.toStdString()).c_str();
  
  m_tLibLogo = QString::fromStdString(te::common::SystemApplicationSettings::getInstance().getValue("Application.TerraLibLogo.<xmlattr>.xlink:href"));
  
  if(!boost::filesystem::exists(m_tLibLogo.toStdString()))
    m_tLibLogo = te::common::FindInTerraLibPath(m_tLibLogo.toStdString()).c_str();

  QString fullAppName = m_appName + "-" + QString(te::common::Version::asString().c_str());
  qApp->setApplicationName(fullAppName);

  m_appOrganization = QString::fromStdString(te::common::SystemApplicationSettings::getInstance().getValue("Application.Organization"));

  qApp->setOrganizationName(m_appOrganization);

// load help system
  try
  {
    std::string help_file = te::common::FindInTerraLibPath(te::common::SystemApplicationSettings::getInstance().getValue("Application.HelpFile.<xmlattr>.xlink:href"));

    m_appHelpFile = QString::fromStdString(help_file);

    QFileInfo info(m_appHelpFile);

    if(!m_appHelpFile.isEmpty() && info.exists())
    {
      SplashScreenManager::getInstance().showMessage(tr("Loading application help system..."));

      te::qt::widgets::AssistantHelpManagerImpl* helpImpl = new te::qt::widgets::AssistantHelpManagerImpl(m_appHelpFile, this);

      te::qt::widgets::HelpManager::getInstance().setImpl(helpImpl);

      SplashScreenManager::getInstance().showMessage(tr("Application help system loaded!"));
    }
  }
  catch(const std::exception& e)
  {
    te::qt::widgets::ScopedCursor acursor(Qt::ArrowCursor);

    QString msgErr(tr("Error loading application help system: %1"));

    msgErr = msgErr.arg(e.what());

    QMessageBox::warning(m_msgBoxParentWidget, m_appTitle, msgErr);
  }
  
// hold user settings
  QSettings user_settings(QSettings::IniFormat,
                          QSettings::UserScope,
                          QApplication::instance()->organizationName(),
                          QApplication::instance()->applicationName());

// load icon theme
  try
  {
    SplashScreenManager::getInstance().showMessage(tr("Loading application icon theme..."));

    std::string icon_dir = te::common::FindInTerraLibPath(te::common::SystemApplicationSettings::getInstance().getValue("Application.IconThemeInfo.BaseDirectory.<xmlattr>.xlink:href"));
    
    m_appIconThemeDir = QString::fromStdString(icon_dir);

    if(!m_appIconThemeDir.isEmpty())
    {
      QStringList ithemes = QIcon::themeSearchPaths();

      ithemes.push_back(m_appIconThemeDir);

      QIcon::setThemeSearchPaths(ithemes);
    }

    m_appDefaultIconTheme = QString::fromStdString(te::common::SystemApplicationSettings::getInstance().getValue("Application.IconThemeInfo.DefaultTheme"));
    
    QVariant iconTheme = user_settings.value("icon_theme/selected_theme", m_appDefaultIconTheme);

    QIcon::setThemeName(iconTheme.toString());

    QVariant iconSize = user_settings.value("toolbars/icon_size", te::common::SystemApplicationSettings::getInstance().getValue("Application.ToolBarDefaultIconSize").c_str());

    {
      QString sh = QString("QToolBar { qproperty-iconSize: ") + iconSize.toString() + "px " + iconSize.toString() + "px; }";
      qApp->setStyleSheet(sh);
    }

// Default SRID
    QVariant srid = user_settings.value("srs/default_srid", te::common::SystemApplicationSettings::getInstance().getValue("Application.DefaultSRID").c_str());
    
    m_defaultSRID = srid.toInt();

// Selection Color
    QVariant selectionColor = user_settings.value("color/selection_color", te::common::SystemApplicationSettings::getInstance().getValue("Application.DefaultSelectionColor").c_str());

    m_selectionColor = QColor(selectionColor.toString());

    SplashScreenManager::getInstance().showMessage(tr("Application icon theme loaded!"));
  }
  catch(const std::exception& e)
  {
    te::qt::widgets::ScopedCursor acursor(Qt::ArrowCursor);

    QString msgErr(tr("Error loading application icon theme: %1"));

    msgErr = msgErr.arg(e.what());

    QMessageBox::warning(m_msgBoxParentWidget, m_appTitle, msgErr);
  }

// load registered data sources
  try
  {
    m_appDatasourcesFile = user_settings.value("data_sources/data_file", "").toString().toStdString();

    if(!m_appDatasourcesFile.empty())
    {
      SplashScreenManager::getInstance().showMessage(tr("Loading user registered data sources..."));

      te::serialize::xml::ReadDataSourceInfo(m_appDatasourcesFile);

//      XMLFormatter::formatDataSourceInfos(false);

      SplashScreenManager::getInstance().showMessage(tr("Known data sources loaded!"));
    }
    else
    {
      const QString& udir = getUserDataDir();

      QVariant fileName = udir + "/" + QString(TERRALIB_APPLICATION_DATASOURCE_FILE_NAME);

      QFileInfo infoDataSourceFile(fileName.toString());
      
      if (infoDataSourceFile.exists())
      {
        int reply = QMessageBox::question(0, tr("Data Sources XML"), tr("A file containing data sources already configured was found. Would you like to load it."), QMessageBox::No, QMessageBox::Yes);

        if (reply == QMessageBox::Yes)
        {
          std::string dataSourcesFile = fileName.toString().toStdString();

          te::serialize::xml::ReadDataSourceInfo(dataSourcesFile);

//          XMLFormatter::formatDataSourceInfos(false);

          SplashScreenManager::getInstance().showMessage(tr("Known data sources loaded!"));
        }
      }
    }
  }
  catch(const std::exception& e)
  {
    te::qt::widgets::ScopedCursor acursor(Qt::ArrowCursor);

    QString msgErr(tr("Error loading the registered data sources: %1"));

    msgErr = msgErr.arg(e.what());

    QMessageBox::warning(m_msgBoxParentWidget, m_appTitle, msgErr);
  }

  m_initialized = true;
}

void te::qt::af::ApplicationController::initializePlugins()
{
  te::qt::widgets::ScopedCursor cursor(Qt::WaitCursor);

  std::vector<std::string> plgFiles;

  try
  {
    SplashScreenManager::getInstance().showMessage(tr("Reading application plugins list..."));

    std::vector<std::string> default_plg = GetDefaultPluginsNames(this);
    plgFiles = GetPluginsFiles();

    //SplashScreenManager::getInstance().showMessage(tr("Plugins list read!"));

    SplashScreenManager::getInstance().showMessage(tr("Checking enabled plugins..."));
    
    QSettings user_settings(QSettings::IniFormat,
                            QSettings::UserScope,
                            QApplication::instance()->organizationName(),
                            QApplication::instance()->applicationName());

    user_settings.beginGroup("plugins");

    std::set<std::string> user_enabled_plugins;

    int nitems = user_settings.beginReadArray("enabled");

    for(int i = 0; i != nitems; ++i)
    {
      user_settings.setArrayIndex(i);

      QString name = user_settings.value("name").toString();

      user_enabled_plugins.insert(name.toStdString());
    }

    user_settings.endArray();

    // get the unloaded plugins
    std::set<std::string> user_unloaded_plugins;
    int n_itemsUnloaded = user_settings.beginReadArray("unloaded");

    for (int i = 0; i != n_itemsUnloaded; ++i)
    {
      user_settings.setArrayIndex(i);

      QString name = user_settings.value("name").toString();

      user_unloaded_plugins.insert(name.toStdString());
    }

    user_settings.endArray();

    // get the broken plugins
    std::set<std::string> user_broken_plugins;
    int n_itemsBroken = user_settings.beginReadArray("broken");

    for (int i = 0; i != n_itemsBroken; ++i)
    {
      user_settings.setArrayIndex(i);

      QString name = user_settings.value("name").toString();

      user_broken_plugins.insert(name.toStdString());
    }

    user_settings.endArray();

    user_settings.endGroup();

    //SplashScreenManager::getInstance().showMessage(tr("Enabled plugin list read!"));

    SplashScreenManager::getInstance().showMessage(tr("Loading plugins..."));

// retrieve information for each plugin
    boost::ptr_vector<te::plugin::PluginInfo> plugins;
    boost::ptr_vector<te::plugin::PluginInfo> unloadedPlugins;
    boost::ptr_vector<te::plugin::PluginInfo> brokenPlugins;

    for(std::size_t i = 0; i != plgFiles.size(); ++i)
    {
      te::plugin::PluginInfo* pinfo = te::plugin::GetInstalledPlugin(plgFiles[i]);
      
      if (user_enabled_plugins.empty())                               // if there is no list of enabled plugins
      {
        if (default_plg.size() > 0)
        {
          if (std::find(default_plg.begin(), default_plg.end(), pinfo->m_name) != default_plg.end())
            plugins.push_back(pinfo);                                 // try to load all default plugins.
        }
        else
        {
          plugins.push_back(pinfo);                                   // try to load all plugins.
        }
      }
      else if (user_enabled_plugins.count(pinfo->m_name) != 0)        // else, if a list is available,
      {
        plugins.push_back(pinfo);                                     // load all enabled plugins using .ini file as reference.
      }
      else if (user_unloaded_plugins.count(pinfo->m_name) != 0)       // else, if a list is available,
      {
        unloadedPlugins.push_back(pinfo);                             // load only unloaded plugins
      }
      else if (user_broken_plugins.count(pinfo->m_name) != 0)         // else, if a list is available,
      {
        brokenPlugins.push_back(pinfo);                               // load only broken plugins
      }
    }
    
// load and start each plugin
    te::plugin::PluginManager::getInstance().load(plugins);

    if (user_unloaded_plugins.size() > 0)
      te::plugin::PluginManager::getInstance().setUnloadedPlugins(unloadedPlugins);

    if (user_broken_plugins.size() > 0)
      te::plugin::PluginManager::getInstance().setBrokenPlugins(brokenPlugins);

    SplashScreenManager::getInstance().showMessage(tr("Plugins loaded successfully!"));
  }
  catch(const std::exception& e)
  {
    te::qt::widgets::ScopedCursor acursor(Qt::ArrowCursor);

    QString msgErr(tr("Error reading application's plugin list: %1"));

    msgErr = msgErr.arg(e.what());

    QMessageBox::warning(m_msgBoxParentWidget, m_appTitle, msgErr);
  }
}

<<<<<<< HEAD
void te::qt::af::ApplicationController::initializeProjectMenus()
{
  SplashScreenManager::getInstance().showMessage("Loading recent projects...");

  try
  {
    QSettings user_settings(QSettings::IniFormat,
                            QSettings::UserScope,
                            QApplication::instance()->organizationName(),
                            QApplication::instance()->applicationName());

    QVariant projPath = user_settings.value("projects/most_recent/path", "");
    QVariant projTitle = user_settings.value("projects/most_recent/title", "");

    QMenu* mnu = getMenu("File.Recent Projects");

    if(!projPath.toString().isEmpty())
    {
      QAction* act = mnu->addAction(projPath.toString());
      act->setData(projPath);

      mnu->addSeparator();

      m_recentProjs.append(projPath.toString());
      m_recentProjsTitles.append(projTitle.toString());
    }
    
    user_settings.beginGroup("projects");
    
    int nrc = user_settings.beginReadArray("recents");
    
    for(int i = 0; i != nrc; ++i)
    {
      user_settings.setArrayIndex(i);
      QString npath = user_settings.value("projects/path").toString();
      QString ntitle = user_settings.value("projects/title").toString();
      
      
      QAction* act = mnu->addAction(npath);
      act->setData(npath);
      m_recentProjs.append(npath);
      m_recentProjsTitles.append(ntitle);
    }

    mnu->setEnabled(true);

    SplashScreenManager::getInstance().showMessage("Recent projects loaded!");
  }
  catch(const std::exception& e)
  {
    te::qt::widgets::ScopedCursor acursor(Qt::ArrowCursor);

    QString msgErr(tr("Error loading the registered projects: %1"));

    msgErr = msgErr.arg(e.what());

    QMessageBox::warning(m_msgBoxParentWidget, m_appTitle, msgErr);
  }
}

void te::qt::af::ApplicationController::updateRecentProjects(const QString& prjFile, const QString& prjTitle)
{
  int pos = m_recentProjs.indexOf(prjFile);

  QString author;
  int maxSaved;

  GetProjectInformationsFromSettings(author, maxSaved);

  if(pos != 0)
  {
    if(pos < 0)
    {
      if(m_recentProjs.size() > maxSaved) // TODO: Size of the list must be configurable.
      {
        m_recentProjs.removeLast();
        m_recentProjsTitles.removeLast();
      }

      m_recentProjs.prepend(prjFile);
      m_recentProjsTitles.prepend(prjTitle);
    }
    else
    {
      m_recentProjs.move(pos, 0);
      m_recentProjsTitles.move(pos, 0);
    }

    if(m_recentProjs.isEmpty())
      return;

    QMenu* mnu = getMenu("File.Recent Projects");

    mnu->clear();

    mnu->setEnabled(true);

    QString recPrj = m_recentProjs.at(0);
    QAction* act = mnu->addAction(recPrj);
    act->setData(recPrj);

    mnu->addSeparator();

    if(m_recentProjs.size() > 1)
      for(int i=1; i<m_recentProjs.size(); i++)
      {
        recPrj = m_recentProjs.at(i);
        act = mnu->addAction(recPrj);
        act->setData(recPrj);
      }
  }

  QAction* act = findAction("File.Save Project As");

  if(act != 0)
    act->setEnabled(true);
}
=======
//void te::qt::af::ApplicationController::initializeProjectMenus()
//{
//  SplashScreenManager::getInstance().showMessage("Loading recent projects...");
//
//  try
//  {
//    QSettings user_settings(QSettings::IniFormat,
//                            QSettings::UserScope,
//                            QApplication::instance()->organizationName(),
//                            QApplication::instance()->applicationName());
//
//    QVariant projPath = user_settings.value("projects/most_recent/path", "");
//    QVariant projTitle = user_settings.value("projects/most_recent/title", "");
//
//    QMenu* mnu = getMenu("File.Recent Projects");
//
//    if(!projPath.toString().isEmpty())
//    {
//      QAction* act = mnu->addAction(projPath.toString());
//      act->setData(projPath);
//
//      mnu->addSeparator();
//
//      m_recentProjs.append(projPath.toString());
//      m_recentProjsTitles.append(projTitle.toString());
//    }
//    
//    user_settings.beginGroup("projects");
//    
//    int nrc = user_settings.beginReadArray("recents");
//    
//    for(int i = 0; i != nrc; ++i)
//    {
//      user_settings.setArrayIndex(i);
//      QString npath = user_settings.value("projects/path").toString();
//      QString ntitle = user_settings.value("projects/title").toString();
//      
//      
//      QAction* act = mnu->addAction(npath);
//      act->setData(npath);
//      m_recentProjs.append(npath);
//      m_recentProjsTitles.append(ntitle);
//    }
//
//    mnu->setEnabled(true);
//
//    SplashScreenManager::getInstance().showMessage("Recent projects loaded!");
//  }
//  catch(const std::exception& e)
//  {
//    te::qt::widgets::ScopedCursor acursor(Qt::ArrowCursor);
//
//    QString msgErr(tr("Error loading the registered projects: %1"));
//
//    msgErr = msgErr.arg(e.what());
//
//    QMessageBox::warning(m_msgBoxParentWidget, m_appTitle, msgErr);
//  }
//}
//
//void te::qt::af::ApplicationController::updateRecentProjects(const QString& prjFile, const QString& prjTitle)
//{
//  int pos = m_recentProjs.indexOf(prjFile);
//
//  QString author;
//  int maxSaved;
//
//  GetProjectInformationsFromSettings(author, maxSaved);
//
//  if(pos != 0)
//  {
//    if(pos < 0)
//    {
//      if(m_recentProjs.size() > maxSaved) // TODO: Size of the list must be configurable.
//      {
//        m_recentProjs.removeLast();
//        m_recentProjsTitles.removeLast();
//      }
//
//      m_recentProjs.prepend(prjFile);
//      m_recentProjsTitles.prepend(prjTitle);
//    }
//    else
//    {
//      m_recentProjs.move(pos, 0);
//      m_recentProjsTitles.move(pos, 0);
//    }
//
//    if(m_recentProjs.isEmpty())
//      return;
//
//    QMenu* mnu = getMenu("File.Recent Projects");
//
//    mnu->clear();
//
//    mnu->setEnabled(true);
//
//    QString recPrj = m_recentProjs.at(0);
//    QAction* act = mnu->addAction(recPrj);
//    act->setData(recPrj);
//
//    mnu->addSeparator();
//
//    if(m_recentProjs.size() > 1)
//      for(int i=1; i<m_recentProjs.size(); i++)
//      {
//        recPrj = m_recentProjs.at(i);
//        act = mnu->addAction(recPrj);
//        act->setData(recPrj);
//      }
//  }
//
//  QAction* act = findAction("File.Save Project As");
//
//  if(act != 0)
//    act->setEnabled(true);
//}
>>>>>>> 7ce6a032

//void te::qt::af::ApplicationController::set(te::qt::af::Project* prj)
//{
//  m_project = prj;
//}

//te::qt::af::Project* te::qt::af::ApplicationController::getProject()
//{
//  return m_project;
//}

void te::qt::af::ApplicationController::finalize()
{
  if(!m_initialized)
    return;

//  UpdateUserSettings(m_recentProjs, m_recentProjsTitles, m_appUserSettingsFile);

//  SaveDataSourcesFile();

  te::plugin::PluginManager::getInstance().shutdownAll();

  te::plugin::PluginManager::getInstance().unloadAll();

  te::plugin::PluginManager::getInstance().clear();

  if(m_resetTerralib)
    TerraLib::getInstance().finalize();

  m_appConfigFile.clear();

  m_applicationItems.clear();

  m_menuBars.clear();

  m_menus.clear();

  m_toolbars.clear();

  m_aboutLogo.clear();

  m_appDatasourcesFile.clear();

  m_appDefaultIconTheme.clear();

  m_appHelpFile.clear();

  m_appIconName.clear();

  m_appIconThemeDir.clear();

  m_appName.clear();

  m_msgBoxParentWidget = 0;

  m_appOrganization.clear(); 

  m_appTitle.clear();

  //m_appProjectExtension.clear();

  m_tLibLogo.clear();
          
  //m_recentProjs.clear();

  //m_recentProjsTitles.clear();

  m_appUserSettingsFile.clear();
  
  m_appPluginsPath.clear();
  
  m_appToolBarDefaultIconSize.clear();
  
  m_defaultSRID = 0;
  
  m_selectionColor = QColor();

//  m_project = 0;
  
  m_initialized = false;
}

QSettings& te::qt::af::ApplicationController::getSettings()
{
  return m_appSettings;
}

//void  te::qt::af::ApplicationController::broadcast(te::qt::af::evt::Event* evt)
//{
//  // Need to check event send to prevent loops
//  // -----------------------------------------

//  emit triggered(evt);
//}

const QString& te::qt::af::ApplicationController::getAppName() const
{
  return m_appName;
}

const QString& te::qt::af::ApplicationController::getAppTitle() const
{
  return m_appTitle;
}

//const QString& te::qt::af::ApplicationController::getAppProjectExtension() const
//{
//  return m_appProjectExtension;
//}

const QString& te::qt::af::ApplicationController::getAppIconName() const
{
  return m_appIconName;
}

const QString& te::qt::af::ApplicationController::getAppPluginsPath() const
{
  return m_appPluginsPath;
}

const QString& te::qt::af::ApplicationController::getAboutLogo() const
{
  return m_aboutLogo;
}

const QString& te::qt::af::ApplicationController::getTlibLogo() const
{
  return m_tLibLogo;
}

//QString te::qt::af::ApplicationController::getMostRecentProject() const
//{
//  return m_recentProjs.isEmpty() ? QString("") : m_recentProjs.front();
//}

int te::qt::af::ApplicationController::getDefaultSRID() const
{
  return m_defaultSRID;
}

QColor te::qt::af::ApplicationController::getSelectionColor() const
{
  return m_selectionColor;
}

void te::qt::af::ApplicationController::setSelectionColor(const QColor& c)
{
  m_selectionColor = c;
}

QWidget* te::qt::af::ApplicationController::getMainWindow() const
{
  return m_msgBoxParentWidget;
}

void te::qt::af::ApplicationController::setResetTerraLibFlag(const bool& status)
{
  m_resetTerralib = status;
}

const QString& te::qt::af::ApplicationController::getUserDataDir() const
{
  return m_userDataDir;
}<|MERGE_RESOLUTION|>--- conflicted
+++ resolved
@@ -639,125 +639,6 @@
   }
 }
 
-<<<<<<< HEAD
-void te::qt::af::ApplicationController::initializeProjectMenus()
-{
-  SplashScreenManager::getInstance().showMessage("Loading recent projects...");
-
-  try
-  {
-    QSettings user_settings(QSettings::IniFormat,
-                            QSettings::UserScope,
-                            QApplication::instance()->organizationName(),
-                            QApplication::instance()->applicationName());
-
-    QVariant projPath = user_settings.value("projects/most_recent/path", "");
-    QVariant projTitle = user_settings.value("projects/most_recent/title", "");
-
-    QMenu* mnu = getMenu("File.Recent Projects");
-
-    if(!projPath.toString().isEmpty())
-    {
-      QAction* act = mnu->addAction(projPath.toString());
-      act->setData(projPath);
-
-      mnu->addSeparator();
-
-      m_recentProjs.append(projPath.toString());
-      m_recentProjsTitles.append(projTitle.toString());
-    }
-    
-    user_settings.beginGroup("projects");
-    
-    int nrc = user_settings.beginReadArray("recents");
-    
-    for(int i = 0; i != nrc; ++i)
-    {
-      user_settings.setArrayIndex(i);
-      QString npath = user_settings.value("projects/path").toString();
-      QString ntitle = user_settings.value("projects/title").toString();
-      
-      
-      QAction* act = mnu->addAction(npath);
-      act->setData(npath);
-      m_recentProjs.append(npath);
-      m_recentProjsTitles.append(ntitle);
-    }
-
-    mnu->setEnabled(true);
-
-    SplashScreenManager::getInstance().showMessage("Recent projects loaded!");
-  }
-  catch(const std::exception& e)
-  {
-    te::qt::widgets::ScopedCursor acursor(Qt::ArrowCursor);
-
-    QString msgErr(tr("Error loading the registered projects: %1"));
-
-    msgErr = msgErr.arg(e.what());
-
-    QMessageBox::warning(m_msgBoxParentWidget, m_appTitle, msgErr);
-  }
-}
-
-void te::qt::af::ApplicationController::updateRecentProjects(const QString& prjFile, const QString& prjTitle)
-{
-  int pos = m_recentProjs.indexOf(prjFile);
-
-  QString author;
-  int maxSaved;
-
-  GetProjectInformationsFromSettings(author, maxSaved);
-
-  if(pos != 0)
-  {
-    if(pos < 0)
-    {
-      if(m_recentProjs.size() > maxSaved) // TODO: Size of the list must be configurable.
-      {
-        m_recentProjs.removeLast();
-        m_recentProjsTitles.removeLast();
-      }
-
-      m_recentProjs.prepend(prjFile);
-      m_recentProjsTitles.prepend(prjTitle);
-    }
-    else
-    {
-      m_recentProjs.move(pos, 0);
-      m_recentProjsTitles.move(pos, 0);
-    }
-
-    if(m_recentProjs.isEmpty())
-      return;
-
-    QMenu* mnu = getMenu("File.Recent Projects");
-
-    mnu->clear();
-
-    mnu->setEnabled(true);
-
-    QString recPrj = m_recentProjs.at(0);
-    QAction* act = mnu->addAction(recPrj);
-    act->setData(recPrj);
-
-    mnu->addSeparator();
-
-    if(m_recentProjs.size() > 1)
-      for(int i=1; i<m_recentProjs.size(); i++)
-      {
-        recPrj = m_recentProjs.at(i);
-        act = mnu->addAction(recPrj);
-        act->setData(recPrj);
-      }
-  }
-
-  QAction* act = findAction("File.Save Project As");
-
-  if(act != 0)
-    act->setEnabled(true);
-}
-=======
 //void te::qt::af::ApplicationController::initializeProjectMenus()
 //{
 //  SplashScreenManager::getInstance().showMessage("Loading recent projects...");
@@ -875,7 +756,6 @@
 //  if(act != 0)
 //    act->setEnabled(true);
 //}
->>>>>>> 7ce6a032
 
 //void te::qt::af::ApplicationController::set(te::qt::af::Project* prj)
 //{
