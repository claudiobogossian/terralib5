#include <ui_ToolbarsWidgetForm.h>

#include "ToolbarsWidget.h"
#include "MenuBarModel.h"

#include "../../../common/STLUtils.h"
#include "../ApplicationController.h"
#include "../Utils.h"

// Qt
#include <QInputDialog>
#include <QMessageBox>
#include <QToolBar>

void SetToolbars(QComboBox* cmb, std::vector< QList<QAction*> >& acts, te::qt::af::ApplicationController* app)
{
<<<<<<< HEAD
  // Fred: revisar
  std::vector<QToolBar*> bars;// = te::qt::af::AppCtrlSingleton::getInstance().getToolBars();
=======
  std::vector<QToolBar*> bars = app->getToolBars();
>>>>>>> 4248b45a
  std::vector<QToolBar*>::iterator it;

  for(it=bars.begin(); it != bars.end(); ++it)
  {
    QToolBar* tb = *it;
    cmb->addItem(tb->objectName(), QVariant::fromValue<QObject*>(tb));
    acts.push_back(tb->actions());
  }
}

void SetActions(QListView* view, te::qt::af::ApplicationController* app)
{
  QAbstractItemModel* old_m = view->model();

<<<<<<< HEAD
  // Fred: revisar
  te::qt::af::MenuBarModel* model = 0; //new te::qt::af::MenuBarModel(te::qt::af::AppCtrlSingleton::getInstance().getMenuBar("menubar"), view);
=======
  te::qt::af::MenuBarModel* model = new te::qt::af::MenuBarModel(app->getMenuBar("menubar"), view);
>>>>>>> 4248b45a
  view->setModel(model);

  delete old_m;
}

void UpdateActions(QList<QAction*>& acts, QAction* act, const bool& toAdd)
{
  if(toAdd)
    acts.append(act);
  else
    acts.removeAll(act);
}

void RemoveBars(const std::set<QToolBar*>& bars, te::qt::af::ApplicationController* app)
{
  std::set<QToolBar*>::const_iterator it;

  for(it = bars.begin(); it != bars.end(); ++it)
  {
    QToolBar* bar = *it;

    te::qt::af::RemoveToolBarFromSettings(bar);

<<<<<<< HEAD
    // Fred: revisar
//    te::qt::af::AppCtrlSingleton::getInstance().removeToolBar(bar->objectName());
=======
    app->removeToolBar(bar->objectName());
>>>>>>> 4248b45a

    delete bar;
  }
}

te::qt::af::ToolbarsWidget::ToolbarsWidget(QWidget* parent) :
AbstractSettingWidget(parent),
m_ui(new Ui::ToolbarsWidgetForm)
{
  m_ui->setupUi(this);

  //Setting icons
  m_ui->m_addToolButton->setIcon(QIcon::fromTheme("list-add"));
  m_ui->m_removeToolButton->setIcon(QIcon::fromTheme("list-remove"));
  m_ui->m_actionsListViewWidget->setSelectionMode(QAbstractItemView::SingleSelection);

  // Signal/Slots connection
  connect (m_ui->m_toolbarsComboBox, SIGNAL(currentIndexChanged(int)), SLOT(currentToolbarChanged(int)));
  connect (m_ui->m_addToolButton, SIGNAL(clicked()), SLOT(onAddToolbarButtonClicked()));
  connect (m_ui->m_removeToolButton, SIGNAL(clicked()), SLOT(onRemoveToolbarButtonClicked()));

  m_resumeText = tr("Add, remove or modify system tool bars.");
}

te::qt::af::ToolbarsWidget::~ToolbarsWidget()
{
  delete m_ui;
}

void te::qt::af::ToolbarsWidget::saveChanges()
{
  // Updating actions
  for (int i=0; i<m_ui->m_toolbarsComboBox->count(); i++)
  {
    QToolBar* bar = (QToolBar*) m_ui->m_toolbarsComboBox->itemData(i, Qt::UserRole).value<QObject*>();
    bar->clear();
    bar->addActions(m_actions[i]);
  }

  UpdateToolBarsInTheSettings(m_app);

  // Updating new toolbars
  std::set<QToolBar*>::iterator it;

  for(it = m_createdBars.begin(); it != m_createdBars.end(); ++it)
  {
    QToolBar* bar = *it;
    
    AddToolBarToSettings(bar);

<<<<<<< HEAD
    // Fred: revisar
//    te::qt::af::AppCtrlSingleton::getInstance().addToolBar(bar->objectName(), bar);
=======
   m_app->addToolBar(bar->objectName(), bar);
>>>>>>> 4248b45a
  }

  // Removed toolbars
  RemoveBars(m_removedToolBars, m_app);

  m_createdBars.clear();
  m_removedToolBars.clear();

  changeApplyButtonState(false);
}

void te::qt::af::ToolbarsWidget::resetState()
{
  te::common::FreeContents(m_createdBars);

  m_createdBars.clear();
  m_removedToolBars.clear();
  m_actions.clear();

  m_ui->m_toolbarsComboBox->clear();

  SetToolbars(m_ui->m_toolbarsComboBox, m_actions, m_app);
  SetActions(m_ui->m_actionsListViewWidget, m_app);

  currentToolbarChanged(0);
}

void te::qt::af::ToolbarsWidget::getHelpInformations(QString& ns, QString& helpFile)
{
  ns = "dpi.inpe.br.apf";
  helpFile = "apf/settings/toolbar/ToolbarConfig.html";
}

void te::qt::af::ToolbarsWidget::setApplicationController(te::qt::af::ApplicationController* app)
{
  m_app = app;

  resetState();

  connect(m_ui->m_actionsListViewWidget->model(), SIGNAL(updateAction(QAction*, const bool&)), SLOT(updateActions(QAction*, const bool&)));
}

void te::qt::af::ToolbarsWidget::currentToolbarChanged(int idx)
{
  if(idx < 0 || m_actions.empty())
    return;

  QList<QAction*> acts = m_actions[idx];
  ((te::qt::af::MenuBarModel*)m_ui->m_actionsListViewWidget->model())->updateActionsState(acts);
}

void te::qt::af::ToolbarsWidget::onAddToolbarButtonClicked()
{
  bool ok;
  QString text = QInputDialog::getText(this, tr("Creating tool bar"), tr("Tool bar name:"), QLineEdit::Normal, tr("Name of the new toolbar"), &ok);

  if(!ok)
    return;

  if (text.isEmpty())
  {
    QMessageBox::warning(this, tr("Creating tool bar"), tr("Empty tool bar name not allowed!"));
    return;
  }

  QToolBar* bar = new QToolBar;
  bar->setObjectName(text);

  m_createdBars.insert(bar);

  int count = m_ui->m_toolbarsComboBox->count();

  m_ui->m_toolbarsComboBox->addItem(bar->objectName(), QVariant::fromValue<QObject*>(bar));

  QList<QAction*> acts;
  m_actions.push_back(acts);

  changeApplyButtonState(true);

  m_ui->m_toolbarsComboBox->setCurrentIndex(count);
}

void te::qt::af::ToolbarsWidget::onRemoveToolbarButtonClicked()
{
  QString msg = tr("Did you really want to remove tool bar?");

  if(QMessageBox::question(this, tr("Tool bars customization"), msg, QMessageBox::No, QMessageBox::Yes) == QMessageBox::No)
    return;
  
  int idx = m_ui->m_toolbarsComboBox->currentIndex();

  QToolBar* bar = (QToolBar*)m_ui->m_toolbarsComboBox->itemData(idx, Qt::UserRole).value<QObject*>();

  m_removedToolBars.insert(bar);

  m_ui->m_toolbarsComboBox->removeItem(idx);

  changeApplyButtonState(true);
}

void te::qt::af::ToolbarsWidget::onApplyButtonClicked()
{
  saveChanges();
}

void te::qt::af::ToolbarsWidget::updateActions(QAction* act, const bool& toAdd)
{
  int idx = m_ui->m_toolbarsComboBox->currentIndex();
  UpdateActions(m_actions[idx], act, toAdd);

  changeApplyButtonState(true);
}<|MERGE_RESOLUTION|>--- conflicted
+++ resolved
@@ -14,12 +14,7 @@
 
 void SetToolbars(QComboBox* cmb, std::vector< QList<QAction*> >& acts, te::qt::af::ApplicationController* app)
 {
-<<<<<<< HEAD
-  // Fred: revisar
-  std::vector<QToolBar*> bars;// = te::qt::af::AppCtrlSingleton::getInstance().getToolBars();
-=======
   std::vector<QToolBar*> bars = app->getToolBars();
->>>>>>> 4248b45a
   std::vector<QToolBar*>::iterator it;
 
   for(it=bars.begin(); it != bars.end(); ++it)
@@ -34,12 +29,7 @@
 {
   QAbstractItemModel* old_m = view->model();
 
-<<<<<<< HEAD
-  // Fred: revisar
-  te::qt::af::MenuBarModel* model = 0; //new te::qt::af::MenuBarModel(te::qt::af::AppCtrlSingleton::getInstance().getMenuBar("menubar"), view);
-=======
   te::qt::af::MenuBarModel* model = new te::qt::af::MenuBarModel(app->getMenuBar("menubar"), view);
->>>>>>> 4248b45a
   view->setModel(model);
 
   delete old_m;
@@ -63,12 +53,7 @@
 
     te::qt::af::RemoveToolBarFromSettings(bar);
 
-<<<<<<< HEAD
-    // Fred: revisar
-//    te::qt::af::AppCtrlSingleton::getInstance().removeToolBar(bar->objectName());
-=======
     app->removeToolBar(bar->objectName());
->>>>>>> 4248b45a
 
     delete bar;
   }
@@ -119,12 +104,7 @@
     
     AddToolBarToSettings(bar);
 
-<<<<<<< HEAD
-    // Fred: revisar
-//    te::qt::af::AppCtrlSingleton::getInstance().addToolBar(bar->objectName(), bar);
-=======
    m_app->addToolBar(bar->objectName(), bar);
->>>>>>> 4248b45a
   }
 
   // Removed toolbars
