--- conflicted
+++ resolved
@@ -50,12 +50,6 @@
   parse();
 }
 
-<<<<<<< HEAD
-=======
-//te::core::URI::URI(URI&& other) noexcept
-//{
-//}
->>>>>>> 73517634
 
 te::core::URI& te::core::URI::operator=(const te::core::URI& other)
 {
@@ -63,19 +57,12 @@
   return *this;
 }
 
-<<<<<<< HEAD
 void te::core::URI::swap(URI& other) noexcept
 {
   boost::swap(uri_, other.uri_);
   other.parse();
   boost::swap(isValid_, other.isValid_);
 }
-=======
-//te::core::URI& te::core::URI::operator=(te::core::URI&& other) noexcept
-//{
-//
-//}
->>>>>>> 73517634
 
 void te::core::URI::parse()
 {
