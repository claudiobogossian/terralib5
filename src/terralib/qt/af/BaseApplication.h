--- conflicted
+++ resolved
@@ -50,12 +50,8 @@
   {
     namespace widgets
     {
-<<<<<<< HEAD
+      class ChartDisplayWidget;
       class LayerItemView;
-=======
-      class ChartDisplayWidget;
-      class LayerExplorer;
->>>>>>> e52e5061
       class MapDisplay;
     }
 
@@ -178,8 +174,6 @@
         virtual void initAction(QAction*& act, const QString& icon, const QString& name,
           const QString& text, const QString& tooltip,
           bool iconVisibleInMenu, bool isCheckable, bool enabled, QObject* parent);
-
-      protected:
 
         QMenuBar* m_menubar;
 
