/*  Copyright (C) 2011-2012 National Institute For Space Research (INPE) - Brazil.

    This file is part of the TerraLib - a Framework for building GIS enabled applications.

    TerraLib is free software: you can redistribute it and/or modify
    it under the terms of the GNU Lesser General Public License as published by
    the Free Software Foundation, either version 3 of the License,
    or (at your option) any later version.

    TerraLib is distributed in the hope that it will be useful,
    but WITHOUT ANY WARRANTY; without even the implied warranty of
    MERCHANTABILITY or FITNESS FOR A PARTICULAR PURPOSE. See the
    GNU Lesser General Public License for more details.

    You should have received a copy of the GNU Lesser General Public License
    along with TerraLib. See COPYING. If not, write to
    TerraLib Team at <terralib-team@terralib.org>.
 */

/*! 
  \file terralib/qt/af/BaseApplication.h

  \brief A QMainWindow to be used as the basis for TerraLib applications.
*/

#ifndef __TERRALIB_QT_AF_INTERNAL_BASEAPPLICATION_H
#define __TERRALIB_QT_AF_INTERNAL_BASEAPPLICATION_H

// TerraLib
#include "Config.h"

// STL
#include <map>

// Boost
#include <boost/noncopyable.hpp>

// Qt
#include <QtGui/QMainWindow>

// Forward declarations
namespace te
{
  namespace qt
  {
    namespace af
    {
// Forwar declarations
      class ApplicationController;
      class Event;
      class LayerExplorer;
      class MapDisplay;
      class Project;
      class TabularViewer;

      class TEQTAFEXPORT BaseApplication : public QMainWindow, public boost::noncopyable
      {
        Q_OBJECT

        public:

          BaseApplication(QWidget* parent = 0);

          virtual ~BaseApplication();

          virtual void init();

          virtual void init(const std::string& configFile);

        protected slots:

          void onApplicationTriggered(te::qt::af::Event* evt);

          void onAddDataSetLayerTriggered();

          void onAddQueryDataSetLayerTriggered();

          void onPluginsManagerTriggered();

          void onPluginsBuilderTriggered();

          void onRecentProjectsTriggered(QAction* proj);

          void onNewProjectTriggered();

          void onOpenProjectTriggered();

          void onSaveProjectAsTriggered();

          void onToolsCustomizeTriggered();

          void onProjectPropertiesTriggered();

<<<<<<< HEAD
          void onLayerHistogramTriggered();

          void onLayerScatterTriggered();
=======
          void onLayerPropertiesTriggered();

          void onDrawTriggered();

          void onZoomInTriggered();

          void onZoomOutTriggered();

          void onZoomAreaTriggered();

          void onPanTriggered();
>>>>>>> 6b4f6b42

        protected:

          virtual void openProject(const QString& projectFileName);

          virtual void newProject();

          virtual void makeDialog();

          virtual void closeEvent(QCloseEvent* e);

          virtual void initAction(QAction*& act, const QString& icon, const QString& name,
                                  const QString& text, const QString& tooltip,
                                  bool iconVisibleInMenu, bool isCheckable, bool enabled);

          virtual void initActions();

          virtual void initMenus();

          virtual void initToolbars();

          virtual void initSlotsConnections();

          //! Qt components
          QAction* m_viewLayerExplorer;
          QAction* m_viewMapDisplay;
          QAction* m_viewDataTable;
          QAction* m_viewStyleExplorer;
          QAction* m_editUndo;
          QAction* m_editRedo;
          QAction* m_editCut;
          QAction* m_editCopy;
          QAction* m_editPaste;
          QAction* m_editSelectAll;
          QAction* m_editClear;
          QAction* m_editFind;
          QAction* m_editReplace;
          QAction* m_viewFullScreen;
          QAction* m_viewRefresh;
          QAction* m_toolsCustomize;
          QAction* m_pluginsManager;
          QAction* m_pluginsBuilder;
          QAction* m_helpContents;
          QAction* m_helpUpdate;
          QAction* m_viewToolBars;
          QAction* m_viewGrid;
          QAction* m_viewDataSourceExplorer;
          QAction* m_projectRemoveLayer;
          QAction* m_projectProperties;
          QAction* m_projectAddLayerDataset;
          QAction *m_projectAddLayerQueryDataSet;
          QAction* m_projectAddLayerGraph;
          QAction* m_layerEdit;
          QAction* m_layerRename;
          QAction* m_layerExport;
          QAction* m_layerProperties;
          QAction* m_layerRaise;
          QAction* m_layerLower;
          QAction* m_layerToTop;
          QAction* m_layerToBottom;
          QAction* m_layerHistogram;
          QAction* m_layerScatter;
          QAction* m_toolsDataSourceManagement;
          QAction* m_helpAbout;
          QAction* m_fileNewProject;
          QAction* m_fileSaveProject;
          QAction* m_fileSaveProjectAs;
          QAction* m_fileOpenProject;
          QAction* m_fileExit;
          QAction* m_filePrint;
          QAction* m_filePrintPreview;
          QAction* m_mapDraw;
          QAction* m_mapZoomIn;
          QAction* m_mapZoomOut;
          QAction* m_mapZoomArea;
          QAction* m_mapPan;
          QAction* m_mapZoomExtent;
          QAction* m_mapPreviousExtent;
          QAction* m_mapNextExtent;
          QAction* m_mapMeasureDistance;
          QAction* m_mapMeasureArea;
          QAction* m_mapMeasureAngle;

          QWidget* m_centralwidget;
          
<<<<<<< HEAD
          QMenuBar *m_menubar;
          QMenu *m_editMenu;
          QMenu *m_viewMenu;
          QMenu *m_toolsMenu;
          QMenu *m_pluginsMenu;
          QMenu *m_helpMenu;
          QMenu *m_projectMenu;
          QMenu *m_projectAddLayerMenu;
          QMenu *m_layerMenu;
          QMenu *m_layerChartsMenu;
          QMenu *m_fileMenu;
          QMenu *m_recentProjectsMenu;

          QStatusBar *m_statusbar;
          QToolBar *m_fileToolBar;
          QToolBar *m_editToolBar;
=======
          QMenuBar* m_menubar;
          QMenu* m_editMenu;
          QMenu* m_viewMenu;
          QMenu* m_toolsMenu;
          QMenu* m_pluginsMenu;
          QMenu* m_helpMenu;
          QMenu* m_projectMenu;
          QMenu* m_projectAddLayerMenu;
          QMenu* m_layerMenu;
          QMenu* m_fileMenu;
          QMenu* m_recentProjectsMenu;
          QMenu* m_mapMenu;

          QStatusBar* m_statusbar;
          QToolBar* m_fileToolBar;
          QToolBar* m_editToolBar;
          QToolBar* m_mapToolBar;
>>>>>>> 6b4f6b42

// Well known Widgets
          LayerExplorer* m_explorer;  //!< A dockable tree view for the layers in the application project.
          MapDisplay* m_display;
          TabularViewer* m_viewer;

// Project
          Project* m_project;

          //QDockWidget* m_progressDock;                                    //!< Dock widget used to show progress information

          //te::qt::widgets::RasterVisualDockWidget* m_rasterVisualDock;    //!< Used to raster enhancement operations

          te::qt::af::ApplicationController* m_controller;
      };
    } // end namespace af
  }   // end namespace qt
}     // end namespace te

#endif // __TERRALIB_QT_AF_INTERNAL_BASEAPPLICATION_H<|MERGE_RESOLUTION|>--- conflicted
+++ resolved
@@ -91,11 +91,10 @@
 
           void onProjectPropertiesTriggered();
 
-<<<<<<< HEAD
           void onLayerHistogramTriggered();
 
           void onLayerScatterTriggered();
-=======
+
           void onLayerPropertiesTriggered();
 
           void onDrawTriggered();
@@ -107,7 +106,6 @@
           void onZoomAreaTriggered();
 
           void onPanTriggered();
->>>>>>> 6b4f6b42
 
         protected:
 
@@ -193,24 +191,7 @@
 
           QWidget* m_centralwidget;
           
-<<<<<<< HEAD
-          QMenuBar *m_menubar;
-          QMenu *m_editMenu;
-          QMenu *m_viewMenu;
-          QMenu *m_toolsMenu;
-          QMenu *m_pluginsMenu;
-          QMenu *m_helpMenu;
-          QMenu *m_projectMenu;
-          QMenu *m_projectAddLayerMenu;
-          QMenu *m_layerMenu;
-          QMenu *m_layerChartsMenu;
-          QMenu *m_fileMenu;
-          QMenu *m_recentProjectsMenu;
-
-          QStatusBar *m_statusbar;
-          QToolBar *m_fileToolBar;
-          QToolBar *m_editToolBar;
-=======
+
           QMenuBar* m_menubar;
           QMenu* m_editMenu;
           QMenu* m_viewMenu;
@@ -220,6 +201,7 @@
           QMenu* m_projectMenu;
           QMenu* m_projectAddLayerMenu;
           QMenu* m_layerMenu;
+          QMenu *m_layerChartsMenu;
           QMenu* m_fileMenu;
           QMenu* m_recentProjectsMenu;
           QMenu* m_mapMenu;
@@ -228,7 +210,6 @@
           QToolBar* m_fileToolBar;
           QToolBar* m_editToolBar;
           QToolBar* m_mapToolBar;
->>>>>>> 6b4f6b42
 
 // Well known Widgets
           LayerExplorer* m_explorer;  //!< A dockable tree view for the layers in the application project.
