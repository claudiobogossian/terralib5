--- conflicted
+++ resolved
@@ -1173,23 +1173,13 @@
 
               if(tinst)
               {
-<<<<<<< HEAD
                 feat->SetField((int)currfield,
-                               static_cast<int>(dtime->getYear()),
-                               static_cast<int>(dtime->getMonth()),
-                               static_cast<int>(dtime->getDay()),
-                               static_cast<int>(tduration->getHours()),
-                               static_cast<int>(tduration->getMinutes()),
-                               static_cast<int>(tduration->getSeconds()));
-=======
-                feat->SetField(currfield,
                                static_cast<int>(tinst->getDate().getYear()),
                                static_cast<int>(tinst->getDate().getMonth()),
                                static_cast<int>(tinst->getDate().getDay()),
                                static_cast<int>(tinst->getTime().getHours()),
                                static_cast<int>(tinst->getTime().getMinutes()),
                                static_cast<float>(tinst->getTime().getSeconds()));
->>>>>>> 85d5af83
                 ++currfield;
                 break;
               }
