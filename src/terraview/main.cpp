--- conflicted
+++ resolved
@@ -1,5 +1,4 @@
-<<<<<<< HEAD
-/*  Copyright (C) 2011-2012 National Institute For Space Research (INPE) - Brazil.
+/*  Copyright (C) 2008-2014 National Institute For Space Research (INPE) - Brazil.
 
     This file is part of TerraView - A Free and Open Source GIS Application.
 
@@ -14,201 +13,7 @@
     GNU General Public License for more details.
 
     You should have received a copy of the GNU General Public License
-    along with TerraLib Code Editor. See COPYING. If not, write to
-    TerraLib Team at <terralib-team@dpi.inpe.br>.
- */
-
-/*!
-  \file terraview/main.cpp
-
-  \brief It contains the main routine of TerraView.
-*/
-
-// TerraView
-#include "TerraView.h"
-#include "TerraViewConfig.h"
-
-// TerraLib
-#include <terralib/qt/af/Utils.h>
-#include <terralib/qt/af/SplashScreenManager.h>
-
-// STL
-#include <cstdlib>
-#include <exception>
-
-// Qt
-#include <QtCore/QResource>
-#include <QtCore/QDir>
-#include <QtCore/QDirIterator>
-#include <QtCore/QFileInfo>
-#include <QtCore/QTextCodec>
-#include <QtGui/QApplication>
-#include <QtGui/QSplashScreen>
-#include <QtGui/QMessageBox>
-
-#include <locale>
-
-#if TE_PLATFORM == TE_PLATFORMCODE_APPLE
-#include <CoreFoundation/CoreFoundation.h>
-#endif
-
-
-int main(int argc, char** argv)
-{
-  QApplication app(argc, argv);
-
-  setlocale(LC_ALL,"C");// This force to use "." as decimal separator.
-
-  QTextCodec::setCodecForCStrings(QTextCodec::codecForLocale());
-
-  //QResource::registerResource(TERRAVIEW_RESOURCE_FILE);
-
-  int waitVal = EXIT_FAILURE;
-
-  const int RESTART_CODE = 1000;
-    
-  try
-  {
-    do 
-    {
-      const char* te_env = getenv("TERRALIB_DIR");
-
-      if(te_env == 0)
-      {
-        QMessageBox::critical(0, QObject::tr("Execution Failure"), QObject::tr("Environment variable \"TERRALIB_DIR\" not found.\nTry to set it before run the application."));
-        throw std::exception();
-      }
-
-      std::string splash_pix(te_env);
-        
-#if TE_PLATFORM == TE_PLATFORMCODE_APPLE
-      splash_pix += "/Resources/images/png/terraview-splashscreen.png";
-#else
-      splash_pix += "/resources/images/png/terraview-splashscreen.png";
-#endif
-        
-      QPixmap pixmap(splash_pix.c_str());
-
-      QSplashScreen* splash(new QSplashScreen(pixmap/*, Qt::WindowStaysOnTopHint*/));
-
-      splash->setAttribute(Qt::WA_DeleteOnClose, true);
-
-      splash->setStyleSheet("QWidget { font-size: 12px; font-weight: bold }");
-
-      te::qt::af::SplashScreenManager::getInstance().set(splash, Qt::AlignBottom | Qt::AlignHCenter, Qt::white);
-
-      splash->show();
-
-      TerraView tview;
-
-      QString cFile = te::qt::af::GetConfigFileName();
-      QFileInfo info(cFile);
-
-      QString configDate = te::qt::af::GetDateTime(),
-        genDate = te::qt::af::GetGenerationDate();
-
-      bool regen = configDate != genDate;
-
-
-      if(cFile.isEmpty() || !info.exists() || regen)
-      {
-        if(cFile.isEmpty())
-        {
-          cFile = te::qt::af::GetDefaultConfigFileOutputDir() + "/config.xml";
-          info.setFile(cFile);
-        }
-          
-        if(regen)
-          te::qt::af::SetDateTime(genDate);
-          
-        te::qt::af::WriteConfigFile(cFile, "TerraView", "TerraView");
-      }
-
-      // Copying JSON files
-      QDir out_dir = QFileInfo(cFile).absoluteDir();
-      info.setFile(out_dir.absolutePath() + "/resources/json/srs.json");
-
-      if(!info.exists())
-      {
-        out_dir.mkpath("resources/json");
-
-        QString origin = te_env + QString("/resources/json");
-
-        QStringList files = QDir(origin).entryList(QDir::Files);
-
-        QFile cf;
-
-        foreach (QString f, files)
-        {
-          cf.setFileName(origin + "/" + f);
-          cf.copy(out_dir.absolutePath() + "/resources/json/" + f);
-        }
-      }
-
-      tview.resetTerraLib(waitVal != RESTART_CODE);
-        
-#if TE_PLATFORM == TE_PLATFORMCODE_APPLE
-      CFBundleRef mainBundle = CFBundleGetMainBundle();
-      CFURLRef execPath = CFBundleCopyBundleURL(mainBundle);
-        
-      char path[PATH_MAX];
-      
-      if (!CFURLGetFileSystemRepresentation(execPath, TRUE, (UInt8 *)path, PATH_MAX))
-        throw; // error!
-        
-      CFRelease(execPath);
-        
-      QDir dPath(path);
-        
-      if(dPath.dirName() != "MacOS")
-        dPath.cdUp();
-        
-      chdir(dPath.path().toStdString().c_str());
-#endif
-        
-      tview.init(cFile.toStdString());
-
-      splash->finish(&tview);
-
-      tview.showMaximized();
-
-      tview.resetState();
-
-      waitVal = app.exec();
-
-      tview.resetTerraLib(waitVal != RESTART_CODE);
-
-    } while(waitVal == RESTART_CODE);
-  }
-  catch(const std::exception& /*e*/)
-  {
-    return EXIT_FAILURE;
-  }
-  catch(...)
-  {
-    return EXIT_FAILURE;
-  }
-
-  return waitVal;
-}
-
-=======
-/*  Copyright (C) 2011-2012 National Institute For Space Research (INPE) - Brazil.
-
-    This file is part of TerraView - A Free and Open Source GIS Application.
-
-    TerraView is free software: you can redistribute it and/or modify
-    it under the terms of the GNU General Public License as published by
-    the Free Software Foundation, either version 3 of the License,
-    or (at your option) any later version.
-
-    TerraView is distributed in the hope that it will be useful,
-    but WITHOUT ANY WARRANTY; without even the implied warranty of
-    MERCHANTABILITY or FITNESS FOR A PARTICULAR PURPOSE. See the
-    GNU General Public License for more details.
-
-    You should have received a copy of the GNU General Public License
-    along with TerraLib Code Editor. See COPYING. If not, write to
+    along with TerraView. See COPYING. If not, write to
     TerraLib Team at <terralib-team@dpi.inpe.br>.
  */
 
@@ -238,12 +43,19 @@
 #include <QFileInfo>
 #include <QMessageBox>
 #include <QSplashScreen>
+#include <QTextCodec>
 
 int main(int argc, char** argv)
 {
   QApplication app(argc, argv);
 
   setlocale(LC_ALL,"C"); // This force to use "." as decimal separator.
+
+#if QT_VERSION >= 0x050000
+  QTextCodec::setCodecForLocale(QTextCodec::codecForLocale());
+#else
+  QTextCodec::setCodecForCStrings(QTextCodec::codecForLocale());
+#endif
 
   int waitVal = EXIT_FAILURE;
 
@@ -265,7 +77,7 @@
 
       te::qt::af::SplashScreenManager::getInstance().set(splash, Qt::AlignBottom | Qt::AlignHCenter, Qt::white);
 
-      //splash->show();
+      splash->show();
 
       TerraView tview;
 
@@ -295,5 +107,4 @@
   }
 
   return waitVal;
-}
->>>>>>> 8b71bc63
+}