/*  Copyright (C) 2001-2009 National Institute For Space Research (INPE) - Brazil.

    This file is part of the TerraLib - a Framework for building GIS enabled applications.

    TerraLib is free software: you can redistribute it and/or modify
    it under the terms of the GNU Lesser General Public License as published by
    the Free Software Foundation, either version 3 of the License,
    or (at your option) any later version.

    TerraLib is distributed in the hope that it will be useful,
    but WITHOUT ANY WARRANTY; without even the implied warranty of
    MERCHANTABILITY or FITNESS FOR A PARTICULAR PURPOSE. See the
    GNU Lesser General Public License for more details.

    You should have received a copy of the GNU Lesser General Public License
    along with TerraLib. See COPYING. If not, write to
    TerraLib Team at <terralib-team@terralib.org>.
 */

/*!
  \file terralib/rp/ClassifierISOSegStrategy.cpp

  \brief Raster ISOSeg strategy for segmentation-based classification.
*/

// TerraLib
#include "../common/MatrixUtils.h"
#include "../common/progress/TaskProgress.h"
#include "../geometry/Coord2D.h"
#include "../geometry/Envelope.h"
#include "../geometry/Point.h"
#include "../geometry/Polygon.h"
#include "../raster/Grid.h"
#include "../raster/PositionIterator.h"
#include "../raster/Utils.h"
#include "ClassifierISOSegStrategy.h"
#include "Functions.h"
#include "Macros.h"
#include "RasterAttributes.h"

// STL
#include <iostream>
#include <set>
#include <stdlib.h>

// Boost
#include <boost/numeric/ublas/io.hpp>
#include <boost/numeric/ublas/lu.hpp>
#include <boost/numeric/ublas/matrix.hpp>

// STL
#include <cfloat>

namespace
{
  static te::rp::ClassifierISOSegStrategyFactory classifierISOSegStrategyFactoryInstance;
}

te::rp::ClassifierISOSegStrategy::Parameters::Parameters()
{
  reset();
}

te::rp::ClassifierISOSegStrategy::Parameters::~Parameters()
{
}

const te::rp::ClassifierISOSegStrategy::Parameters& te::rp::ClassifierISOSegStrategy::Parameters::operator=(const te::rp::ClassifierISOSegStrategy::Parameters& rhs)
{
  reset();

  m_acceptanceThreshold = rhs.m_acceptanceThreshold;

  return *this;
}

void te::rp::ClassifierISOSegStrategy::Parameters::reset() throw(te::rp::Exception)
{
  m_acceptanceThreshold = 0;
}

te::common::AbstractParameters* te::rp::ClassifierISOSegStrategy::Parameters::clone() const
{
  return new te::rp::ClassifierISOSegStrategy::Parameters(*this);
}

te::rp::ClassifierISOSegStrategy::Pattern::Pattern()
{
  m_id = -1;

  m_myCluster = 0;

  m_area = 0.0;
}

te::rp::ClassifierISOSegStrategy::Pattern::Pattern(int i, double a, std::vector<double> mv, boost::numeric::ublas::matrix<double> cm)
  : m_id(i),
    m_myCluster(0),
    m_area(a),
    m_meanVector(mv),
    m_covarianceMatrix(cm)
{
  m_covarianceInversion = boost::numeric::ublas::matrix<double>(m_covarianceMatrix.size1(), m_covarianceMatrix.size2());

  te::common::GetInverseMatrix(m_covarianceMatrix, m_covarianceInversion);
}

te::rp::ClassifierISOSegStrategy::Pattern::Pattern(Pattern& rhs)
  : m_id(rhs.m_id),
    m_myCluster(rhs.m_myCluster),
    m_area(rhs.m_area)
{
  m_meanVector = rhs.m_meanVector;

  m_covarianceMatrix = rhs.m_covarianceMatrix;

  m_covarianceInversion = rhs.m_covarianceInversion;
}

te::rp::ClassifierISOSegStrategy::Pattern::~Pattern()
{
  m_id = -1;

  m_myCluster = 0;

  m_area = 0.0;

  m_meanVector.clear();

  m_covarianceMatrix.clear();

  m_covarianceInversion.clear();
}

void te::rp::ClassifierISOSegStrategy::Pattern::add(Pattern* p)
{
  assert(m_meanVector.size() == p->m_meanVector.size());
  assert(p->m_area > 0.0);
  assert(m_myCluster == 0);

// update mean vectors
  double total_area = m_area + p->m_area;
  for (unsigned i = 0; i < m_meanVector.size(); i++)
    m_meanVector[i] = (m_meanVector[i] * m_area + p->m_meanVector[i] * p->m_area) / total_area;

// update covariance matrices (the matrix with the biggest area wins)
  if (p->m_area > m_area)
  {
    m_covarianceMatrix = p->m_covarianceMatrix;

    m_covarianceInversion = p->m_covarianceInversion;
  }

// add the new area
  m_area += p->m_area;

// update the pattern values
  p->m_myCluster = this;
}

double te::rp::ClassifierISOSegStrategy::Pattern::getDistance(Pattern* p)
{
  assert(m_meanVector.size() == p->m_meanVector.size());

  unsigned int nBands = m_meanVector.size();

  boost::numeric::ublas::matrix<double> term1(1, nBands);
  boost::numeric::ublas::matrix<double> term2(nBands, 1);

  for (unsigned int i = 0; i < nBands; i++)
  {
    term1(0, i) = m_meanVector[i] - p->m_meanVector[i];

    term2(i, 0) = term1(0, i);
  }

  term1 = prod(term1, m_covarianceInversion);
  term1 = prod(term1, term2);

  if (term1(0, 0) < 0)
    return DBL_MAX;

  return term1(0, 0);
}

bool te::rp::ClassifierISOSegStrategy::Pattern::operator=(Pattern& rhs)
{
  assert(m_myCluster == 0);
  assert(rhs.m_myCluster == 0);

  return m_id == rhs.m_id;
}

te::rp::ClassifierISOSegStrategy::ClassifierISOSegStrategy()
{
  m_isInitialized = false;
}

te::rp::ClassifierISOSegStrategy::~ClassifierISOSegStrategy()
{
}

bool te::rp::ClassifierISOSegStrategy::initialize(te::rp::StrategyParameters const* const strategyParams) throw(te::rp::Exception)
{
  m_isInitialized = false;

  te::rp::ClassifierISOSegStrategy::Parameters const* paramsPtr = dynamic_cast<te::rp::ClassifierISOSegStrategy::Parameters const*>(strategyParams);

  if(!paramsPtr)
    return false;

  m_parameters = *(paramsPtr);

  TERP_TRUE_OR_RETURN_FALSE(m_parameters.m_acceptanceThreshold > 0 && m_parameters.m_acceptanceThreshold <= 100, "Invalid acceptance threshold [0, 100].")

  m_isInitialized = true;

  return true;
}

double getThreshold(double acceptanceThreshold, unsigned nBands)
{
  const double dmax = std::numeric_limits<double>::max();
  double chiTable[10][6] =
  {
//   75.0%    90.0%    95.0%    99.0%    99.9%    100.%
    { 1.32,    2.71,    3.84,    6.64,   10.83,   dmax},
    { 2.77,    4.61,    5.99,    9.21,   13.82,   dmax},
    { 4.11,    6.25,    7.82,   11.35,   16.27,   dmax},
    { 5.39,    7.78,    9.49,   13.28,   18.47,   dmax},
    { 6.63,    9.24,   11.07,   15.09,   20.52,   dmax},
    { 7.84,   10.65,   12.59,   16.81,   22.46,   dmax},
    { 9.04,   12.02,   14.07,   18.48,   24.32,   dmax},
    {10.22,   13.36,   15.51,   20.09,   26.13,   dmax},
    {11.39,   14.68,   16.92,   21.67,   27.88,   dmax},
    {12.55,   15.99,   18.31,   23.21,   29.59,   dmax}
  };

  unsigned it;
  if (nBands > 6)
    nBands = 6;

  if(acceptanceThreshold < 90.0)
    it = 0;
  else if(acceptanceThreshold < 95.0)
    it = 1;
  else if(acceptanceThreshold < 99.0)
    it = 2;
  else if(acceptanceThreshold < 99.9)
    it = 3;
  else if(acceptanceThreshold < 100.0)
    it = 4;
  else
    it = 5;

  return chiTable[nBands-1][it];
}

bool te::rp::ClassifierISOSegStrategy::execute(const te::rst::Raster& inputRaster, const std::vector<unsigned int>& inputRasterBands,
                                               const std::vector<te::gm::Polygon*>& inputPolygons, te::rst::Raster& outputRaster,
                                               const unsigned int outputRasterBand, const bool enableProgressInterface) throw(te::rp::Exception)
{
  TERP_TRUE_OR_RETURN_FALSE(m_isInitialized, "Instance not initialized")
  TERP_TRUE_OR_RETURN_FALSE(inputPolygons.size() > 0, "ISOSeg algorithm needs polygons")

<<<<<<< HEAD
=======
  //double mean;
>>>>>>> 8b71bc63
  te::rp::RasterAttributes rattributes;

// fill m_regions, in the beginning, each region is a cluster
  te::common::TaskProgress task_fx(TE_TR("ISOSeg algorithm - feature extraction"), te::common::TaskProgress::UNDEFINED, inputPolygons.size());
  for (unsigned i = 0; i < inputPolygons.size(); i++)
  {
    te::gm::Polygon* polygon = inputPolygons[i];

    std::vector<std::vector<double> > values_in_polygon = rattributes.getValuesFromRaster(inputRaster, *polygon, inputRasterBands);
    std::vector<double> means;
    for (unsigned int b = 0; b < values_in_polygon.size(); b++)
    {
      te::stat::NumericStatisticalSummary summary = rattributes.getStatistics(values_in_polygon[b]);
      means.push_back(summary.m_mean);
    }

    Pattern* region = new Pattern(i, polygon->getArea(), means, rattributes.getCovarianceMatrix(values_in_polygon, means));

    Pattern* cluster = new Pattern(*region);

    region->m_myCluster = cluster;

    m_regions.insert(std::pair<double, Pattern*> (region->m_area, region));

    task_fx.pulse();
  }

  double distance;
  double distance2;

// loops until all the regions are classified
  std::multimap<double, Pattern*, std::greater<double> >::iterator rit;
  std::multimap<double, Pattern*, std::greater<double> >::iterator riti;
  std::multimap<double, Pattern*, std::greater<double> >::iterator ritii;

// merge similar clusters
  bool stable = false;
  int oldid;
  std::set<std::pair<unsigned int, unsigned int> > compared;

  te::common::TaskProgress task_clustering(TE_TR("ISOSeg algorithm - detecting clusters"));
  double maxDistance = getThreshold(m_parameters.m_acceptanceThreshold, inputRasterBands.size());
  while (!stable)
  {
    stable = true;

    compared.clear();

// analyze all regions
    for (rit = m_regions.begin(); rit != m_regions.end(); ++rit)
    {
// compare all clusters to detect if they are still similar
      for (riti = rit; riti != m_regions.end(); ++riti)
      {
        if (compared.find(std::pair<unsigned int, unsigned int>(rit->second->m_myCluster->m_id, riti->second->m_myCluster->m_id)) == compared.end())
        {
          compared.insert(std::pair<unsigned int, unsigned int>(rit->second->m_myCluster->m_id, riti->second->m_myCluster->m_id));
          compared.insert(std::pair<unsigned int, unsigned int>(riti->second->m_myCluster->m_id, rit->second->m_myCluster->m_id));
        }
        else
          continue;

        if (rit->second->m_myCluster == riti->second->m_myCluster)
          continue;

// use the smallest distance between region1 <-> cluster2, and region2 <-> cluster1
        distance = rit->second->m_myCluster->getDistance(riti->second->m_myCluster);

        distance2 = riti->second->m_myCluster->getDistance(rit->second->m_myCluster);

        distance = (distance2 < distance? distance2: distance);

        if (distance <= maxDistance)
        {
// two clusters are similar and must be merged
          stable = false;

          oldid = riti->second->m_myCluster->m_id;

          for (ritii = riti; ritii != m_regions.end(); ++ritii)
          {
// find all clusters with riti class and merge with rit cluster
            if (ritii->second->m_myCluster->m_id != oldid)
              continue;

            ritii->second->m_myCluster = rit->second->m_myCluster;
          }
        }
      }
    }
    task_clustering.pulse();
  }

// remap cluster values to 1 -> N
  std::set<unsigned int> ulabels;
  std::set<unsigned int>::iterator lit;
  std::map<unsigned int, unsigned int> colormap;

  for (rit = m_regions.begin(); rit != m_regions.end(); ++rit)
    ulabels.insert(rit->second->m_myCluster->m_id);

  unsigned int color = 1;
  for (lit = ulabels.begin(); lit != ulabels.end(); ++lit)
    colormap[*lit] = color++;

  te::gm::Coord2D geoCoord;
  unsigned int pattern;

// classify output image
  te::common::TaskProgress task(TE_TR("ISOSeg algorithm - classifying image"), te::common::TaskProgress::UNDEFINED, m_regions.size());
  for (rit = m_regions.begin(); rit != m_regions.end(); ++rit)
  {
    te::gm::Polygon* polygon = inputPolygons[rit->second->m_id];

    pattern = rit->second->m_myCluster->m_id;

// iterate over polygon to classify output image
    te::rst::PolygonIterator<unsigned> it = te::rst::PolygonIterator<unsigned>::begin(&inputRaster, polygon);
    te::rst::PolygonIterator<unsigned> itend = te::rst::PolygonIterator<unsigned>::end(&inputRaster, polygon);

    while (it != itend)
    {
      outputRaster.setValue(it.getColumn(), it.getRow(), colormap[pattern], outputRasterBand);

      ++it;
    }
    task.pulse();
  }

  return true;
}

te::rp::ClassifierISOSegStrategyFactory::ClassifierISOSegStrategyFactory()
  : te::rp::ClassifierStrategyFactory("isoseg")
{
}

te::rp::ClassifierISOSegStrategyFactory::~ClassifierISOSegStrategyFactory()
{
}

te::rp::ClassifierStrategy* te::rp::ClassifierISOSegStrategyFactory::build()
{
  return new te::rp::ClassifierISOSegStrategy();
}
<|MERGE_RESOLUTION|>--- conflicted
+++ resolved
@@ -1,414 +1,410 @@
-/*  Copyright (C) 2001-2009 National Institute For Space Research (INPE) - Brazil.
+/*  Copyright (C) 2001-2009 National Institute For Space Research (INPE) - Brazil.
+
+    This file is part of the TerraLib - a Framework for building GIS enabled applications.
+
+    TerraLib is free software: you can redistribute it and/or modify
+    it under the terms of the GNU Lesser General Public License as published by
+    the Free Software Foundation, either version 3 of the License,
+    or (at your option) any later version.
+
+    TerraLib is distributed in the hope that it will be useful,
+    but WITHOUT ANY WARRANTY; without even the implied warranty of
+    MERCHANTABILITY or FITNESS FOR A PARTICULAR PURPOSE. See the
+    GNU Lesser General Public License for more details.
+
+    You should have received a copy of the GNU Lesser General Public License
+    along with TerraLib. See COPYING. If not, write to
+    TerraLib Team at <terralib-team@terralib.org>.
+ */
+
+/*!
+  \file terralib/rp/ClassifierISOSegStrategy.cpp
+
+  \brief Raster ISOSeg strategy for segmentation-based classification.
+*/
+
+// TerraLib
+#include "../common/MatrixUtils.h"
+#include "../common/progress/TaskProgress.h"
+#include "../geometry/Coord2D.h"
+#include "../geometry/Envelope.h"
+#include "../geometry/Point.h"
+#include "../geometry/Polygon.h"
+#include "../raster/Grid.h"
+#include "../raster/PositionIterator.h"
+#include "../raster/Utils.h"
+#include "ClassifierISOSegStrategy.h"
+#include "Functions.h"
+#include "Macros.h"
+#include "RasterAttributes.h"
+
+// STL
+#include <iostream>
+#include <set>
+#include <stdlib.h>
+
+// Boost
+#include <boost/numeric/ublas/io.hpp>
+#include <boost/numeric/ublas/lu.hpp>
+#include <boost/numeric/ublas/matrix.hpp>
+
+// STL
+#include <cfloat>
+
+namespace
+{
+  static te::rp::ClassifierISOSegStrategyFactory classifierISOSegStrategyFactoryInstance;
+}
+
+te::rp::ClassifierISOSegStrategy::Parameters::Parameters()
+{
+  reset();
+}
+
+te::rp::ClassifierISOSegStrategy::Parameters::~Parameters()
+{
+}
+
+const te::rp::ClassifierISOSegStrategy::Parameters& te::rp::ClassifierISOSegStrategy::Parameters::operator=(const te::rp::ClassifierISOSegStrategy::Parameters& rhs)
+{
+  reset();
+
+  m_acceptanceThreshold = rhs.m_acceptanceThreshold;
+
+  return *this;
+}
+
+void te::rp::ClassifierISOSegStrategy::Parameters::reset() throw(te::rp::Exception)
+{
+  m_acceptanceThreshold = 0;
+}
+
+te::common::AbstractParameters* te::rp::ClassifierISOSegStrategy::Parameters::clone() const
+{
+  return new te::rp::ClassifierISOSegStrategy::Parameters(*this);
+}
+
+te::rp::ClassifierISOSegStrategy::Pattern::Pattern()
+{
+  m_id = -1;
+
+  m_myCluster = 0;
+
+  m_area = 0.0;
+}
+
+te::rp::ClassifierISOSegStrategy::Pattern::Pattern(int i, double a, std::vector<double> mv, boost::numeric::ublas::matrix<double> cm)
+  : m_id(i),
+    m_myCluster(0),
+    m_area(a),
+    m_meanVector(mv),
+    m_covarianceMatrix(cm)
+{
+  m_covarianceInversion = boost::numeric::ublas::matrix<double>(m_covarianceMatrix.size1(), m_covarianceMatrix.size2());
+
+  te::common::GetInverseMatrix(m_covarianceMatrix, m_covarianceInversion);
+}
+
+te::rp::ClassifierISOSegStrategy::Pattern::Pattern(Pattern& rhs)
+  : m_id(rhs.m_id),
+    m_myCluster(rhs.m_myCluster),
+    m_area(rhs.m_area)
+{
+  m_meanVector = rhs.m_meanVector;
+
+  m_covarianceMatrix = rhs.m_covarianceMatrix;
+
+  m_covarianceInversion = rhs.m_covarianceInversion;
+}
+
+te::rp::ClassifierISOSegStrategy::Pattern::~Pattern()
+{
+  m_id = -1;
+
+  m_myCluster = 0;
+
+  m_area = 0.0;
+
+  m_meanVector.clear();
+
+  m_covarianceMatrix.clear();
+
+  m_covarianceInversion.clear();
+}
+
+void te::rp::ClassifierISOSegStrategy::Pattern::add(Pattern* p)
+{
+  assert(m_meanVector.size() == p->m_meanVector.size());
+  assert(p->m_area > 0.0);
+  assert(m_myCluster == 0);
+
+// update mean vectors
+  double total_area = m_area + p->m_area;
+  for (unsigned i = 0; i < m_meanVector.size(); i++)
+    m_meanVector[i] = (m_meanVector[i] * m_area + p->m_meanVector[i] * p->m_area) / total_area;
+
+// update covariance matrices (the matrix with the biggest area wins)
+  if (p->m_area > m_area)
+  {
+    m_covarianceMatrix = p->m_covarianceMatrix;
+
+    m_covarianceInversion = p->m_covarianceInversion;
+  }
+
+// add the new area
+  m_area += p->m_area;
+
+// update the pattern values
+  p->m_myCluster = this;
+}
+
+double te::rp::ClassifierISOSegStrategy::Pattern::getDistance(Pattern* p)
+{
+  assert(m_meanVector.size() == p->m_meanVector.size());
+
+  unsigned int nBands = m_meanVector.size();
+
+  boost::numeric::ublas::matrix<double> term1(1, nBands);
+  boost::numeric::ublas::matrix<double> term2(nBands, 1);
+
+  for (unsigned int i = 0; i < nBands; i++)
+  {
+    term1(0, i) = m_meanVector[i] - p->m_meanVector[i];
+
+    term2(i, 0) = term1(0, i);
+  }
+
+  term1 = prod(term1, m_covarianceInversion);
+  term1 = prod(term1, term2);
+
+  if (term1(0, 0) < 0)
+    return DBL_MAX;
+
+  return term1(0, 0);
+}
+
+bool te::rp::ClassifierISOSegStrategy::Pattern::operator=(Pattern& rhs)
+{
+  assert(m_myCluster == 0);
+  assert(rhs.m_myCluster == 0);
+
+  return m_id == rhs.m_id;
+}
+
+te::rp::ClassifierISOSegStrategy::ClassifierISOSegStrategy()
+{
+  m_isInitialized = false;
+}
+
+te::rp::ClassifierISOSegStrategy::~ClassifierISOSegStrategy()
+{
+}
+
+bool te::rp::ClassifierISOSegStrategy::initialize(te::rp::StrategyParameters const* const strategyParams) throw(te::rp::Exception)
+{
+  m_isInitialized = false;
+
+  te::rp::ClassifierISOSegStrategy::Parameters const* paramsPtr = dynamic_cast<te::rp::ClassifierISOSegStrategy::Parameters const*>(strategyParams);
+
+  if(!paramsPtr)
+    return false;
+
+  m_parameters = *(paramsPtr);
+
+  TERP_TRUE_OR_RETURN_FALSE(m_parameters.m_acceptanceThreshold > 0 && m_parameters.m_acceptanceThreshold <= 100, "Invalid acceptance threshold [0, 100].")
+
+  m_isInitialized = true;
+
+  return true;
+}
+
+double getThreshold(double acceptanceThreshold, unsigned nBands)
+{
+  const double dmax = std::numeric_limits<double>::max();
+  double chiTable[10][6] =
+  {
+//   75.0%    90.0%    95.0%    99.0%    99.9%    100.%
+    { 1.32,    2.71,    3.84,    6.64,   10.83,   dmax},
+    { 2.77,    4.61,    5.99,    9.21,   13.82,   dmax},
+    { 4.11,    6.25,    7.82,   11.35,   16.27,   dmax},
+    { 5.39,    7.78,    9.49,   13.28,   18.47,   dmax},
+    { 6.63,    9.24,   11.07,   15.09,   20.52,   dmax},
+    { 7.84,   10.65,   12.59,   16.81,   22.46,   dmax},
+    { 9.04,   12.02,   14.07,   18.48,   24.32,   dmax},
+    {10.22,   13.36,   15.51,   20.09,   26.13,   dmax},
+    {11.39,   14.68,   16.92,   21.67,   27.88,   dmax},
+    {12.55,   15.99,   18.31,   23.21,   29.59,   dmax}
+  };
+
+  unsigned it;
+  if (nBands > 6)
+    nBands = 6;
+
+  if(acceptanceThreshold < 90.0)
+    it = 0;
+  else if(acceptanceThreshold < 95.0)
+    it = 1;
+  else if(acceptanceThreshold < 99.0)
+    it = 2;
+  else if(acceptanceThreshold < 99.9)
+    it = 3;
+  else if(acceptanceThreshold < 100.0)
+    it = 4;
+  else
+    it = 5;
+
+  return chiTable[nBands-1][it];
+}
+
+bool te::rp::ClassifierISOSegStrategy::execute(const te::rst::Raster& inputRaster, const std::vector<unsigned int>& inputRasterBands,
+                                               const std::vector<te::gm::Polygon*>& inputPolygons, te::rst::Raster& outputRaster,
+                                               const unsigned int outputRasterBand, const bool enableProgressInterface) throw(te::rp::Exception)
+{
+  TERP_TRUE_OR_RETURN_FALSE(m_isInitialized, "Instance not initialized")
+  TERP_TRUE_OR_RETURN_FALSE(inputPolygons.size() > 0, "ISOSeg algorithm needs polygons")
 
-    This file is part of the TerraLib - a Framework for building GIS enabled applications.
-
-    TerraLib is free software: you can redistribute it and/or modify
-    it under the terms of the GNU Lesser General Public License as published by
-    the Free Software Foundation, either version 3 of the License,
-    or (at your option) any later version.
-
-    TerraLib is distributed in the hope that it will be useful,
-    but WITHOUT ANY WARRANTY; without even the implied warranty of
-    MERCHANTABILITY or FITNESS FOR A PARTICULAR PURPOSE. See the
-    GNU Lesser General Public License for more details.
-
-    You should have received a copy of the GNU Lesser General Public License
-    along with TerraLib. See COPYING. If not, write to
-    TerraLib Team at <terralib-team@terralib.org>.
- */
-
-/*!
-  \file terralib/rp/ClassifierISOSegStrategy.cpp
-
-  \brief Raster ISOSeg strategy for segmentation-based classification.
-*/
-
-// TerraLib
-#include "../common/MatrixUtils.h"
-#include "../common/progress/TaskProgress.h"
-#include "../geometry/Coord2D.h"
-#include "../geometry/Envelope.h"
-#include "../geometry/Point.h"
-#include "../geometry/Polygon.h"
-#include "../raster/Grid.h"
-#include "../raster/PositionIterator.h"
-#include "../raster/Utils.h"
-#include "ClassifierISOSegStrategy.h"
-#include "Functions.h"
-#include "Macros.h"
-#include "RasterAttributes.h"
-
-// STL
-#include <iostream>
-#include <set>
-#include <stdlib.h>
-
-// Boost
-#include <boost/numeric/ublas/io.hpp>
-#include <boost/numeric/ublas/lu.hpp>
-#include <boost/numeric/ublas/matrix.hpp>
-
-// STL
-#include <cfloat>
-
-namespace
-{
-  static te::rp::ClassifierISOSegStrategyFactory classifierISOSegStrategyFactoryInstance;
-}
-
-te::rp::ClassifierISOSegStrategy::Parameters::Parameters()
-{
-  reset();
-}
-
-te::rp::ClassifierISOSegStrategy::Parameters::~Parameters()
-{
-}
-
-const te::rp::ClassifierISOSegStrategy::Parameters& te::rp::ClassifierISOSegStrategy::Parameters::operator=(const te::rp::ClassifierISOSegStrategy::Parameters& rhs)
-{
-  reset();
-
-  m_acceptanceThreshold = rhs.m_acceptanceThreshold;
-
-  return *this;
-}
-
-void te::rp::ClassifierISOSegStrategy::Parameters::reset() throw(te::rp::Exception)
-{
-  m_acceptanceThreshold = 0;
-}
-
-te::common::AbstractParameters* te::rp::ClassifierISOSegStrategy::Parameters::clone() const
-{
-  return new te::rp::ClassifierISOSegStrategy::Parameters(*this);
-}
-
-te::rp::ClassifierISOSegStrategy::Pattern::Pattern()
-{
-  m_id = -1;
-
-  m_myCluster = 0;
-
-  m_area = 0.0;
-}
-
-te::rp::ClassifierISOSegStrategy::Pattern::Pattern(int i, double a, std::vector<double> mv, boost::numeric::ublas::matrix<double> cm)
-  : m_id(i),
-    m_myCluster(0),
-    m_area(a),
-    m_meanVector(mv),
-    m_covarianceMatrix(cm)
-{
-  m_covarianceInversion = boost::numeric::ublas::matrix<double>(m_covarianceMatrix.size1(), m_covarianceMatrix.size2());
-
-  te::common::GetInverseMatrix(m_covarianceMatrix, m_covarianceInversion);
-}
-
-te::rp::ClassifierISOSegStrategy::Pattern::Pattern(Pattern& rhs)
-  : m_id(rhs.m_id),
-    m_myCluster(rhs.m_myCluster),
-    m_area(rhs.m_area)
-{
-  m_meanVector = rhs.m_meanVector;
-
-  m_covarianceMatrix = rhs.m_covarianceMatrix;
-
-  m_covarianceInversion = rhs.m_covarianceInversion;
-}
-
-te::rp::ClassifierISOSegStrategy::Pattern::~Pattern()
-{
-  m_id = -1;
-
-  m_myCluster = 0;
-
-  m_area = 0.0;
-
-  m_meanVector.clear();
-
-  m_covarianceMatrix.clear();
-
-  m_covarianceInversion.clear();
-}
-
-void te::rp::ClassifierISOSegStrategy::Pattern::add(Pattern* p)
-{
-  assert(m_meanVector.size() == p->m_meanVector.size());
-  assert(p->m_area > 0.0);
-  assert(m_myCluster == 0);
-
-// update mean vectors
-  double total_area = m_area + p->m_area;
-  for (unsigned i = 0; i < m_meanVector.size(); i++)
-    m_meanVector[i] = (m_meanVector[i] * m_area + p->m_meanVector[i] * p->m_area) / total_area;
-
-// update covariance matrices (the matrix with the biggest area wins)
-  if (p->m_area > m_area)
-  {
-    m_covarianceMatrix = p->m_covarianceMatrix;
-
-    m_covarianceInversion = p->m_covarianceInversion;
-  }
-
-// add the new area
-  m_area += p->m_area;
-
-// update the pattern values
-  p->m_myCluster = this;
-}
-
-double te::rp::ClassifierISOSegStrategy::Pattern::getDistance(Pattern* p)
-{
-  assert(m_meanVector.size() == p->m_meanVector.size());
-
-  unsigned int nBands = m_meanVector.size();
-
-  boost::numeric::ublas::matrix<double> term1(1, nBands);
-  boost::numeric::ublas::matrix<double> term2(nBands, 1);
-
-  for (unsigned int i = 0; i < nBands; i++)
-  {
-    term1(0, i) = m_meanVector[i] - p->m_meanVector[i];
-
-    term2(i, 0) = term1(0, i);
-  }
-
-  term1 = prod(term1, m_covarianceInversion);
-  term1 = prod(term1, term2);
-
-  if (term1(0, 0) < 0)
-    return DBL_MAX;
-
-  return term1(0, 0);
-}
-
-bool te::rp::ClassifierISOSegStrategy::Pattern::operator=(Pattern& rhs)
-{
-  assert(m_myCluster == 0);
-  assert(rhs.m_myCluster == 0);
-
-  return m_id == rhs.m_id;
-}
-
-te::rp::ClassifierISOSegStrategy::ClassifierISOSegStrategy()
-{
-  m_isInitialized = false;
-}
-
-te::rp::ClassifierISOSegStrategy::~ClassifierISOSegStrategy()
-{
-}
-
-bool te::rp::ClassifierISOSegStrategy::initialize(te::rp::StrategyParameters const* const strategyParams) throw(te::rp::Exception)
-{
-  m_isInitialized = false;
-
-  te::rp::ClassifierISOSegStrategy::Parameters const* paramsPtr = dynamic_cast<te::rp::ClassifierISOSegStrategy::Parameters const*>(strategyParams);
-
-  if(!paramsPtr)
-    return false;
-
-  m_parameters = *(paramsPtr);
-
-  TERP_TRUE_OR_RETURN_FALSE(m_parameters.m_acceptanceThreshold > 0 && m_parameters.m_acceptanceThreshold <= 100, "Invalid acceptance threshold [0, 100].")
-
-  m_isInitialized = true;
-
-  return true;
-}
-
-double getThreshold(double acceptanceThreshold, unsigned nBands)
-{
-  const double dmax = std::numeric_limits<double>::max();
-  double chiTable[10][6] =
-  {
-//   75.0%    90.0%    95.0%    99.0%    99.9%    100.%
-    { 1.32,    2.71,    3.84,    6.64,   10.83,   dmax},
-    { 2.77,    4.61,    5.99,    9.21,   13.82,   dmax},
-    { 4.11,    6.25,    7.82,   11.35,   16.27,   dmax},
-    { 5.39,    7.78,    9.49,   13.28,   18.47,   dmax},
-    { 6.63,    9.24,   11.07,   15.09,   20.52,   dmax},
-    { 7.84,   10.65,   12.59,   16.81,   22.46,   dmax},
-    { 9.04,   12.02,   14.07,   18.48,   24.32,   dmax},
-    {10.22,   13.36,   15.51,   20.09,   26.13,   dmax},
-    {11.39,   14.68,   16.92,   21.67,   27.88,   dmax},
-    {12.55,   15.99,   18.31,   23.21,   29.59,   dmax}
-  };
-
-  unsigned it;
-  if (nBands > 6)
-    nBands = 6;
-
-  if(acceptanceThreshold < 90.0)
-    it = 0;
-  else if(acceptanceThreshold < 95.0)
-    it = 1;
-  else if(acceptanceThreshold < 99.0)
-    it = 2;
-  else if(acceptanceThreshold < 99.9)
-    it = 3;
-  else if(acceptanceThreshold < 100.0)
-    it = 4;
-  else
-    it = 5;
-
-  return chiTable[nBands-1][it];
-}
-
-bool te::rp::ClassifierISOSegStrategy::execute(const te::rst::Raster& inputRaster, const std::vector<unsigned int>& inputRasterBands,
-                                               const std::vector<te::gm::Polygon*>& inputPolygons, te::rst::Raster& outputRaster,
-                                               const unsigned int outputRasterBand, const bool enableProgressInterface) throw(te::rp::Exception)
-{
-  TERP_TRUE_OR_RETURN_FALSE(m_isInitialized, "Instance not initialized")
-  TERP_TRUE_OR_RETURN_FALSE(inputPolygons.size() > 0, "ISOSeg algorithm needs polygons")
-
-<<<<<<< HEAD
-=======
-  //double mean;
->>>>>>> 8b71bc63
-  te::rp::RasterAttributes rattributes;
-
-// fill m_regions, in the beginning, each region is a cluster
-  te::common::TaskProgress task_fx(TE_TR("ISOSeg algorithm - feature extraction"), te::common::TaskProgress::UNDEFINED, inputPolygons.size());
-  for (unsigned i = 0; i < inputPolygons.size(); i++)
-  {
-    te::gm::Polygon* polygon = inputPolygons[i];
-
-    std::vector<std::vector<double> > values_in_polygon = rattributes.getValuesFromRaster(inputRaster, *polygon, inputRasterBands);
-    std::vector<double> means;
-    for (unsigned int b = 0; b < values_in_polygon.size(); b++)
-    {
-      te::stat::NumericStatisticalSummary summary = rattributes.getStatistics(values_in_polygon[b]);
-      means.push_back(summary.m_mean);
-    }
-
-    Pattern* region = new Pattern(i, polygon->getArea(), means, rattributes.getCovarianceMatrix(values_in_polygon, means));
-
-    Pattern* cluster = new Pattern(*region);
-
-    region->m_myCluster = cluster;
-
-    m_regions.insert(std::pair<double, Pattern*> (region->m_area, region));
-
-    task_fx.pulse();
-  }
-
-  double distance;
-  double distance2;
-
-// loops until all the regions are classified
-  std::multimap<double, Pattern*, std::greater<double> >::iterator rit;
-  std::multimap<double, Pattern*, std::greater<double> >::iterator riti;
-  std::multimap<double, Pattern*, std::greater<double> >::iterator ritii;
-
-// merge similar clusters
-  bool stable = false;
-  int oldid;
-  std::set<std::pair<unsigned int, unsigned int> > compared;
-
-  te::common::TaskProgress task_clustering(TE_TR("ISOSeg algorithm - detecting clusters"));
-  double maxDistance = getThreshold(m_parameters.m_acceptanceThreshold, inputRasterBands.size());
-  while (!stable)
-  {
-    stable = true;
-
-    compared.clear();
-
-// analyze all regions
-    for (rit = m_regions.begin(); rit != m_regions.end(); ++rit)
-    {
-// compare all clusters to detect if they are still similar
-      for (riti = rit; riti != m_regions.end(); ++riti)
-      {
-        if (compared.find(std::pair<unsigned int, unsigned int>(rit->second->m_myCluster->m_id, riti->second->m_myCluster->m_id)) == compared.end())
-        {
-          compared.insert(std::pair<unsigned int, unsigned int>(rit->second->m_myCluster->m_id, riti->second->m_myCluster->m_id));
-          compared.insert(std::pair<unsigned int, unsigned int>(riti->second->m_myCluster->m_id, rit->second->m_myCluster->m_id));
-        }
-        else
-          continue;
-
-        if (rit->second->m_myCluster == riti->second->m_myCluster)
-          continue;
-
-// use the smallest distance between region1 <-> cluster2, and region2 <-> cluster1
-        distance = rit->second->m_myCluster->getDistance(riti->second->m_myCluster);
-
-        distance2 = riti->second->m_myCluster->getDistance(rit->second->m_myCluster);
-
-        distance = (distance2 < distance? distance2: distance);
-
-        if (distance <= maxDistance)
-        {
-// two clusters are similar and must be merged
-          stable = false;
-
-          oldid = riti->second->m_myCluster->m_id;
-
-          for (ritii = riti; ritii != m_regions.end(); ++ritii)
-          {
-// find all clusters with riti class and merge with rit cluster
-            if (ritii->second->m_myCluster->m_id != oldid)
-              continue;
-
-            ritii->second->m_myCluster = rit->second->m_myCluster;
-          }
-        }
-      }
-    }
-    task_clustering.pulse();
-  }
-
-// remap cluster values to 1 -> N
-  std::set<unsigned int> ulabels;
-  std::set<unsigned int>::iterator lit;
-  std::map<unsigned int, unsigned int> colormap;
-
-  for (rit = m_regions.begin(); rit != m_regions.end(); ++rit)
-    ulabels.insert(rit->second->m_myCluster->m_id);
-
-  unsigned int color = 1;
-  for (lit = ulabels.begin(); lit != ulabels.end(); ++lit)
-    colormap[*lit] = color++;
-
-  te::gm::Coord2D geoCoord;
-  unsigned int pattern;
-
-// classify output image
-  te::common::TaskProgress task(TE_TR("ISOSeg algorithm - classifying image"), te::common::TaskProgress::UNDEFINED, m_regions.size());
-  for (rit = m_regions.begin(); rit != m_regions.end(); ++rit)
-  {
-    te::gm::Polygon* polygon = inputPolygons[rit->second->m_id];
-
-    pattern = rit->second->m_myCluster->m_id;
-
-// iterate over polygon to classify output image
-    te::rst::PolygonIterator<unsigned> it = te::rst::PolygonIterator<unsigned>::begin(&inputRaster, polygon);
-    te::rst::PolygonIterator<unsigned> itend = te::rst::PolygonIterator<unsigned>::end(&inputRaster, polygon);
-
-    while (it != itend)
-    {
-      outputRaster.setValue(it.getColumn(), it.getRow(), colormap[pattern], outputRasterBand);
-
-      ++it;
-    }
-    task.pulse();
-  }
-
-  return true;
-}
-
-te::rp::ClassifierISOSegStrategyFactory::ClassifierISOSegStrategyFactory()
-  : te::rp::ClassifierStrategyFactory("isoseg")
-{
-}
-
-te::rp::ClassifierISOSegStrategyFactory::~ClassifierISOSegStrategyFactory()
-{
-}
-
-te::rp::ClassifierStrategy* te::rp::ClassifierISOSegStrategyFactory::build()
-{
-  return new te::rp::ClassifierISOSegStrategy();
-}
+  te::rp::RasterAttributes rattributes;
+
+// fill m_regions, in the beginning, each region is a cluster
+  te::common::TaskProgress task_fx(TE_TR("ISOSeg algorithm - feature extraction"), te::common::TaskProgress::UNDEFINED, inputPolygons.size());
+  for (unsigned i = 0; i < inputPolygons.size(); i++)
+  {
+    te::gm::Polygon* polygon = inputPolygons[i];
+
+    std::vector<std::vector<double> > values_in_polygon = rattributes.getValuesFromRaster(inputRaster, *polygon, inputRasterBands);
+    std::vector<double> means;
+    for (unsigned int b = 0; b < values_in_polygon.size(); b++)
+    {
+      te::stat::NumericStatisticalSummary summary = rattributes.getStatistics(values_in_polygon[b]);
+      means.push_back(summary.m_mean);
+    }
+
+    Pattern* region = new Pattern(i, polygon->getArea(), means, rattributes.getCovarianceMatrix(values_in_polygon, means));
+
+    Pattern* cluster = new Pattern(*region);
+
+    region->m_myCluster = cluster;
+
+    m_regions.insert(std::pair<double, Pattern*> (region->m_area, region));
+
+    task_fx.pulse();
+  }
+
+  double distance;
+  double distance2;
+
+// loops until all the regions are classified
+  std::multimap<double, Pattern*, std::greater<double> >::iterator rit;
+  std::multimap<double, Pattern*, std::greater<double> >::iterator riti;
+  std::multimap<double, Pattern*, std::greater<double> >::iterator ritii;
+
+// merge similar clusters
+  bool stable = false;
+  int oldid;
+  std::set<std::pair<unsigned int, unsigned int> > compared;
+
+  te::common::TaskProgress task_clustering(TE_TR("ISOSeg algorithm - detecting clusters"));
+  double maxDistance = getThreshold(m_parameters.m_acceptanceThreshold, inputRasterBands.size());
+  while (!stable)
+  {
+    stable = true;
+
+    compared.clear();
+
+// analyze all regions
+    for (rit = m_regions.begin(); rit != m_regions.end(); ++rit)
+    {
+// compare all clusters to detect if they are still similar
+      for (riti = rit; riti != m_regions.end(); ++riti)
+      {
+        if (compared.find(std::pair<unsigned int, unsigned int>(rit->second->m_myCluster->m_id, riti->second->m_myCluster->m_id)) == compared.end())
+        {
+          compared.insert(std::pair<unsigned int, unsigned int>(rit->second->m_myCluster->m_id, riti->second->m_myCluster->m_id));
+          compared.insert(std::pair<unsigned int, unsigned int>(riti->second->m_myCluster->m_id, rit->second->m_myCluster->m_id));
+        }
+        else
+          continue;
+
+        if (rit->second->m_myCluster == riti->second->m_myCluster)
+          continue;
+
+// use the smallest distance between region1 <-> cluster2, and region2 <-> cluster1
+        distance = rit->second->m_myCluster->getDistance(riti->second->m_myCluster);
+
+        distance2 = riti->second->m_myCluster->getDistance(rit->second->m_myCluster);
+
+        distance = (distance2 < distance? distance2: distance);
+
+        if (distance <= maxDistance)
+        {
+// two clusters are similar and must be merged
+          stable = false;
+
+          oldid = riti->second->m_myCluster->m_id;
+
+          for (ritii = riti; ritii != m_regions.end(); ++ritii)
+          {
+// find all clusters with riti class and merge with rit cluster
+            if (ritii->second->m_myCluster->m_id != oldid)
+              continue;
+
+            ritii->second->m_myCluster = rit->second->m_myCluster;
+          }
+        }
+      }
+    }
+    task_clustering.pulse();
+  }
+
+// remap cluster values to 1 -> N
+  std::set<unsigned int> ulabels;
+  std::set<unsigned int>::iterator lit;
+  std::map<unsigned int, unsigned int> colormap;
+
+  for (rit = m_regions.begin(); rit != m_regions.end(); ++rit)
+    ulabels.insert(rit->second->m_myCluster->m_id);
+
+  unsigned int color = 1;
+  for (lit = ulabels.begin(); lit != ulabels.end(); ++lit)
+    colormap[*lit] = color++;
+
+  te::gm::Coord2D geoCoord;
+  unsigned int pattern;
+
+// classify output image
+  te::common::TaskProgress task(TE_TR("ISOSeg algorithm - classifying image"), te::common::TaskProgress::UNDEFINED, m_regions.size());
+  for (rit = m_regions.begin(); rit != m_regions.end(); ++rit)
+  {
+    te::gm::Polygon* polygon = inputPolygons[rit->second->m_id];
+
+    pattern = rit->second->m_myCluster->m_id;
+
+// iterate over polygon to classify output image
+    te::rst::PolygonIterator<unsigned> it = te::rst::PolygonIterator<unsigned>::begin(&inputRaster, polygon);
+    te::rst::PolygonIterator<unsigned> itend = te::rst::PolygonIterator<unsigned>::end(&inputRaster, polygon);
+
+    while (it != itend)
+    {
+      outputRaster.setValue(it.getColumn(), it.getRow(), colormap[pattern], outputRasterBand);
+
+      ++it;
+    }
+    task.pulse();
+  }
+
+  return true;
+}
+
+te::rp::ClassifierISOSegStrategyFactory::ClassifierISOSegStrategyFactory()
+  : te::rp::ClassifierStrategyFactory("isoseg")
+{
+}
+
+te::rp::ClassifierISOSegStrategyFactory::~ClassifierISOSegStrategyFactory()
+{
+}
+
+te::rp::ClassifierStrategy* te::rp::ClassifierISOSegStrategyFactory::build()
+{
+  return new te::rp::ClassifierISOSegStrategy();
+}