--- conflicted
+++ resolved
@@ -91,25 +91,16 @@
       datasets, you can find out the dataset that gave the original
       dataset name of a specific property.
 
-<<<<<<< HEAD
       A dataset can be connected or disconnected. A connected dataset, after its creation through
       the data source transactor, continues to depend on the connection given by its associated
       data source. Differently, a disconnected dataset, after its creation, no more depends of the
       connection given by the data source, and it continues to live after the connection has been
       released to the data source.
-=======
-      A DataSet can be connected or unconnected. A connected DataSet has 
-		  a connection to the DataSource which it is from, and so, its existence depedents on
-		  the existence of the DataSourceTransactor that creates it. Differently, an unconnected DataSet
-		  has no connection to the DataSource which it is from and can live independelty of the
-		  DataSourceTransactor that creates it.
-
-      \sa DataSource DataSourceTransactor DataSetType
->>>>>>> eedcb646
-
-      \sa DataSource DataSourceTransactor DataSetType
-
-      \todo We can generalize the dataset API so that a dataset may contain other datasets; in this case, it will be a collection of datasets.
+
+      \sa DataSource, DataSourceTransactor, DataSetType
+
+      \todo We can generalize the dataset API so that a dataset may contain other datasets;
+            in this case, it will be a collection of datasets.
 
       \note A geometric or raster property is represented just like any other data type.
 
@@ -192,7 +183,6 @@
         virtual bool isEmpty() const = 0;
 
         /*!
-<<<<<<< HEAD
           \brief It returns true if the dataset is connected and false if it is disconnected.
                  A dataset can be connected or disconnected. A connected dataset, after its creation through
                  the data source transactor, continues to depend on the connection given by its associated
@@ -200,18 +190,7 @@
                  connection given by the data source, and it continues to live after the connection has been
                  released to the data source.
 
-          \return True, if the dataset is connected and False if it is unconnected.
-=======
-          \brief It returns true if the DataSet is connected and false if it is unconnected.
-
-          A DataSet can be connected or unconnected. A connected DataSet has 
-		      a connection to the DataSource which it is from, and so, its existence depedents on
-		      the existence of the DataSourceTransactor that creates it. Differently, an unconnected DataSet
-		      has no connection to the DataSource which it is from and can live independelty of the
-		      DataSourceTransactor that creates it.
-
-          \return True if the DataSet is connected and False if it is unconnected.
->>>>>>> eedcb646
+          \return True, if the dataset is connected, or false if it is disconnected.
         */
         virtual bool isConnected() const = 0;
 
@@ -678,5 +657,4 @@
 }   // end namespace te
 
 
-#endif  // __TERRALIB_DATAACCESS_INTERNAL_DATASET_H
-
+#endif  // __TERRALIB_DATAACCESS_INTERNAL_DATASET_H