/*  Copyright (C) 2008 National Institute For Space Research (INPE) - Brazil.

    This file is part of the TerraLib - a Framework for building GIS enabled applications.

    TerraLib is free software: you can redistribute it and/or modify
    it under the terms of the GNU Lesser General Public License as published by
    the Free Software Foundation, either version 3 of the License,
    or (at your option) any later version.

    TerraLib is distributed in the hope that it will be useful,
    but WITHOUT ANY WARRANTY; without even the implied warranty of
    MERCHANTABILITY or FITNESS FOR A PARTICULAR PURPOSE. See the
    GNU Lesser General Public License for more details.

    You should have received a copy of the GNU Lesser General Public License
    along with TerraLib. See COPYING. If not, write to
    TerraLib Team at <terralib-team@terralib.org>.
 */

/*!
  \file Observable.h
   
  \brief Abstract class to represent an observable. "Model" part of MVC component. 

  \ingroup layout
*/

#ifndef __TERRALIB_LAYOUT_INTERNAL_ABSTRACTITEMVIEW_H
#define __TERRALIB_LAYOUT_INTERNAL_ABSTRACTITEMVIEW_H

// TerraLib
#include "../../Config.h"

namespace te
{
  namespace layout
  {

    class AbstractItemController;
    class AbstractItemModel;
    class ContextObject;

    /*!
      \brief Abstract class to represent an observable. "Model" part of MVC component. 
    
      \ingroup layout
    */
    class TELAYOUTEXPORT AbstractItemView
    {
      public:

        /*!
          \brief Constructor
        */ 
        AbstractItemView(AbstractItemController* controller, AbstractItemModel* model);

        /*!
          \brief Destructor
        */ 
        virtual ~AbstractItemView();

        /*!
          \brief Gets the controller
        */ 
        virtual AbstractItemController* getController() const;

        /*!
          \brief Refreshes the drawings of the view
        */
        virtual void refresh() = 0;

        /*!
<<<<<<< HEAD
          \brief Informs the item that the context has changed
        */
        virtual void contextUpdated(const ContextObject& context) = 0;
=======
          \brief Gets the rotation
        */ 
        virtual double getItemRotation() const = 0;

        /*!
          \brief Sets the rotation
        */ 
        virtual void setItemRotation(double rotation) = 0;
>>>>>>> ac8dadf1

      protected:

        AbstractItemController* m_controller; //!< The controller
    };
  }
}

#endif //__TERRALIB_LAYOUT_INTERNAL_ABSTRACTITEMVIEW_H<|MERGE_RESOLUTION|>--- conflicted
+++ resolved
@@ -70,11 +70,11 @@
         virtual void refresh() = 0;
 
         /*!
-<<<<<<< HEAD
           \brief Informs the item that the context has changed
         */
         virtual void contextUpdated(const ContextObject& context) = 0;
-=======
+
+        /*!
           \brief Gets the rotation
         */ 
         virtual double getItemRotation() const = 0;
@@ -83,7 +83,6 @@
           \brief Sets the rotation
         */ 
         virtual void setItemRotation(double rotation) = 0;
->>>>>>> ac8dadf1
 
       protected:
 
