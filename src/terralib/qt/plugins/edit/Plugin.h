--- conflicted
+++ resolved
@@ -103,14 +103,7 @@
 
           EditDelegate* m_delegate;
 
-<<<<<<< HEAD
-            ToolBar* m_toolbar; //!< Main toolbar of TerraLib Edit Qt Plugin.
-            QMenu* m_menu;      //!< Main menu of TerraLib Edit Qt Plugin.
-            QAction* m_action;    //!< Action used to call the process
-
-=======
           //void createAction(std::string name, std::string pixmap = "");
->>>>>>> 98a325e3
         };
 
       } // end namespace edit
