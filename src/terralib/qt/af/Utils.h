--- conflicted
+++ resolved
@@ -321,24 +321,13 @@
       /*!
         \brief Writes the default project file.
       */
-<<<<<<< HEAD
-      TEQTAFEXPORT void WriteDefaultProjectFile(const QString& fileName);
-=======
       //TEQTAFEXPORT void WriteDefaultProjectFile(const QString& fileName);
->>>>>>> 7ce6a032
 
       /*!
         \brief Returns the date and time of generated binary.
       */
       TEQTAFEXPORT QString GetGenerationDate();
 
-<<<<<<< HEAD
-      /*!
-        \brief Return extension filter string
-      */
-      TEQTAFEXPORT QString GetExtensionFilter(te::qt::af::ApplicationController* appController);
-=======
->>>>>>> 7ce6a032
     } // end namespace af
   }   // end namespace qt
 }     // end namespace te
