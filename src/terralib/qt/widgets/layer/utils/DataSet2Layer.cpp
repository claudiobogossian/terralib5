/*  Copyright (C) 2011-2012 National Institute For Space Research (INPE) - Brazil.

    This file is part of the TerraLib - a Framework for building GIS enabled applications.

    TerraLib is free software: you can redistribute it and/or modify
    it under the terms of the GNU Lesser General Public License as published by
    the Free Software Foundation, either version 3 of the License,
    or (at your option) any later version.

    TerraLib is distributed in the hope that it will be useful,
    but WITHOUT ANY WARRANTY; without even the implied warranty of
    MERCHANTABILITY or FITNESS FOR A PARTICULAR PURPOSE. See the
    GNU Lesser General Public License for more details.

    You should have received a copy of the GNU Lesser General Public License
    along with TerraLib. See COPYING. If not, write to
    TerraLib Team at <terralib-team@terralib.org>.
 */

/*!
  \file terralib/qt/widgets/layer/utils/DataSet2Layer.cpp

  \brief ....
*/

// TerraLib
#include "../../../../common/Translator.h"
#include "../../../../dataaccess/dataset/DataSetType.h"
#include "../../../../dataaccess/datasource/DataSourceManager.h"
#include "../../../../dataaccess/datasource/DataSourceTransactor.h"
#include "../../../../dataaccess/utils/Utils.h"
#include "../../../../geometry/Envelope.h"
#include "../../../../geometry/GeometryProperty.h"
#include "../../../../maptools/AbstractLayer.h"
#include "../../../../maptools/DataSetLayer.h"
#include "../../../../raster/Grid.h"
#include "../../../../raster/RasterProperty.h"
#include "../../../../se/Utils.h"
#include "../../../../srs/Config.h"
#include "../../Exception.h"
#include "DataSet2Layer.h"

// Boost
#include <boost/uuid/random_generator.hpp>
#include <boost/uuid/uuid_io.hpp>

te::qt::widgets::DataSet2Layer::DataSet2Layer(const std::string& datasourceId)
  : m_datasourceId(datasourceId)
{
}

te::map::DataSetLayerPtr te::qt::widgets::DataSet2Layer::operator()(const te::da::DataSetTypePtr& dataset) const
{
  static boost::uuids::basic_random_generator<boost::mt19937> gen;

  if(dataset.get() == 0)
    throw Exception(TR_QT_WIDGETS("Can not convert a NULL dataset to a layer!"));

  boost::uuids::uuid u = gen();
  std::string id = boost::uuids::to_string(u);

  std::string title = dataset->getTitle().empty() ? dataset->getName() : dataset->getTitle();
  
  te::map::DataSetLayerPtr layer(new te::map::DataSetLayer(id, title));
  layer->setDataSetName(dataset->getName());
  layer->setDataSourceId(m_datasourceId);
  layer->setVisibility(te::map::NOT_VISIBLE);
  layer->setRendererType("DATASET_LAYER_RENDERER");

<<<<<<< HEAD
  if(dataset->size() == 0)
  {
    te::da::DataSourcePtr ds(te::da::DataSourceManager::getInstance().find(m_datasourceId));
    te::da::LoadProperties(dataset.get(), m_datasourceId);
  }

=======
>>>>>>> 9724c5f8
  if(dataset->hasGeom())
  {
   te::gm::GeometryProperty* gp = te::da::GetFirstGeomProperty(dataset.get());
    std::auto_ptr<te::gm::Envelope> mbr(te::da::GetExtent(dataset->getName(), gp->getName(), m_datasourceId));
    layer->setSRID(gp->getSRID());
    layer->setExtent(*mbr);
    layer->setStyle(te::se::CreateFeatureTypeStyle(gp->getGeometryType()));
  }
  else if(dataset->hasRaster())
  {
    te::rst::Grid* grid = te::da::GetFirstRasterProperty(dataset.get())->getGrid();

    layer->setSRID(grid->getSRID());
    layer->setExtent(*(grid->getExtent()));
    layer->setStyle(te::se::CreateCoverageStyle(te::da::GetFirstRasterProperty(dataset.get())->getBandProperties()));
  }
  else
  {
    layer->setSRID(TE_UNKNOWN_SRS);
    //layer->setExtent(te::gm::Envelope());
  }

  return layer;
}<|MERGE_RESOLUTION|>--- conflicted
+++ resolved
@@ -67,15 +67,12 @@
   layer->setVisibility(te::map::NOT_VISIBLE);
   layer->setRendererType("DATASET_LAYER_RENDERER");
 
-<<<<<<< HEAD
   if(dataset->size() == 0)
   {
     te::da::DataSourcePtr ds(te::da::DataSourceManager::getInstance().find(m_datasourceId));
     te::da::LoadProperties(dataset.get(), m_datasourceId);
   }
 
-=======
->>>>>>> 9724c5f8
   if(dataset->hasGeom())
   {
    te::gm::GeometryProperty* gp = te::da::GetFirstGeomProperty(dataset.get());
