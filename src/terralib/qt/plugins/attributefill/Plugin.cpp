--- conflicted
+++ resolved
@@ -57,18 +57,12 @@
 #include <qaction.h>
 
 te::qt::plugins::attributefill::Plugin::Plugin(const te::plugin::PluginInfo& pluginInfo)
-<<<<<<< HEAD
   : te::plugin::Plugin(pluginInfo),
     m_attributefillMenu(0),
     m_popupAction(0),
     m_rasterToVector(0),
     m_vectorToRaster(0),
     m_vectorToVector(0)
-=======
-  : QObject(),
-  te::plugin::Plugin(pluginInfo), 
-  m_attributefillMenu(0)
->>>>>>> 98a325e3
 {
 }
 
