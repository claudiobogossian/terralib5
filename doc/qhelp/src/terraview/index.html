<<<<<<< HEAD
<!DOCTYPE html PUBLIC "-//W3C//DTD HTML 4.01 Transitional//EN" "http://www.w3.org/TR/html4/loose.dtd">

<html>

<head>

  <meta http-equiv="Content-Type"

 content="text/html; charset=ISO-8859-1">

  <title>TerraView 5.0.0 user help</title>

</head>

<body>

<span style="font-family: 'MS Shell Dlg 2'; font-size: 8pt;"></span>

<h2 style="text-align: center;"><img style="width: 243px; height: 64px;"

 alt="" src="terraview-textual.png"><span

 style="font-family: Calibri Light;"></span></h2>

<div style="text-align: center;"></div>

<span style="font-family: Calibri Light;">TerraView is a Geographic

Information System (GIS) that provides a

friendly interface allowing you to view and manipulate both vector and

raster&nbsp;data. This

application was developed using geographic library

called TerraLib.<br>

<br>

</span>

<h4 style="font-family: Calibri Light;">User Guide:</h4>

<ul style="font-family: Calibri Light;">

  <li><a href="main_concepts.html">Main Concepts</a></li>

</ul>

<ul style="font-family: Calibri Light;">

  <li><a href="main_window.html">TerraView GUI</a></li>

</ul>

<ul style="font-family: Calibri Light;">

  <ul>

    <li><a href="terraview_menus.html">Menu Bar</a></li>

  </ul>

</ul>

<ul style="font-family: Calibri Light;">

  <ul>

    <li><a href="terraview_toolbars.html">Tool Bar</a></li>

  </ul>

</ul>

<ul style="font-family: Calibri Light;">

  <ul>

    <li><a href="../widgets/table/index.html">Data Table</a></li>

  </ul>

</ul>

<ul style="font-family: Calibri Light;">

  <ul>

    <li><a href="../widgets/style/explorer.html">Style Explorer</a></li>

  </ul>

</ul>

<ul style="font-family: Calibri Light;">

  <li>Operations:</li>

</ul>

<ul style="font-family: Calibri Light;">

  <ul>

    <li><a href="../widgets/charts/index.html">Charts</a></li>

  </ul>

</ul>

<ul style="font-family: Calibri Light;">

  <ul>

    <li><a href="../widgets/grouping/grouping.html">Clasification</a></li>

  </ul>

</ul>

<ul style="font-family: Calibri Light;">

  <ul>

    <li><a

 href="../widgets/datasource_selector/datasource_selector.html">Data

Source Selector</a></li>

  </ul>

</ul>

<ul style="font-family: Calibri Light;">

  <ul>

    <li><a href="../widgets/exchanger_all/exchanger_all.html">Data

Source

Exchanger</a></li>

  </ul>

</ul>

<ul style="font-family: Calibri Light;">

  <ul>

    <li><a href="../widgets/dataset_selector/dataset_selector.html">Dataset

Selector</a></li>

  </ul>

</ul>

<ul style="font-family: Calibri Light;">

  <ul>

    <li><a href="../widgets/exchanger_direct/exchanger_direct.html">Layer

Exchanger</a></li>

  </ul>

</ul>

<ul style="font-family: Calibri Light;">

  <ul>

    <li><a href="../widgets/charts/pie_bar/pie_bar.html">Pie Bar</a></li>

  </ul>

</ul>

<ul style="font-family: Calibri Light;">

  <ul>

    <li><a href="../widgets/srs/srs.html">Spatial Reference System</a></li>

  </ul>

</ul>

<ul style="font-family: Calibri Light;">

  <li>Plugins</li>

</ul>

<ul style="font-family: Calibri Light;">

  <ul>

    <li><a href="../plugins/pgis/pgis.html">PostGIS Connector</a></li>

  </ul>

</ul>

<ul style="font-family: Calibri Light;">

  <ul>

    <li><a href="../plugins/pgis/pgis_creator.html">PostGIS Creator</a></li>

  </ul>

</ul>

<ul style="font-family: Calibri Light;">

  <ul>

    <li><a href="../plugins/ado/ado.html">Microsoft

Access Connector</a></li>

  </ul>

</ul>

<ul style="font-family: Calibri Light;">

  <ul>

    <li><a href="../plugins/ado/ado_creator.html">Microsoft Access

Creator</a></li>

  </ul>

</ul>

<ul style="font-family: Calibri Light;">

  <ul>

    <li><a href="../plugins/gdal/gdal.html">GDAL Connector</a></li>

  </ul>

</ul>

<ul style="font-family: Calibri Light;">

  <ul>

    <li><a href="../plugins/ogr/ogr.html">OGR </a><a

 href="../plugins/ogr/ogr.html">Connector</a></li>

  </ul>

</ul>

<font style="font-family: Calibri Light;" face="Calibri Light">

</font>

<ul style="font-family: Calibri Light;">

  <ul>

    <li><a href="../plugins/vp/vp.html">Vector Processing</a></li>

  </ul>

</ul>

<ul style="font-family: Calibri Light;">

  <ul>

    <li><a href="../plugins/rp/rp.html">Raster Processing</a></li>

  </ul>

</ul>

<font style="font-family: Calibri Light;" face="Calibri Light">

</font>

<ul style="font-family: Calibri Light;">

  <ul>

    <li><a href="../plugins/terralib4/Terralib4Converter.html">TerraLib

4.x Converter</a></li>

  </ul>

</ul>

<ul style="font-family: Calibri Light;">

  <li>FAQ:</li>

</ul>

<ul style="font-family: Calibri Light;">

  <ul>

    <li><a href="../widgets/index.html">How

to manipulate data?</a></li>

  </ul>

</ul>

<span style="font-family: Calibri Light;">

</span>

<ul style="font-family: Calibri Light;">

  <ul>

    <li><a href="../widgets/style/explorer.html">How

to change the visual

presentation of points, lines, polygons, raster data?</a></li>

  </ul>

</ul>

<span style="font-family: Calibri Light;">

</span>

<ul style="font-family: Calibri Light;">

  <ul>

    <li><a href="../widgets/pluginmanager/PluginManager.html">How to

Load/Unload, Add/Remove

Plugins?</a></li>

  </ul>

</ul>

<span style="font-family: Calibri Light;"><br>

<br>

TerraView is free software: you can redistribute it and/or modify it

under the terms of the GNU Lesser General Public License as published

by the Free Software Foundation, either version 3 of the License, or

(at your option) any later version.</span><br

 style="font-family: Calibri Light;">

<br style="font-family: Calibri Light;">

<span style="font-family: Calibri Light;">TerraView

is distributed in

the hope that it will be useful, but WITHOUT ANY WARRANTY; without even

the implied warranty of MERCHANTABILITY or FITNESS FOR A PARTICULAR

PURPOSE. See the GNU Lesser General Public License for more details.</span><br

 style="font-family: Calibri Light;">

<br style="font-family: Calibri Light;">

<span style="font-family: Calibri Light;">You

should have received a

copy of the GNU Lesser General Public License along with TerraView.</span><br

 style="font-family: Calibri Light;">

<br style="font-family: Calibri Light;">

<span style="font-family: Calibri Light;"><span

 style="font-family: Calibri Light;">Comments,

suggestions and

feedbacks can be sent to TerraLib Team (terralib-team@dpi.inpe.br) at

Image Processing Division (DPI), Brazilian National Institute of Space

Research (INPE).</span><br>

</span><span style="font-size: 8pt; font-family: Calibri Light;"></span><br>

<br>

<div style="text-align: center;"><br>

<br>

<img style="width: 100px; height: 88px;" alt="" src="terralib.png"></div>

<span style="font-size: 8pt; font-family: Calibri Light;"></span>

</body>

</html>

=======
<!DOCTYPE html PUBLIC "-//W3C//DTD HTML 4.01 Transitional//EN" "http://www.w3.org/TR/html4/loose.dtd">
<html>
<head>




  
  
  
  
  <meta http-equiv="Content-Type" content="text/html; charset=ISO-8859-1">




  
  
  
  
  <title>TerraView 5.0.0 user help</title>
</head>


<body>




<span style="font-family: 'MS Shell Dlg 2'; font-size: 8pt;"></span>
<h2 style="text-align: center;"><span style="font-family: Calibri Light;">TerraView 5.0.0</span></h2>




<div style="text-align: center;"></div>




<span style="font-family: Calibri Light;">TerraView is a Geographic
Information System (GIS) that provides a
friendly interface allowing you to view and manipulate both vector and
raster data. This application was developed on top of TerraLib 5.0.0 geographic library which have been completely reengineered.<br>




<br>




In this new version of TerraView some concepts previously used have
changed and some new concepts were adopted.&nbsp;</span><br style="font-family: Calibri Light;">

<br style="font-family: Calibri Light;">

<span style="font-family: Calibri Light;">A short explanation of these
concepts is presented <a href="main_concepts.html">here</a>. To know about the GUI TerraView visit this&nbsp;<a href="main_window.html">link</a>.<br>

<br>

It also presents new (or 
enhanced versions of)&nbsp; functions for data conversion and data exchanging;
 access to different data sources; map display; explanatory spatial data
 analysis; spatial and non-spatial queries; vector and raster processing
 and spatio-temporal analysis functionalities.</span><br style="font-family: Calibri Light;">

<span style="font-family: Calibri Light;">


<br>




Some frequently asked questions from users who are starting to work
with this application are:<br>




<br>




<a href="../widgets/index.html">How
to manipulate data?</a><br>




<br>




<a href="../widgets/style/explorer.html">How
to change the visual
presentation of points, lines, polygons, raster data?</a><br>




<br>




</span><a style="font-family: Calibri Light;" href="../widgets/pluginmanager/PluginManager.html">How to
Load/Unload, Add/Remove
Plugins?</a><br style="font-family: Calibri Light;">




<span style="font-family: Calibri Light;"><br>


<a href="../plugins/index.html">Which Plugins are available in TerraView?</a><br>




<br>




TerraView is free software: you can redistribute it and/or modify it
under the terms of the GNU Lesser General Public License as published
by the Free Software Foundation, either version 3 of the License, or
(at your option) any later version.</span><br style="font-family: Calibri Light;">




<br style="font-family: Calibri Light;">




<span style="font-family: Calibri Light;">TerraView
is distributed in
the hope that it will be useful, but WITHOUT ANY WARRANTY, without even
the implied warranty of MERCHANTABILITY or FITNESS FOR A PARTICULAR
PURPOSE. See the GNU Lesser General Public License for more details.</span><br style="font-family: Calibri Light;">




<br style="font-family: Calibri Light;">




<span style="font-family: Calibri Light;">You
should have received a
copy of the GNU Lesser General Public License along with TerraView.</span><br style="font-family: Calibri Light;">




<br style="font-family: Calibri Light;">




<span style="font-family: Calibri Light;"><span style="font-family: Calibri Light;">Comments,
suggestions and
feedbacks can be sent to TerraLib Team (terralib-team@dpi.inpe.br) at
Image Processing Division (DPI), Brazilian National Institute of Space
Research (INPE).</span><br>




</span><span style="font-size: 8pt; font-family: Calibri Light;"></span><br>




<br>




<br>




<div style="text-align: center;"><img style="width: 243px; height: 64px;" alt="" src="terraview-textual.png"><br>




<br>




<br>




<img style="width: 100px; height: 88px;" alt="" src="terralib.png"></div>




<span style="font-size: 8pt; font-family: Calibri Light;"></span>
</body>
</html>
>>>>>>> 8ecbb160
<|MERGE_RESOLUTION|>--- conflicted
+++ resolved
@@ -1,648 +1,217 @@
-<<<<<<< HEAD
-<!DOCTYPE html PUBLIC "-//W3C//DTD HTML 4.01 Transitional//EN" "http://www.w3.org/TR/html4/loose.dtd">
-
-<html>
-
-<head>
-
-  <meta http-equiv="Content-Type"
-
- content="text/html; charset=ISO-8859-1">
-
-  <title>TerraView 5.0.0 user help</title>
-
-</head>
-
-<body>
-
-<span style="font-family: 'MS Shell Dlg 2'; font-size: 8pt;"></span>
-
-<h2 style="text-align: center;"><img style="width: 243px; height: 64px;"
-
- alt="" src="terraview-textual.png"><span
-
- style="font-family: Calibri Light;"></span></h2>
-
-<div style="text-align: center;"></div>
-
-<span style="font-family: Calibri Light;">TerraView is a Geographic
-
-Information System (GIS) that provides a
-
-friendly interface allowing you to view and manipulate both vector and
-
-raster&nbsp;data. This
-
-application was developed using geographic library
-
-called TerraLib.<br>
-
-<br>
-
-</span>
-
-<h4 style="font-family: Calibri Light;">User Guide:</h4>
-
-<ul style="font-family: Calibri Light;">
-
-  <li><a href="main_concepts.html">Main Concepts</a></li>
-
-</ul>
-
-<ul style="font-family: Calibri Light;">
-
-  <li><a href="main_window.html">TerraView GUI</a></li>
-
-</ul>
-
-<ul style="font-family: Calibri Light;">
-
-  <ul>
-
-    <li><a href="terraview_menus.html">Menu Bar</a></li>
-
-  </ul>
-
-</ul>
-
-<ul style="font-family: Calibri Light;">
-
-  <ul>
-
-    <li><a href="terraview_toolbars.html">Tool Bar</a></li>
-
-  </ul>
-
-</ul>
-
-<ul style="font-family: Calibri Light;">
-
-  <ul>
-
-    <li><a href="../widgets/table/index.html">Data Table</a></li>
-
-  </ul>
-
-</ul>
-
-<ul style="font-family: Calibri Light;">
-
-  <ul>
-
-    <li><a href="../widgets/style/explorer.html">Style Explorer</a></li>
-
-  </ul>
-
-</ul>
-
-<ul style="font-family: Calibri Light;">
-
-  <li>Operations:</li>
-
-</ul>
-
-<ul style="font-family: Calibri Light;">
-
-  <ul>
-
-    <li><a href="../widgets/charts/index.html">Charts</a></li>
-
-  </ul>
-
-</ul>
-
-<ul style="font-family: Calibri Light;">
-
-  <ul>
-
-    <li><a href="../widgets/grouping/grouping.html">Clasification</a></li>
-
-  </ul>
-
-</ul>
-
-<ul style="font-family: Calibri Light;">
-
-  <ul>
-
-    <li><a
-
- href="../widgets/datasource_selector/datasource_selector.html">Data
-
-Source Selector</a></li>
-
-  </ul>
-
-</ul>
-
-<ul style="font-family: Calibri Light;">
-
-  <ul>
-
-    <li><a href="../widgets/exchanger_all/exchanger_all.html">Data
-
-Source
-
-Exchanger</a></li>
-
-  </ul>
-
-</ul>
-
-<ul style="font-family: Calibri Light;">
-
-  <ul>
-
-    <li><a href="../widgets/dataset_selector/dataset_selector.html">Dataset
-
-Selector</a></li>
-
-  </ul>
-
-</ul>
-
-<ul style="font-family: Calibri Light;">
-
-  <ul>
-
-    <li><a href="../widgets/exchanger_direct/exchanger_direct.html">Layer
-
-Exchanger</a></li>
-
-  </ul>
-
-</ul>
-
-<ul style="font-family: Calibri Light;">
-
-  <ul>
-
-    <li><a href="../widgets/charts/pie_bar/pie_bar.html">Pie Bar</a></li>
-
-  </ul>
-
-</ul>
-
-<ul style="font-family: Calibri Light;">
-
-  <ul>
-
-    <li><a href="../widgets/srs/srs.html">Spatial Reference System</a></li>
-
-  </ul>
-
-</ul>
-
-<ul style="font-family: Calibri Light;">
-
-  <li>Plugins</li>
-
-</ul>
-
-<ul style="font-family: Calibri Light;">
-
-  <ul>
-
-    <li><a href="../plugins/pgis/pgis.html">PostGIS Connector</a></li>
-
-  </ul>
-
-</ul>
-
-<ul style="font-family: Calibri Light;">
-
-  <ul>
-
-    <li><a href="../plugins/pgis/pgis_creator.html">PostGIS Creator</a></li>
-
-  </ul>
-
-</ul>
-
-<ul style="font-family: Calibri Light;">
-
-  <ul>
-
-    <li><a href="../plugins/ado/ado.html">Microsoft
-
-Access Connector</a></li>
-
-  </ul>
-
-</ul>
-
-<ul style="font-family: Calibri Light;">
-
-  <ul>
-
-    <li><a href="../plugins/ado/ado_creator.html">Microsoft Access
-
-Creator</a></li>
-
-  </ul>
-
-</ul>
-
-<ul style="font-family: Calibri Light;">
-
-  <ul>
-
-    <li><a href="../plugins/gdal/gdal.html">GDAL Connector</a></li>
-
-  </ul>
-
-</ul>
-
-<ul style="font-family: Calibri Light;">
-
-  <ul>
-
-    <li><a href="../plugins/ogr/ogr.html">OGR </a><a
-
- href="../plugins/ogr/ogr.html">Connector</a></li>
-
-  </ul>
-
-</ul>
-
-<font style="font-family: Calibri Light;" face="Calibri Light">
-
-</font>
-
-<ul style="font-family: Calibri Light;">
-
-  <ul>
-
-    <li><a href="../plugins/vp/vp.html">Vector Processing</a></li>
-
-  </ul>
-
-</ul>
-
-<ul style="font-family: Calibri Light;">
-
-  <ul>
-
-    <li><a href="../plugins/rp/rp.html">Raster Processing</a></li>
-
-  </ul>
-
-</ul>
-
-<font style="font-family: Calibri Light;" face="Calibri Light">
-
-</font>
-
-<ul style="font-family: Calibri Light;">
-
-  <ul>
-
-    <li><a href="../plugins/terralib4/Terralib4Converter.html">TerraLib
-
-4.x Converter</a></li>
-
-  </ul>
-
-</ul>
-
-<ul style="font-family: Calibri Light;">
-
-  <li>FAQ:</li>
-
-</ul>
-
-<ul style="font-family: Calibri Light;">
-
-  <ul>
-
-    <li><a href="../widgets/index.html">How
-
-to manipulate data?</a></li>
-
-  </ul>
-
-</ul>
-
-<span style="font-family: Calibri Light;">
-
-</span>
-
-<ul style="font-family: Calibri Light;">
-
-  <ul>
-
-    <li><a href="../widgets/style/explorer.html">How
-
-to change the visual
-
-presentation of points, lines, polygons, raster data?</a></li>
-
-  </ul>
-
-</ul>
-
-<span style="font-family: Calibri Light;">
-
-</span>
-
-<ul style="font-family: Calibri Light;">
-
-  <ul>
-
-    <li><a href="../widgets/pluginmanager/PluginManager.html">How to
-
-Load/Unload, Add/Remove
-
-Plugins?</a></li>
-
-  </ul>
-
-</ul>
-
-<span style="font-family: Calibri Light;"><br>
-
-<br>
-
-TerraView is free software: you can redistribute it and/or modify it
-
-under the terms of the GNU Lesser General Public License as published
-
-by the Free Software Foundation, either version 3 of the License, or
-
-(at your option) any later version.</span><br
-
- style="font-family: Calibri Light;">
-
-<br style="font-family: Calibri Light;">
-
-<span style="font-family: Calibri Light;">TerraView
-
-is distributed in
-
-the hope that it will be useful, but WITHOUT ANY WARRANTY; without even
-
-the implied warranty of MERCHANTABILITY or FITNESS FOR A PARTICULAR
-
-PURPOSE. See the GNU Lesser General Public License for more details.</span><br
-
- style="font-family: Calibri Light;">
-
-<br style="font-family: Calibri Light;">
-
-<span style="font-family: Calibri Light;">You
-
-should have received a
-
-copy of the GNU Lesser General Public License along with TerraView.</span><br
-
- style="font-family: Calibri Light;">
-
-<br style="font-family: Calibri Light;">
-
-<span style="font-family: Calibri Light;"><span
-
- style="font-family: Calibri Light;">Comments,
-
-suggestions and
-
-feedbacks can be sent to TerraLib Team (terralib-team@dpi.inpe.br) at
-
-Image Processing Division (DPI), Brazilian National Institute of Space
-
-Research (INPE).</span><br>
-
-</span><span style="font-size: 8pt; font-family: Calibri Light;"></span><br>
-
-<br>
-
-<div style="text-align: center;"><br>
-
-<br>
-
-<img style="width: 100px; height: 88px;" alt="" src="terralib.png"></div>
-
-<span style="font-size: 8pt; font-family: Calibri Light;"></span>
-
-</body>
-
-</html>
-
-=======
-<!DOCTYPE html PUBLIC "-//W3C//DTD HTML 4.01 Transitional//EN" "http://www.w3.org/TR/html4/loose.dtd">
-<html>
-<head>
-
-
-
-
-  
-  
-  
-  
-  <meta http-equiv="Content-Type" content="text/html; charset=ISO-8859-1">
-
-
-
-
-  
-  
-  
-  
-  <title>TerraView 5.0.0 user help</title>
-</head>
-
-
-<body>
-
-
-
-
-<span style="font-family: 'MS Shell Dlg 2'; font-size: 8pt;"></span>
-<h2 style="text-align: center;"><span style="font-family: Calibri Light;">TerraView 5.0.0</span></h2>
-
-
-
-
-<div style="text-align: center;"></div>
-
-
-
-
-<span style="font-family: Calibri Light;">TerraView is a Geographic
-Information System (GIS) that provides a
-friendly interface allowing you to view and manipulate both vector and
-raster data. This application was developed on top of TerraLib 5.0.0 geographic library which have been completely reengineered.<br>
-
-
-
-
-<br>
-
-
-
-
-In this new version of TerraView some concepts previously used have
-changed and some new concepts were adopted.&nbsp;</span><br style="font-family: Calibri Light;">
-
-<br style="font-family: Calibri Light;">
-
-<span style="font-family: Calibri Light;">A short explanation of these
-concepts is presented <a href="main_concepts.html">here</a>. To know about the GUI TerraView visit this&nbsp;<a href="main_window.html">link</a>.<br>
-
-<br>
-
-It also presents new (or 
-enhanced versions of)&nbsp; functions for data conversion and data exchanging;
- access to different data sources; map display; explanatory spatial data
- analysis; spatial and non-spatial queries; vector and raster processing
- and spatio-temporal analysis functionalities.</span><br style="font-family: Calibri Light;">
-
-<span style="font-family: Calibri Light;">
-
-
-<br>
-
-
-
-
-Some frequently asked questions from users who are starting to work
-with this application are:<br>
-
-
-
-
-<br>
-
-
-
-
-<a href="../widgets/index.html">How
-to manipulate data?</a><br>
-
-
-
-
-<br>
-
-
-
-
-<a href="../widgets/style/explorer.html">How
-to change the visual
-presentation of points, lines, polygons, raster data?</a><br>
-
-
-
-
-<br>
-
-
-
-
-</span><a style="font-family: Calibri Light;" href="../widgets/pluginmanager/PluginManager.html">How to
-Load/Unload, Add/Remove
-Plugins?</a><br style="font-family: Calibri Light;">
-
-
-
-
-<span style="font-family: Calibri Light;"><br>
-
-
-<a href="../plugins/index.html">Which Plugins are available in TerraView?</a><br>
-
-
-
-
-<br>
-
-
-
-
-TerraView is free software: you can redistribute it and/or modify it
-under the terms of the GNU Lesser General Public License as published
-by the Free Software Foundation, either version 3 of the License, or
-(at your option) any later version.</span><br style="font-family: Calibri Light;">
-
-
-
-
-<br style="font-family: Calibri Light;">
-
-
-
-
-<span style="font-family: Calibri Light;">TerraView
-is distributed in
-the hope that it will be useful, but WITHOUT ANY WARRANTY, without even
-the implied warranty of MERCHANTABILITY or FITNESS FOR A PARTICULAR
-PURPOSE. See the GNU Lesser General Public License for more details.</span><br style="font-family: Calibri Light;">
-
-
-
-
-<br style="font-family: Calibri Light;">
-
-
-
-
-<span style="font-family: Calibri Light;">You
-should have received a
-copy of the GNU Lesser General Public License along with TerraView.</span><br style="font-family: Calibri Light;">
-
-
-
-
-<br style="font-family: Calibri Light;">
-
-
-
-
-<span style="font-family: Calibri Light;"><span style="font-family: Calibri Light;">Comments,
-suggestions and
-feedbacks can be sent to TerraLib Team (terralib-team@dpi.inpe.br) at
-Image Processing Division (DPI), Brazilian National Institute of Space
-Research (INPE).</span><br>
-
-
-
-
-</span><span style="font-size: 8pt; font-family: Calibri Light;"></span><br>
-
-
-
-
-<br>
-
-
-
-
-<br>
-
-
-
-
-<div style="text-align: center;"><img style="width: 243px; height: 64px;" alt="" src="terraview-textual.png"><br>
-
-
-
-
-<br>
-
-
-
-
-<br>
-
-
-
-
-<img style="width: 100px; height: 88px;" alt="" src="terralib.png"></div>
-
-
-
-
-<span style="font-size: 8pt; font-family: Calibri Light;"></span>
-</body>
-</html>
->>>>>>> 8ecbb160
+<!DOCTYPE html PUBLIC "-//W3C//DTD HTML 4.01 Transitional//EN" "http://www.w3.org/TR/html4/loose.dtd">
+<html>
+<head>
+
+
+
+
+  
+  
+  
+  
+  <meta http-equiv="Content-Type" content="text/html; charset=ISO-8859-1">
+
+
+
+
+  
+  
+  
+  
+  <title>TerraView 5.0.0 user help</title>
+</head>
+
+
+<body>
+
+
+
+
+<span style="font-family: 'MS Shell Dlg 2'; font-size: 8pt;"></span>
+<h2 style="text-align: center;"><span style="font-family: Calibri Light;">TerraView 5.0.0</span></h2>
+
+
+
+
+<div style="text-align: center;"></div>
+
+
+
+
+<span style="font-family: Calibri Light;">TerraView is a Geographic
+Information System (GIS) that provides a
+friendly interface allowing you to view and manipulate both vector and
+raster data. This application was developed on top of TerraLib 5.0.0 geographic library which have been completely reengineered.<br>
+
+
+
+
+<br>
+
+
+
+
+In this new version of TerraView some concepts previously used have
+changed and some new concepts were adopted.&nbsp;</span><br style="font-family: Calibri Light;">
+
+<br style="font-family: Calibri Light;">
+
+<span style="font-family: Calibri Light;">A short explanation of these
+concepts is presented <a href="main_concepts.html">here</a>. To know about the GUI TerraView visit this&nbsp;<a href="main_window.html">link</a>.<br>
+
+<br>
+
+It also presents new (or 
+enhanced versions of)&nbsp; functions for data conversion and data exchanging;
+ access to different data sources; map display; explanatory spatial data
+ analysis; spatial and non-spatial queries; vector and raster processing
+ and spatio-temporal analysis functionalities.</span><br style="font-family: Calibri Light;">
+
+<span style="font-family: Calibri Light;">
+
+
+<br>
+
+
+
+
+Some frequently asked questions from users who are starting to work
+with this application are:<br>
+
+
+
+
+<br>
+
+
+
+
+<a href="../widgets/index.html">How
+to manipulate data?</a><br>
+
+
+
+
+<br>
+
+
+
+
+<a href="../widgets/style/explorer.html">How
+to change the visual
+presentation of points, lines, polygons, raster data?</a><br>
+
+
+
+
+<br>
+
+
+
+
+</span><a style="font-family: Calibri Light;" href="../widgets/pluginmanager/PluginManager.html">How to
+Load/Unload, Add/Remove
+Plugins?</a><br style="font-family: Calibri Light;">
+
+
+
+
+<span style="font-family: Calibri Light;"><br>
+
+
+<a href="../plugins/index.html">Which Plugins are available in TerraView?</a><br>
+
+
+
+
+<br>
+
+
+
+
+TerraView is free software: you can redistribute it and/or modify it
+under the terms of the GNU Lesser General Public License as published
+by the Free Software Foundation, either version 3 of the License, or
+(at your option) any later version.</span><br style="font-family: Calibri Light;">
+
+
+
+
+<br style="font-family: Calibri Light;">
+
+
+
+
+<span style="font-family: Calibri Light;">TerraView
+is distributed in
+the hope that it will be useful, but WITHOUT ANY WARRANTY, without even
+the implied warranty of MERCHANTABILITY or FITNESS FOR A PARTICULAR
+PURPOSE. See the GNU Lesser General Public License for more details.</span><br style="font-family: Calibri Light;">
+
+
+
+
+<br style="font-family: Calibri Light;">
+
+
+
+
+<span style="font-family: Calibri Light;">You
+should have received a
+copy of the GNU Lesser General Public License along with TerraView.</span><br style="font-family: Calibri Light;">
+
+
+
+
+<br style="font-family: Calibri Light;">
+
+
+
+
+<span style="font-family: Calibri Light;"><span style="font-family: Calibri Light;">Comments,
+suggestions and
+feedbacks can be sent to TerraLib Team (terralib-team@dpi.inpe.br) at
+Image Processing Division (DPI), Brazilian National Institute of Space
+Research (INPE).</span><br>
+
+
+
+
+</span><span style="font-size: 8pt; font-family: Calibri Light;"></span><br>
+
+
+
+
+<br>
+
+
+
+
+<br>
+
+
+
+
+<div style="text-align: center;"><img style="width: 243px; height: 64px;" alt="" src="terraview-textual.png"><br>
+
+
+
+
+<br>
+
+
+
+
+<br>
+
+
+
+
+<img style="width: 100px; height: 88px;" alt="" src="terralib.png"></div>
+
+
+
+
+<span style="font-size: 8pt; font-family: Calibri Light;"></span>
+</body>
+</html>