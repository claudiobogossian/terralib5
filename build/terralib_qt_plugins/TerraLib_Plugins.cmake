--- conflicted
+++ resolved
@@ -12,15 +12,9 @@
 option (BUILD_QT_PLUGIN_DATASOURCE_WCS "Build WCS datasource plugin for Qt." OFF)  
 option (BUILD_QT_PLUGIN_DATASOURCE_WFS "Build WFS datasource plugin for Qt." OFF)
 option (BUILD_QT_PLUGIN_DATASOURCE_WMS "Build WMS datasource plugin for Qt." OFF)  
-<<<<<<< HEAD
 option (BUILD_QT_PLUGIN_LAYOUT "Build LAYOUT plugin for Qt." OFF)
-option (BUILD_QT_PLUGIN_RP "Build RP plugin for Qt." OFF)
-option (BUILD_QT_PLUGIN_VP "Build VP plugin for Qt." OFF) 
-=======
-option (BUILD_QT_PLUGIN_LAYOUT "Build LAYOUT plugin for Qt." ON)
 option (BUILD_QT_PLUGIN_RP "Build RP plugin for Qt." ON)
 option (BUILD_QT_PLUGIN_VP "Build VP plugin for Qt." ON) 
->>>>>>> c5c39fbf
 
 set (
   TE_INCLUDE_DIRS
