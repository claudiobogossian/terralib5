--- conflicted
+++ resolved
@@ -187,155 +187,7 @@
 
   te::qt::widgets::AddFilePathToSettings(info.absolutePath(), "vector");
 
-<<<<<<< HEAD
-  // The selected shapefiles without spatial index
-  std::map<std::string, std::string> shpWithoutSpatialIndex;
-
-  std::list<te::map::AbstractLayerPtr> layers;
-
-  bool hasErrors = false;
-  QString errorMsg = tr("Error occurred trying to create layer(s):\n\n");
-
-  for(QStringList::iterator it = fileNames.begin(); it != fileNames.end(); ++it)
-  {
-    te::da::DataSourceInfoPtr ds(new te::da::DataSourceInfo);
-
-    ds->setAccessDriver("OGR");
-    
-    std::string fpath = it->toUtf8().data();
-    ds->setConnInfo("file://" + fpath);
-    
-    std::string desc("A single vector file: ");
-    desc += fpath;
-    ds->setDescription(desc);
-    
-    boost::filesystem::path mpath(fpath);
-
-    std::string fileBaseName = mpath.leaf().string();
-
-    ds->setTitle(fileBaseName);
-
-    ds->setType("OGR");
-    
-    boost::uuids::basic_random_generator<boost::mt19937> gen;
-    boost::uuids::uuid u = gen();
-    std::string id = boost::uuids::to_string(u);
-    
-    ds->setId(id);
-    if (!te::da::DataSourceInfoManager::getInstance().add(ds))
-      ds = te::da::DataSourceInfoManager::getInstance().getByConnInfo(ds->getConnInfoAsString());
-
-    id = ds->getId();
-
-    if(IsShapeFile(*it) && !HasShapeFileSpatialIndex(*it))
-    {
-      QString datasetName(fileBaseName.c_str());
-      datasetName.remove(".shp", Qt::CaseInsensitive);
-      shpWithoutSpatialIndex[id] = datasetName.toUtf8().data();
-    }
-
-    try
-    {
-      GetLayers(ds, layers);
-    }
-    catch (const te::common::Exception& e)
-    {
-      hasErrors = true;
-      errorMsg.append(" - ");
-      errorMsg.append(fileBaseName.c_str());
-      errorMsg.append("\n");
-
-    }
-    catch (std::exception& e)
-    {
-      hasErrors = true;
-      errorMsg.append(" - ");
-      errorMsg.append(fileBaseName.c_str());
-      errorMsg.append("\n");
-    }
-  }
-
-  QApplication::restoreOverrideCursor();
-
-  if (hasErrors)
-  {
-    QMessageBox::warning(te::qt::af::AppCtrlSingleton::getInstance().getMainWindow(), tr("Add Layer"), errorMsg);
-  }
-
-  if(!shpWithoutSpatialIndex.empty())
-  {
-    if(QMessageBox::question(te::qt::af::AppCtrlSingleton::getInstance().getMainWindow(),
-                              tr("Spatial Index"), tr("Do you want create spatial index to the selected ESRI ShapeFiles?"),
-                              QMessageBox::Yes, QMessageBox::No) == QMessageBox::Yes)
-    {
-      QApplication::setOverrideCursor(Qt::WaitCursor);
-
-      std::map<std::string, std::string>::iterator it;
-      for(it = shpWithoutSpatialIndex.begin(); it != shpWithoutSpatialIndex.end(); ++it)
-      {
-        te::da::DataSourcePtr driver;
-
-        try
-        {
-          driver = te::da::GetDataSource(it->first, true);
-
-          std::string command = "CREATE SPATIAL INDEX ON " + it->second;
-
-          driver->execute(command);
-
-          QMessageBox::information(te::qt::af::AppCtrlSingleton::getInstance().getMainWindow(), tr("Spatial Index"), "Spatial index created with successfully!");
-
-          QApplication::restoreOverrideCursor();
-        }
-        catch (const te::common::Exception& e)
-        {
-          QMessageBox::information(te::qt::af::AppCtrlSingleton::getInstance().getMainWindow(), tr("Spatial Index"), "Error creating spatial index.");
-
-          QApplication::restoreOverrideCursor();
-
-        }
-        catch (std::exception& e)
-        {
-          QMessageBox::information(te::qt::af::AppCtrlSingleton::getInstance().getMainWindow(), tr("Spatial Index"), "Error creating spatial index.");
-
-          QApplication::restoreOverrideCursor();
-        }
-      }
-    }
-  }
-
-  // If there is only a parent folder layer that is selected, get it as the parent of the layer to be added;
-  // otherwise, add the layer as a top level layer
-  te::map::AbstractLayerPtr parentLayer(0);
-
-//  std::list<te::map::AbstractLayerPtr> selectedLayers = te::qt::af::AppCtrlSingleton::getInstance().getProject()->getSelectedLayers();
-
-//  if(selectedLayers.size() == 1 && selectedLayers.front()->getType() == "FOLDERLAYER")
-//    parentLayer = selectedLayers.front();
-
-  std::list<te::map::AbstractLayerPtr>::iterator it;
-  for(it = layers.begin(); it != layers.end(); ++it)
-  {
-    if ((*it)->getSRID() != TE_UNKNOWN_SRS)
-    {
-      if (!te::srs::SpatialReferenceSystemManager::getInstance().recognizes((*it)->getSRID()))
-      {
-        QString msgErr(tr("Layer %1 has SRID %2 that is not recognized by TerraLib. Setting it to unknown."));
-        msgErr = msgErr.arg((*it)->getTitle().c_str());
-        msgErr = msgErr.arg((*it)->getSRID());
-        
-        QMessageBox::warning(te::qt::af::AppCtrlSingleton::getInstance().getMainWindow(),
-                              tr("Layer SRS check"), msgErr);
-        (*it)->setSRID(TE_UNKNOWN_SRS);
-      }
-    }
-    
-    te::qt::af::evt::LayerAdded evt(*it, parentLayer);
-    emit triggered(&evt);
-  }
-=======
   te::qt::plugins::ogr::CreateLayers(fileNames);
->>>>>>> 642a686d
 }
 
 PLUGIN_CALL_BACK_IMPL(te::qt::plugins::ogr::Plugin)