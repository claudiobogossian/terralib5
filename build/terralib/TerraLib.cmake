--- conflicted
+++ resolved
@@ -63,12 +63,8 @@
 option (BUILD_SERIALIZATION "Build Serialization module?" ON)
 option (BUILD_SQLITE "Build SQLite module?" OFF)
 option (BUILD_SRS "Build Spatial Reference System module?" ON)
-<<<<<<< HEAD
-option (BUILD_ST "Build Spatial-Temporal module?" ON)
-=======
 option (BUILD_TERRALIB4 "Build Terralib 4 module?" OFF)
 option (BUILD_ST "Build Spatial-Temporal module?" OFF)
->>>>>>> 63b77e87
 option (BUILD_STLOADER "Build Spatial-Temporal Loader module?" OFF)
 option (BUILD_STMEMORY "Build Spatial-Temporal Driver In-Memory?" ON)
 option (BUILD_STATISTICS "Build Statistics module?" ON)
