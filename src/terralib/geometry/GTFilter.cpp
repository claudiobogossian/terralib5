/*  Copyright (C) 2008-2013 National Institute For Space Research (INPE) - Brazil.

    This file is part of the TerraLib - a Framework for building GIS enabled applications.

    TerraLib is free software: you can redistribute it and/or modify
    it under the terms of the GNU Lesser General Public License as published by
    the Free Software Foundation, either version 3 of the License,
    or (at your option) any later version.

    TerraLib is distributed in the hope that it will be useful,
    but WITHOUT ANY WARRANTY; without even the implied warranty of
    MERCHANTABILITY or FITNESS FOR A PARTICULAR PURPOSE. See the
    GNU Lesser General Public License for more details.

    You should have received a copy of the GNU Lesser General Public License
    along with TerraLib. See COPYING. If not, write to
    TerraLib Team at <terralib-team@terralib.org>.
 */

/*!
  \file terralib/geometry/GTFilter.cpp

  \brief 2D Geometric transformation outliers remotion filter.
*/ 

// TerraLib
#include "../common/PlatformUtils.h"
#include "GTFactory.h"
#include "GTFilter.h"
#include "MultiPoint.h"
#include "Point.h"
#include "Surface.h"

// STL
#include <cmath>
#include <cstdlib>
#include <limits>

// boost
#include <boost/math/special_functions/binomial.hpp>
#include <boost/random.hpp>

// ---------------------------------------------------------------------------

te::gm::GTFilter::ApplyRansacThreadEntryThreadParams::ApplyRansacThreadEntryThreadParams()
{
  m_transfNamePtr = 0;
  m_inputGTParamsPtr = 0;
  m_maxDirectMapError = 0.0;
  m_maxInverseMapError = 0.0;
  m_assurance = 0.0;
  m_useDynamicIterationsNumber = 0;
  m_dynamicMaxIterationsPtr = 0;
  m_iterationsDivFactor = 0;
  m_dynamicMaxConsecutiveInvalidIterationsPtr = 0;
  m_returnValuePtr = 0;
  m_mutexPtr = 0;
  m_keepRunningFlagPtr = 0;
  m_tpsMapPtr = 0;
  m_bestTransformationPtrPtr = 0;
  m_bestParamsMaxDMapErrorPtr = 0;
  m_bestParamsMaxIMapErrorPtr = 0;
  m_bestParamsConvexHullAreaPtr = 0;
  m_bestTiePoinsPtr = 0;
}

te::gm::GTFilter::ApplyRansacThreadEntryThreadParams::ApplyRansacThreadEntryThreadParams(
  const te::gm::GTFilter::ApplyRansacThreadEntryThreadParams& other )
{
  operator=( other );
}

te::gm::GTFilter::ApplyRansacThreadEntryThreadParams::~ApplyRansacThreadEntryThreadParams()
{
}

const te::gm::GTFilter::ApplyRansacThreadEntryThreadParams& 
  te::gm::GTFilter::ApplyRansacThreadEntryThreadParams::operator=(
  const te::gm::GTFilter::ApplyRansacThreadEntryThreadParams& other )
{
  m_transfNamePtr = other.m_transfNamePtr;
  m_inputGTParamsPtr = other.m_inputGTParamsPtr;
  m_maxDirectMapError = other.m_maxDirectMapError;
  m_maxInverseMapError = other.m_maxInverseMapError;
  m_assurance = other.m_assurance;
  m_useDynamicIterationsNumber = other.m_useDynamicIterationsNumber;
  m_dynamicMaxIterationsPtr = other.m_dynamicMaxIterationsPtr;
  m_iterationsDivFactor = other.m_iterationsDivFactor;
  m_dynamicMaxConsecutiveInvalidIterationsPtr = other.m_dynamicMaxConsecutiveInvalidIterationsPtr;
  m_returnValuePtr = other.m_returnValuePtr;
  m_mutexPtr = other.m_mutexPtr;
  m_keepRunningFlagPtr = other.m_keepRunningFlagPtr;
  m_tpsMapPtr = other.m_tpsMapPtr;
  m_bestTransformationPtrPtr = other.m_bestTransformationPtrPtr;
  m_bestParamsMaxDMapErrorPtr = other.m_bestParamsMaxDMapErrorPtr;
  m_bestParamsMaxIMapErrorPtr = other.m_bestParamsMaxIMapErrorPtr;
  m_bestParamsConvexHullAreaPtr = other.m_bestParamsConvexHullAreaPtr;
  m_bestTiePoinsPtr = other.m_bestTiePoinsPtr;
  
  return other;
}

// ---------------------------------------------------------------------------

te::gm::GTFilter::~GTFilter()
{
}

te::gm::GTFilter::GTFilter()
{
}

bool te::gm::GTFilter::applyRansac(const std::string& transfName,
                                   const GTParameters& inputParams,
                                   const double maxDirectMapError,
                                   const double maxInverseMapError,
                                   const RansacItCounterT& maxIterations,
                                   const double& assurance,
                                   const bool enableMultiThread,
                                   const std::vector<double>& tiePointsWeights,
                                   std::vector< te::gm::GTParameters::TiePoint >& outTiePoints,
                                   std::auto_ptr< GeometricTransformation >& outTransf
                                   )
{
  if(maxDirectMapError < 0)
    return false;

  if(maxInverseMapError < 0)
    return false;

  if((assurance < 0.0) || (assurance > 1.0))
    return false;
  
  outTiePoints.clear();
  outTransf.reset();  

  // generating the tie-points accumulated probabilities map
  // with positive values between 0 and 1
  std::map< double, GTParameters::TiePoint > tpsMap;
  {
    const unsigned int inputTPNmb = (unsigned int)
      inputParams.m_tiePoints.size();
    double tiePointsWeightsSum = 0;
      
    if( tiePointsWeights.size() > 0 )
    {
      if( tiePointsWeights.size() != inputParams.m_tiePoints.size () )
        return false;        
      
      // finding normalization factors

      unsigned int tpIdx = 0;

      for( tpIdx = 0 ; tpIdx < inputTPNmb ; ++tpIdx )
      {
        if( tiePointsWeights[ tpIdx ] <= 0.0 ) return false;
        
        tiePointsWeightsSum += tiePointsWeights[ tpIdx ];
      }

      if( tiePointsWeightsSum <= 0.0 ) return false;

      // map fill 
      
      double newWSum = 0.0;
      double newW = 0.0;
      
      for( tpIdx = 0 ; tpIdx < inputTPNmb ; ++tpIdx )
      {
        newW = tiePointsWeights[ tpIdx ];
        newW /= tiePointsWeightsSum;

        newWSum += newW;

        tpsMap[ newWSum ] = inputParams.m_tiePoints[ tpIdx ];
      }
    }
    else
    {
      double wSum = 0;
      const double increment = 1.0 / 
        ( (double)inputParams.m_tiePoints.size() );
      
      for( unsigned int tpIdx = 0 ; tpIdx < inputTPNmb ; ++tpIdx )
      {
        wSum += increment;
        tpsMap[ wSum ] = inputParams.m_tiePoints[ tpIdx ];
      }
    }
  }  
  
  // creating global execution parameters
  
  std::auto_ptr< GeometricTransformation > bestTransformationPtr(
    te::gm::GTFactory::make( transfName ) );  
  if( bestTransformationPtr.get() == 0 ) return false;
  
  const unsigned int procsNumber = te::common::GetPhysProcNumber();
  boost::mutex syncMutex;
  double bestParamsMaxDMapError = maxDirectMapError;
  double bestParamsMaxIMapError = maxInverseMapError;
  double bestParamsConvexHullArea = -1.0;
  bool returnValue = true;
  bool keepRunningFlag = true;
  RansacItCounterT m_dynamicMaxIterations = ( maxIterations == 0 ) ?
    ( 
      (RansacItCounterT)boost::math::binomial_coefficient< long double >(
        (unsigned int)inputParams.m_tiePoints.size(), 
        bestTransformationPtr->getMinRequiredTiePoints() )
    ) / procsNumber
    :
    ( maxIterations / procsNumber );
  RansacItCounterT m_dynamicMaxConsecutiveInvalidIterationsPtr =
    std::max( 
      (RansacItCounterT)1, 
      (
        ( assurance > 0.0 )
        ?
        (
          (RansacItCounterT)( 
            ((long double)m_dynamicMaxIterations) 
            * 
            ((long double)assurance) 
          )
        )
        :
        ( m_dynamicMaxIterations / 2 )
      )
    );  
  
  ApplyRansacThreadEntryThreadParams baseThreadParams;
  baseThreadParams.m_transfNamePtr = &transfName;
  baseThreadParams.m_inputGTParamsPtr = &inputParams;
  baseThreadParams.m_maxDirectMapError = maxDirectMapError;
  baseThreadParams.m_maxInverseMapError = maxInverseMapError;
  baseThreadParams.m_assurance = assurance;
  baseThreadParams.m_useDynamicIterationsNumber = ( maxIterations == 0 );
  baseThreadParams.m_dynamicMaxIterationsPtr = &m_dynamicMaxIterations;
  baseThreadParams.m_iterationsDivFactor = enableMultiThread ?
    ((RansacItCounterT)procsNumber) : 1;
  baseThreadParams.m_dynamicMaxConsecutiveInvalidIterationsPtr = 
    &m_dynamicMaxConsecutiveInvalidIterationsPtr;
  baseThreadParams.m_returnValuePtr = &returnValue;
  baseThreadParams.m_mutexPtr = &syncMutex;
  baseThreadParams.m_keepRunningFlagPtr = &keepRunningFlag;
  baseThreadParams.m_tpsMapPtr = &tpsMap;
  baseThreadParams.m_bestTransformationPtrPtr = &bestTransformationPtr;
  baseThreadParams.m_bestParamsMaxDMapErrorPtr = &bestParamsMaxDMapError;
  baseThreadParams.m_bestParamsMaxIMapErrorPtr = &bestParamsMaxIMapError;
  baseThreadParams.m_bestParamsConvexHullAreaPtr = &bestParamsConvexHullArea;
  baseThreadParams.m_bestTiePoinsPtr = &outTiePoints;

  // Calling the ransac thread entry

  if( enableMultiThread )
  {
    std::vector< ApplyRansacThreadEntryThreadParams > threadsParameters;
    threadsParameters.resize( procsNumber, baseThreadParams );
    boost::thread_group threads;
    
    for( unsigned int threadIdx = 0 ; threadIdx < procsNumber ;
      ++threadIdx )
    {
      threads.add_thread( new boost::thread( applyRansacThreadEntry, 
        &threadsParameters[ threadIdx ] ) );
    }
    
    threads.join_all();
  }
  else
  {
    applyRansacThreadEntry( &baseThreadParams );
  }
  
  if( returnValue )
  {
    if( bestTransformationPtr.get() )
    {
      outTransf.reset( bestTransformationPtr.release() );
      return true;
    }
    else
    {
      return false;
    }
  }
  else
  {    
    return false;
  }
}

void te::gm::GTFilter::applyRansacThreadEntry(te::gm::GTFilter::ApplyRansacThreadEntryThreadParams* paramsPtr)
{
  assert( paramsPtr->m_iterationsDivFactor > 0 );
  
  // accessing global shared objects
  
  paramsPtr->m_mutexPtr->lock();
  
  std::auto_ptr< te::gm::GeometricTransformation > bestTransfPtr( 
    te::gm::GTFactory::make( *paramsPtr->m_transfNamePtr ) );
  if( bestTransfPtr.get() == 0 )
  {
    *(paramsPtr->m_returnValuePtr) = false;
    *(paramsPtr->m_keepRunningFlagPtr) = false;
    paramsPtr->m_mutexPtr->unlock();
    return;
  }
  
  const std::vector< te::gm::GTParameters::TiePoint > tiePoints = 
    paramsPtr->m_inputGTParamsPtr->m_tiePoints;
  std::map< double, GTParameters::TiePoint > tpsMap = *(paramsPtr->m_tpsMapPtr);  
  
  // initializing the random number generator to assure that each thread has
  // a different seed
  boost::random::mt19937 generator( (boost::random::mt19937::result_type)time(0) );
  
  paramsPtr->m_mutexPtr->unlock();
  
  // external globals
  
  const RansacItCounterT& maxIterationsDivFactor = paramsPtr->m_iterationsDivFactor;
  const double& maxDirectMapError = paramsPtr->m_maxDirectMapError;
  const double& maxInverseMapError = paramsPtr->m_maxInverseMapError;
  const bool& keepRunningFlag = (*(paramsPtr->m_keepRunningFlagPtr));    
  const double& assurance = paramsPtr->m_assurance;
  const bool& useDynamicIterationsNumber = paramsPtr->m_useDynamicIterationsNumber;
  RansacItCounterT& dynamicMaxIterations = (*(paramsPtr->m_dynamicMaxIterationsPtr));
  RansacItCounterT& dynamicMaxConsecutiveInvalidIterations = 
    (*(paramsPtr->m_dynamicMaxConsecutiveInvalidIterationsPtr));
  boost::mutex& mutex = (*(paramsPtr->m_mutexPtr));
  
  // Checking the number of required tie-points
    
  const unsigned int reqTPsNmb = bestTransfPtr->getMinRequiredTiePoints();
  const unsigned int inputTPNmb = (unsigned int)tiePoints.size();
  
  if( inputTPNmb < reqTPsNmb )
  {
    mutex.lock();
    *(paramsPtr->m_returnValuePtr) = false;
    *(paramsPtr->m_keepRunningFlagPtr) = false;
    mutex.unlock();
    return;
  }  
  
  // best parameters found by this thread

  GTParameters bestParams;
  double bestParamsMaxDMapErrorPtr = paramsPtr->m_maxDirectMapError;
  double bestParamsMaxIMapErrorPtr = paramsPtr->m_maxInverseMapError;
  double bestParamsConvexHullArea = -1.0;
  std::vector< te::gm::GTParameters::TiePoint > bestTiePoins;
  
  // variables used by the ransac loop
  
  boost::random::uniform_01< double > distribution; 
  
  GTParameters consensusSetParams;  
  std::vector< te::gm::GTParameters::TiePoint > consensusSetTiePoints;
  consensusSetParams.m_tiePoints.reserve( tiePoints.size() );
  double consensusSetMaxDMapError = 0;
  double consensusSetMaxIMapError = 0;
  unsigned int consensusSetSize = 0;
  double consensusSetConvexHullArea = 0.0;
  std::vector< Coord2D > consensusSetPt1ConvexHullPoits;
  
  double tiePointDMapErr = 0;
  double tiePointIMapErr = 0;    
  
  std::map< double, GTParameters::TiePoint >::const_iterator tpsMapIt;
  unsigned int inputTpIdx = 0;
    
  RansacItCounterT selectedTpsCounter = 0;
  std::vector< GTParameters::TiePoint* > selectedTpsPtrsVec;
  selectedTpsPtrsVec.resize( reqTPsNmb, 0 );
  unsigned int selectedTpsPtrsVecIdx = 0;
  bool selectedTpsNotSelectedBefore = false;
  RansacItCounterT currentIteration = 0;
  const long double iterationsFactor = ( assurance != 0.0 ) ?
    std::log( (long double)( 1.0 - assurance ) )
    :
    std::log( 
      (long double) 
      ( 
        ((long double)1.0)  
        - 
        ( 
          std::pow( (long double)0.5, ( (long double)reqTPsNmb ) )
        )
      )
    );
<<<<<<< HEAD
  RansacItCounterT dynamicMaxIterationsEstimation = 0;
=======
  RansacItCounterT dynamicMaxIterations = fixedMaxIterations;
  RansacItCounterT dynamicMaxConsecutiveInvalidIterations = fixedMaxConsecutiveInvalidIterations;
>>>>>>> 0991e6bd
  RansacItCounterT consecutiveInvalidIterations = 0;
  double randomValue = 0;
    
  while( keepRunningFlag && ( currentIteration < dynamicMaxIterations ) && 
    ( consecutiveInvalidIterations < dynamicMaxConsecutiveInvalidIterations ) )
  {
    // Trying to find a valid base consensus set
    // with the minimum number of required tie-points
    // Random selecting n distinc tpoints from the original set

    consensusSetParams.reset();;
    selectedTpsCounter = 0;

    while( selectedTpsCounter < reqTPsNmb )
    {
      randomValue = distribution( generator  );
      tpsMapIt = tpsMap.upper_bound( randomValue );
      assert( tpsMapIt != tpsMap.end() );
        
      // Checking if this TP was already selected before
      
      selectedTpsNotSelectedBefore = true;
      
      for( selectedTpsPtrsVecIdx = 0 ; selectedTpsPtrsVecIdx <
        selectedTpsCounter ; ++selectedTpsPtrsVecIdx )
      {
        if( selectedTpsPtrsVec[ selectedTpsPtrsVecIdx ] ==
          &(tpsMapIt->second) )
        {
          selectedTpsNotSelectedBefore = false;
          break;
        }
      }
      
      if( selectedTpsNotSelectedBefore )
      {
        consensusSetParams.m_tiePoints.push_back( tpsMapIt->second );
      }
      
      ++selectedTpsCounter;
    }

    /* Trying to generate a valid base consensus transformation with the 
    selected points */      
    
    if( bestTransfPtr->computeParameters( consensusSetParams ) ) 
    {
      // finding those tie-points in agreement with the generated
      // consensus basic transformation

      consensusSetTiePoints.clear();
      consensusSetMaxDMapError = 0;
      consensusSetMaxIMapError = 0;

      for( inputTpIdx = 0 ; inputTpIdx < inputTPNmb ; ++inputTpIdx )
      {
        const GTParameters::TiePoint& curTP = tiePoints[ inputTpIdx ];
        
        tiePointDMapErr = bestTransfPtr->getDirectMappingError( curTP, consensusSetParams );
        tiePointIMapErr = bestTransfPtr->getInverseMappingError( curTP, consensusSetParams );

        if( ( tiePointDMapErr <= maxDirectMapError ) && 
          ( tiePointIMapErr <= maxInverseMapError ) )
        {
          consensusSetTiePoints.push_back( curTP );
          
          if( tiePointDMapErr > consensusSetMaxDMapError ) 
            consensusSetMaxDMapError = tiePointDMapErr;
          if( tiePointIMapErr > consensusSetMaxIMapError ) 
            consensusSetMaxIMapError = tiePointIMapErr;
        }
      }
      
      consensusSetSize = (unsigned int)consensusSetTiePoints.size();
      consensusSetConvexHullArea = getPt1ConvexHullArea( 
        consensusSetTiePoints );
      
      /* Is this an acceptable consensus set ?? */
      
      if( 
          ( consensusSetSize >= reqTPsNmb ) 
          &&
          (
            ( consensusSetSize > bestTiePoins.size() )
            ||
            (
              ( consensusSetSize == bestTiePoins.size() )
              &&
              (
                ( consensusSetConvexHullArea > bestParamsConvexHullArea )
                ||
                (
                  ( consensusSetConvexHullArea == bestParamsConvexHullArea )
                  &&
                  (
                    ( bestParamsMaxDMapErrorPtr > consensusSetMaxDMapError )
                    &&
                    ( bestParamsMaxIMapErrorPtr > consensusSetMaxIMapError )
                  )
                )
              )
            )
          )
        )
      {
        bestParams = consensusSetParams;
        bestParamsMaxDMapErrorPtr = consensusSetMaxDMapError;
        bestParamsMaxIMapErrorPtr = consensusSetMaxIMapError;
        bestParamsConvexHullArea = consensusSetConvexHullArea;
        bestTiePoins = consensusSetTiePoints;
        
        consecutiveInvalidIterations = 0;
      }
      else
      {
        ++consecutiveInvalidIterations;
      }
    }
    else
    {
      ++consecutiveInvalidIterations;
    };
    
    // Updating iteration related variables
    
    if( useDynamicIterationsNumber && ( currentIteration != 0 ) )
    {
      if( bestTiePoins.size() == inputTPNmb )
      {
        mutex.lock();
        dynamicMaxIterations = 0;
        dynamicMaxConsecutiveInvalidIterations = 0;
        mutex.unlock();
      }
      else if( ! bestTiePoins.empty() )
      {
        RansacItCounterT dynamicMaxIterationsEstimation = 
          (
            (
              (RansacItCounterT)(
                iterationsFactor
                / 
                std::log( 
                  ((long double)1.0) 
                  - 
                  std::pow(
                    (  
                      ((long double)bestTiePoins.size() )
                      /
                      ((long double)inputTPNmb)
                    )
                    ,
                    ((long double)reqTPsNmb)
                  )
                )
              )
            )
            /
            maxIterationsDivFactor
          );
          
        mutex.lock();
        
        if( dynamicMaxIterationsEstimation < dynamicMaxIterations )
        {
          dynamicMaxIterations =
            ( dynamicMaxIterations - ( ( dynamicMaxIterations - dynamicMaxIterationsEstimation ) / 2 ) );
            
          dynamicMaxConsecutiveInvalidIterations =
            std::max( 
              (RansacItCounterT)1, 
              (
                ( assurance > 0.0 )
                ?
                (
                  (RansacItCounterT)( 
                    ((long double)dynamicMaxIterations) 
                    * 
                    ((long double)assurance) 
                  )
                )
                :
                ( dynamicMaxIterations / 2 )
              )
            );
        }
        
        mutex.unlock();
      }
    }
    
    ++currentIteration;
  }
  
  // Comparing with the global best transformation
    
  if( bestTransfPtr->initialize( bestParams ) )
  {
    mutex.lock();
    
    if(
        ( paramsPtr->m_bestTransformationPtrPtr->get() == 0 )
        ||
        (
          ( bestTiePoins.size() >
            (*paramsPtr->m_bestTransformationPtrPtr)->getParameters().m_tiePoints.size() )
          ||
          (
            ( bestTiePoins.size() ==
              (*paramsPtr->m_bestTransformationPtrPtr)->getParameters().m_tiePoints.size() )
            &&
            (
              ( bestParamsConvexHullArea > (*paramsPtr->m_bestParamsConvexHullAreaPtr) )
              ||
              (
                ( bestParamsConvexHullArea == (*paramsPtr->m_bestParamsConvexHullAreaPtr) )
                &&
                (
                  ( bestParamsMaxDMapErrorPtr < (*paramsPtr->m_bestParamsMaxDMapErrorPtr) )
                  &&
                  ( bestParamsMaxIMapErrorPtr < (*paramsPtr->m_bestParamsMaxIMapErrorPtr) )
                )
              )
            )
          )
        )
      )
    {
      (*paramsPtr->m_bestTransformationPtrPtr).reset( 
        bestTransfPtr.release() );
      (*paramsPtr->m_bestParamsMaxDMapErrorPtr) = bestParamsMaxDMapErrorPtr;
      (*paramsPtr->m_bestParamsMaxIMapErrorPtr) = bestParamsMaxIMapErrorPtr;
      (*paramsPtr->m_bestParamsConvexHullAreaPtr) = bestParamsConvexHullArea;
      (*paramsPtr->m_bestTiePoinsPtr) = bestTiePoins;
    }
      
    mutex.unlock();
  }
}

double te::gm::GTFilter::getPt1ConvexHullArea(const std::vector< GTParameters::TiePoint >& tiePoints)
{
  if( tiePoints.size() < 3 )
  {
    return 0;
  }
  else
  {
    te::gm::MultiPoint points( 0, te::gm::MultiPointType );
    
    for( unsigned int tiePointsIdx = 0 ; tiePointsIdx < tiePoints.size() ;
      ++tiePointsIdx )
    {
      points.add( new te::gm::Point( tiePoints[ tiePointsIdx ].first.x,
        tiePoints[ tiePointsIdx ].first.y ) );
    }
    
    return ( (te::gm::Surface*)points.convexHull() )->getArea();
  }
}<|MERGE_RESOLUTION|>--- conflicted
+++ resolved
@@ -391,12 +391,8 @@
         )
       )
     );
-<<<<<<< HEAD
+
   RansacItCounterT dynamicMaxIterationsEstimation = 0;
-=======
-  RansacItCounterT dynamicMaxIterations = fixedMaxIterations;
-  RansacItCounterT dynamicMaxConsecutiveInvalidIterations = fixedMaxConsecutiveInvalidIterations;
->>>>>>> 0991e6bd
   RansacItCounterT consecutiveInvalidIterations = 0;
   double randomValue = 0;
     
