--- conflicted
+++ resolved
@@ -72,13 +72,8 @@
           void onApplicationTriggered(te::qt::af::Event* evt);
 
           void onAddDataSetLayerTriggered();
-<<<<<<< HEAD
 
           void onAddQueryDataSetLayerTriggered();
-=======
-		  
-		      void onAddQueryDataSetLayerTriggered();
->>>>>>> 709c7e41
 
           void onPluginsManagerTriggered();
 
@@ -96,7 +91,8 @@
 
           void onProjectPropertiesTriggered();
 
-<<<<<<< HEAD
+          void onLayerPropertiesTriggered();
+
           void onDrawTriggered();
 
           void onZoomInTriggered();
@@ -106,9 +102,6 @@
           void onZoomAreaTriggered();
 
           void onPanTriggered();
-=======
-          void onLayerPropertiesTriggered();
->>>>>>> 709c7e41
 
         protected:
 
