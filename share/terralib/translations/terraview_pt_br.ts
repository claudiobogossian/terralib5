--- conflicted
+++ resolved
@@ -124,6 +124,47 @@
     </message>
 </context>
 <context>
+    <name>ProjectWidget</name>
+    <message>
+        <location filename="../../../src/terraview/settings/ProjectWidget.cpp" line="15"/>
+        <source>Default author for new projects.</source>
+        <translation type="unfinished"></translation>
+    </message>
+</context>
+<context>
+    <name>ProjectWidgetForm</name>
+    <message>
+        <location filename="../../../src/terraview/settings/ui/ProjectWidgetForm.ui" line="26"/>
+        <source>Form</source>
+        <translation type="unfinished"></translation>
+    </message>
+    <message>
+        <location filename="../../../src/terraview/settings/ui/ProjectWidgetForm.ui" line="36"/>
+        <source>Author name :</source>
+        <translation type="unfinished"></translation>
+    </message>
+    <message>
+        <location filename="../../../src/terraview/settings/ui/ProjectWidgetForm.ui" line="61"/>
+        <source>Maximum number of projects shown in “Recent projects”:</source>
+        <translation type="unfinished"></translation>
+    </message>
+    <message>
+        <location filename="../../../src/terraview/settings/ui/ProjectWidgetForm.ui" line="103"/>
+        <source>Auto select</source>
+        <translation type="unfinished"></translation>
+    </message>
+    <message>
+        <location filename="../../../src/terraview/settings/ui/ProjectWidgetForm.ui" line="113"/>
+        <source>Last</source>
+        <translation type="unfinished"></translation>
+    </message>
+    <message>
+        <location filename="../../../src/terraview/settings/ui/ProjectWidgetForm.ui" line="123"/>
+        <source>None</source>
+        <translation type="unfinished"></translation>
+    </message>
+</context>
+<context>
     <name>QObject</name>
     <message>
         <location filename="../../../src/terraview/Project.cpp" line="155"/>
@@ -155,852 +196,491 @@
         <source> is not &apos;Project&apos;.</source>
         <translation type="unfinished"></translation>
     </message>
-<<<<<<< HEAD
-    <message>
-        <location filename="../../../src/terraview/TerraView.cpp" line="242"/>
+    <message>
+        <location filename="../../../src/terraview/TerraView.cpp" line="240"/>
         <source>Default project</source>
         <translation type="unfinished"></translation>
     </message>
-=======
->>>>>>> 7ce6a032
+    <message>
+        <location filename="../../../src/terraview/settings/ProjectWidgetFactory.cpp" line="30"/>
+        <source>Project</source>
+        <translation type="unfinished"></translation>
+    </message>
 </context>
 <context>
     <name>TerraView</name>
     <message>
-<<<<<<< HEAD
-        <location filename="../../../src/terraview/TerraView.cpp" line="315"/>
-=======
-        <location filename="../../../src/terraview/TerraView.cpp" line="244"/>
-        <source>Default project</source>
-        <translation type="unfinished"></translation>
-    </message>
-    <message>
-        <location filename="../../../src/terraview/TerraView.cpp" line="303"/>
->>>>>>> 7ce6a032
+        <location filename="../../../src/terraview/TerraView.cpp" line="345"/>
+        <source>Tasks Progress</source>
+        <translation type="unfinished"></translation>
+    </message>
+    <message>
+        <location filename="../../../src/terraview/TerraView.cpp" line="358"/>
         <source>&amp;Customize...</source>
         <translation type="unfinished"></translation>
     </message>
     <message>
-<<<<<<< HEAD
-        <location filename="../../../src/terraview/TerraView.cpp" line="315"/>
-=======
-        <location filename="../../../src/terraview/TerraView.cpp" line="303"/>
->>>>>>> 7ce6a032
+        <location filename="../../../src/terraview/TerraView.cpp" line="358"/>
         <source>Customize the system preferences</source>
         <translation type="unfinished"></translation>
     </message>
     <message>
-<<<<<<< HEAD
-        <location filename="../../../src/terraview/TerraView.cpp" line="316"/>
-=======
-        <location filename="../../../src/terraview/TerraView.cpp" line="304"/>
->>>>>>> 7ce6a032
+        <location filename="../../../src/terraview/TerraView.cpp" line="359"/>
         <source>&amp;Advanced...</source>
         <translation type="unfinished"></translation>
     </message>
     <message>
-<<<<<<< HEAD
-        <location filename="../../../src/terraview/TerraView.cpp" line="316"/>
-=======
-        <location filename="../../../src/terraview/TerraView.cpp" line="304"/>
->>>>>>> 7ce6a032
+        <location filename="../../../src/terraview/TerraView.cpp" line="359"/>
         <source>Exchange data sets between data sources</source>
         <translation type="unfinished"></translation>
     </message>
     <message>
-<<<<<<< HEAD
-        <location filename="../../../src/terraview/TerraView.cpp" line="317"/>
-=======
-        <location filename="../../../src/terraview/TerraView.cpp" line="305"/>
->>>>>>> 7ce6a032
+        <location filename="../../../src/terraview/TerraView.cpp" line="360"/>
         <source>&amp;Layer...</source>
         <translation type="unfinished"></translation>
     </message>
     <message>
-<<<<<<< HEAD
-        <location filename="../../../src/terraview/TerraView.cpp" line="317"/>
-        <location filename="../../../src/terraview/TerraView.cpp" line="318"/>
-=======
-        <location filename="../../../src/terraview/TerraView.cpp" line="305"/>
-        <location filename="../../../src/terraview/TerraView.cpp" line="306"/>
->>>>>>> 7ce6a032
+        <location filename="../../../src/terraview/TerraView.cpp" line="360"/>
+        <location filename="../../../src/terraview/TerraView.cpp" line="361"/>
         <source>Exchange data sets from layers</source>
         <translation type="unfinished"></translation>
     </message>
     <message>
-<<<<<<< HEAD
-        <location filename="../../../src/terraview/TerraView.cpp" line="318"/>
-=======
-        <location filename="../../../src/terraview/TerraView.cpp" line="306"/>
->>>>>>> 7ce6a032
+        <location filename="../../../src/terraview/TerraView.cpp" line="361"/>
         <source>&amp;Exchange...</source>
         <translation type="unfinished"></translation>
     </message>
     <message>
-<<<<<<< HEAD
-        <location filename="../../../src/terraview/TerraView.cpp" line="319"/>
-=======
-        <location filename="../../../src/terraview/TerraView.cpp" line="307"/>
->>>>>>> 7ce6a032
+        <location filename="../../../src/terraview/TerraView.cpp" line="362"/>
         <source>&amp;Data Source Explorer...</source>
         <translation type="unfinished"></translation>
     </message>
     <message>
-<<<<<<< HEAD
-        <location filename="../../../src/terraview/TerraView.cpp" line="319"/>
-=======
-        <location filename="../../../src/terraview/TerraView.cpp" line="307"/>
->>>>>>> 7ce6a032
+        <location filename="../../../src/terraview/TerraView.cpp" line="362"/>
         <source>Show or hide the data source explorer</source>
         <translation type="unfinished"></translation>
     </message>
     <message>
-<<<<<<< HEAD
-        <location filename="../../../src/terraview/TerraView.cpp" line="320"/>
-=======
-        <location filename="../../../src/terraview/TerraView.cpp" line="308"/>
->>>>>>> 7ce6a032
+        <location filename="../../../src/terraview/TerraView.cpp" line="363"/>
         <source>&amp;Query Data Source...</source>
         <translation type="unfinished"></translation>
     </message>
     <message>
-<<<<<<< HEAD
-        <location filename="../../../src/terraview/TerraView.cpp" line="320"/>
-=======
-        <location filename="../../../src/terraview/TerraView.cpp" line="308"/>
->>>>>>> 7ce6a032
+        <location filename="../../../src/terraview/TerraView.cpp" line="363"/>
         <source>Allows you to query data in a data source</source>
         <translation type="unfinished"></translation>
     </message>
     <message>
-<<<<<<< HEAD
-        <location filename="../../../src/terraview/TerraView.cpp" line="321"/>
-=======
-        <location filename="../../../src/terraview/TerraView.cpp" line="309"/>
->>>>>>> 7ce6a032
+        <location filename="../../../src/terraview/TerraView.cpp" line="364"/>
         <source>&amp;Raster Multi Resolution...</source>
         <translation type="unfinished"></translation>
     </message>
     <message>
-<<<<<<< HEAD
-        <location filename="../../../src/terraview/TerraView.cpp" line="321"/>
-=======
-        <location filename="../../../src/terraview/TerraView.cpp" line="309"/>
->>>>>>> 7ce6a032
+        <location filename="../../../src/terraview/TerraView.cpp" line="364"/>
         <source>Creates multi resolution over a raster...</source>
         <translation type="unfinished"></translation>
     </message>
     <message>
-<<<<<<< HEAD
-        <location filename="../../../src/terraview/TerraView.cpp" line="324"/>
-=======
-        <location filename="../../../src/terraview/TerraView.cpp" line="312"/>
->>>>>>> 7ce6a032
+        <location filename="../../../src/terraview/TerraView.cpp" line="367"/>
         <source>&amp;Manage Plugins...</source>
         <translation type="unfinished"></translation>
     </message>
     <message>
-<<<<<<< HEAD
-        <location filename="../../../src/terraview/TerraView.cpp" line="324"/>
-=======
-        <location filename="../../../src/terraview/TerraView.cpp" line="312"/>
->>>>>>> 7ce6a032
+        <location filename="../../../src/terraview/TerraView.cpp" line="367"/>
         <source>Manage the application plugins</source>
         <translation type="unfinished"></translation>
     </message>
     <message>
-<<<<<<< HEAD
-        <location filename="../../../src/terraview/TerraView.cpp" line="327"/>
-=======
-        <location filename="../../../src/terraview/TerraView.cpp" line="315"/>
->>>>>>> 7ce6a032
+        <location filename="../../../src/terraview/TerraView.cpp" line="370"/>
         <source>&amp;View Help...</source>
         <translation type="unfinished"></translation>
     </message>
     <message>
-<<<<<<< HEAD
-        <location filename="../../../src/terraview/TerraView.cpp" line="327"/>
-=======
-        <location filename="../../../src/terraview/TerraView.cpp" line="315"/>
->>>>>>> 7ce6a032
+        <location filename="../../../src/terraview/TerraView.cpp" line="370"/>
         <source>Shows help dialog</source>
         <translation type="unfinished"></translation>
     </message>
     <message>
-<<<<<<< HEAD
-        <location filename="../../../src/terraview/TerraView.cpp" line="328"/>
-=======
-        <location filename="../../../src/terraview/TerraView.cpp" line="316"/>
->>>>>>> 7ce6a032
+        <location filename="../../../src/terraview/TerraView.cpp" line="371"/>
         <source>&amp;About...</source>
         <translation type="unfinished"></translation>
     </message>
     <message>
-<<<<<<< HEAD
-        <location filename="../../../src/terraview/TerraView.cpp" line="331"/>
-=======
-        <location filename="../../../src/terraview/TerraView.cpp" line="319"/>
->>>>>>> 7ce6a032
+        <location filename="../../../src/terraview/TerraView.cpp" line="374"/>
         <source>&amp;From Data Source...</source>
         <translation type="unfinished"></translation>
     </message>
     <message>
-<<<<<<< HEAD
-        <location filename="../../../src/terraview/TerraView.cpp" line="331"/>
-=======
-        <location filename="../../../src/terraview/TerraView.cpp" line="319"/>
->>>>>>> 7ce6a032
+        <location filename="../../../src/terraview/TerraView.cpp" line="374"/>
         <source>Add a new layer from all available data sources</source>
         <translation type="unfinished"></translation>
     </message>
     <message>
-<<<<<<< HEAD
-        <location filename="../../../src/terraview/TerraView.cpp" line="332"/>
-=======
-        <location filename="../../../src/terraview/TerraView.cpp" line="320"/>
->>>>>>> 7ce6a032
+        <location filename="../../../src/terraview/TerraView.cpp" line="375"/>
         <source>Add &amp;Folder Layer...</source>
         <translation type="unfinished"></translation>
     </message>
     <message>
-<<<<<<< HEAD
-        <location filename="../../../src/terraview/TerraView.cpp" line="332"/>
-=======
-        <location filename="../../../src/terraview/TerraView.cpp" line="320"/>
->>>>>>> 7ce6a032
+        <location filename="../../../src/terraview/TerraView.cpp" line="375"/>
         <source>Add a new folder layer</source>
         <translation type="unfinished"></translation>
     </message>
     <message>
-<<<<<<< HEAD
-        <location filename="../../../src/terraview/TerraView.cpp" line="333"/>
-=======
-        <location filename="../../../src/terraview/TerraView.cpp" line="321"/>
->>>>>>> 7ce6a032
+        <location filename="../../../src/terraview/TerraView.cpp" line="376"/>
         <source>&amp;Query Dataset...</source>
         <translation type="unfinished"></translation>
     </message>
     <message>
-<<<<<<< HEAD
-        <location filename="../../../src/terraview/TerraView.cpp" line="333"/>
-=======
-        <location filename="../../../src/terraview/TerraView.cpp" line="321"/>
->>>>>>> 7ce6a032
+        <location filename="../../../src/terraview/TerraView.cpp" line="376"/>
         <source>Add a new layer from a queried dataset</source>
         <translation type="unfinished"></translation>
     </message>
     <message>
-<<<<<<< HEAD
-        <location filename="../../../src/terraview/TerraView.cpp" line="334"/>
-=======
-        <location filename="../../../src/terraview/TerraView.cpp" line="322"/>
->>>>>>> 7ce6a032
+        <location filename="../../../src/terraview/TerraView.cpp" line="377"/>
         <source>&amp;Tabular File...</source>
         <translation type="unfinished"></translation>
     </message>
     <message>
-<<<<<<< HEAD
-        <location filename="../../../src/terraview/TerraView.cpp" line="334"/>
-=======
-        <location filename="../../../src/terraview/TerraView.cpp" line="322"/>
->>>>>>> 7ce6a032
+        <location filename="../../../src/terraview/TerraView.cpp" line="377"/>
         <source>Add a new layer from a Tabular file</source>
         <translation type="unfinished"></translation>
     </message>
     <message>
-<<<<<<< HEAD
-        <location filename="../../../src/terraview/TerraView.cpp" line="335"/>
-=======
-        <location filename="../../../src/terraview/TerraView.cpp" line="323"/>
->>>>>>> 7ce6a032
+        <location filename="../../../src/terraview/TerraView.cpp" line="378"/>
         <source>&amp;Change Layer Data Source</source>
         <translation type="unfinished"></translation>
     </message>
     <message>
-<<<<<<< HEAD
-        <location filename="../../../src/terraview/TerraView.cpp" line="335"/>
-=======
-        <location filename="../../../src/terraview/TerraView.cpp" line="323"/>
->>>>>>> 7ce6a032
+        <location filename="../../../src/terraview/TerraView.cpp" line="378"/>
         <source>Chanage layer Data Source</source>
         <translation type="unfinished"></translation>
     </message>
     <message>
-<<<<<<< HEAD
-        <location filename="../../../src/terraview/TerraView.cpp" line="336"/>
-=======
-        <location filename="../../../src/terraview/TerraView.cpp" line="324"/>
->>>>>>> 7ce6a032
+        <location filename="../../../src/terraview/TerraView.cpp" line="379"/>
         <source>&amp;Update Layer Data Source</source>
         <translation type="unfinished"></translation>
     </message>
     <message>
-<<<<<<< HEAD
-        <location filename="../../../src/terraview/TerraView.cpp" line="336"/>
-=======
-        <location filename="../../../src/terraview/TerraView.cpp" line="324"/>
->>>>>>> 7ce6a032
+        <location filename="../../../src/terraview/TerraView.cpp" line="379"/>
         <source>Update layer Data Source</source>
         <translation type="unfinished"></translation>
     </message>
     <message>
-<<<<<<< HEAD
-        <location filename="../../../src/terraview/TerraView.cpp" line="337"/>
-=======
-        <location filename="../../../src/terraview/TerraView.cpp" line="325"/>
->>>>>>> 7ce6a032
+        <location filename="../../../src/terraview/TerraView.cpp" line="380"/>
         <source>&amp;Properties...</source>
         <translation type="unfinished"></translation>
     </message>
     <message>
-<<<<<<< HEAD
-        <location filename="../../../src/terraview/TerraView.cpp" line="337"/>
-=======
-        <location filename="../../../src/terraview/TerraView.cpp" line="325"/>
->>>>>>> 7ce6a032
+        <location filename="../../../src/terraview/TerraView.cpp" line="380"/>
         <source>Show the project properties</source>
         <translation type="unfinished"></translation>
     </message>
     <message>
-<<<<<<< HEAD
-        <location filename="../../../src/terraview/TerraView.cpp" line="340"/>
-=======
-        <location filename="../../../src/terraview/TerraView.cpp" line="328"/>
->>>>>>> 7ce6a032
+        <location filename="../../../src/terraview/TerraView.cpp" line="383"/>
         <source>&amp;Edit Legend...</source>
         <translation type="unfinished"></translation>
     </message>
     <message>
-<<<<<<< HEAD
-        <location filename="../../../src/terraview/TerraView.cpp" line="341"/>
-=======
-        <location filename="../../../src/terraview/TerraView.cpp" line="329"/>
->>>>>>> 7ce6a032
+        <location filename="../../../src/terraview/TerraView.cpp" line="384"/>
         <source>&amp;Histogram...</source>
         <translation type="unfinished"></translation>
     </message>
     <message>
-<<<<<<< HEAD
-        <location filename="../../../src/terraview/TerraView.cpp" line="342"/>
-=======
-        <location filename="../../../src/terraview/TerraView.cpp" line="330"/>
->>>>>>> 7ce6a032
+        <location filename="../../../src/terraview/TerraView.cpp" line="385"/>
         <source>&amp;Scatter...</source>
         <translation type="unfinished"></translation>
     </message>
     <message>
-<<<<<<< HEAD
-        <location filename="../../../src/terraview/TerraView.cpp" line="343"/>
-=======
-        <location filename="../../../src/terraview/TerraView.cpp" line="331"/>
->>>>>>> 7ce6a032
+        <location filename="../../../src/terraview/TerraView.cpp" line="386"/>
         <source>&amp;Pie/Bar Chart...</source>
         <translation type="unfinished"></translation>
     </message>
     <message>
-<<<<<<< HEAD
-        <location filename="../../../src/terraview/TerraView.cpp" line="344"/>
-=======
-        <location filename="../../../src/terraview/TerraView.cpp" line="332"/>
->>>>>>> 7ce6a032
+        <location filename="../../../src/terraview/TerraView.cpp" line="387"/>
         <source>Query...</source>
         <translation type="unfinished"></translation>
     </message>
     <message>
-<<<<<<< HEAD
-        <location filename="../../../src/terraview/TerraView.cpp" line="345"/>
-=======
-        <location filename="../../../src/terraview/TerraView.cpp" line="333"/>
->>>>>>> 7ce6a032
+        <location filename="../../../src/terraview/TerraView.cpp" line="388"/>
         <source>&amp;Link...</source>
         <translation type="unfinished"></translation>
     </message>
     <message>
-<<<<<<< HEAD
-        <location filename="../../../src/terraview/TerraView.cpp" line="346"/>
-=======
-        <location filename="../../../src/terraview/TerraView.cpp" line="334"/>
->>>>>>> 7ce6a032
+        <location filename="../../../src/terraview/TerraView.cpp" line="389"/>
         <source>&amp;Composition Mode...</source>
         <translation type="unfinished"></translation>
     </message>
     <message>
-<<<<<<< HEAD
-        <location filename="../../../src/terraview/TerraView.cpp" line="346"/>
-=======
-        <location filename="../../../src/terraview/TerraView.cpp" line="334"/>
->>>>>>> 7ce6a032
+        <location filename="../../../src/terraview/TerraView.cpp" line="389"/>
         <source>Set the composition mode to renderer the selected layer</source>
         <translation type="unfinished"></translation>
     </message>
     <message>
-<<<<<<< HEAD
-        <location filename="../../../src/terraview/TerraView.cpp" line="349"/>
-=======
-        <location filename="../../../src/terraview/TerraView.cpp" line="337"/>
->>>>>>> 7ce6a032
+        <location filename="../../../src/terraview/TerraView.cpp" line="392"/>
         <source>&amp;New Project...</source>
         <translation type="unfinished"></translation>
     </message>
     <message>
-<<<<<<< HEAD
-        <location filename="../../../src/terraview/TerraView.cpp" line="350"/>
-=======
-        <location filename="../../../src/terraview/TerraView.cpp" line="338"/>
->>>>>>> 7ce6a032
+        <location filename="../../../src/terraview/TerraView.cpp" line="393"/>
         <source>&amp;Save Project</source>
         <translation type="unfinished"></translation>
     </message>
     <message>
-<<<<<<< HEAD
-        <location filename="../../../src/terraview/TerraView.cpp" line="351"/>
-=======
-        <location filename="../../../src/terraview/TerraView.cpp" line="339"/>
->>>>>>> 7ce6a032
+        <location filename="../../../src/terraview/TerraView.cpp" line="394"/>
         <source>Save Project &amp;As...</source>
         <translation type="unfinished"></translation>
     </message>
     <message>
-<<<<<<< HEAD
-        <location filename="../../../src/terraview/TerraView.cpp" line="352"/>
-=======
-        <location filename="../../../src/terraview/TerraView.cpp" line="340"/>
->>>>>>> 7ce6a032
+        <location filename="../../../src/terraview/TerraView.cpp" line="395"/>
         <source>&amp;Open Project...</source>
         <translation type="unfinished"></translation>
     </message>
     <message>
-<<<<<<< HEAD
-        <location filename="../../../src/terraview/TerraView.cpp" line="353"/>
-=======
-        <location filename="../../../src/terraview/TerraView.cpp" line="341"/>
->>>>>>> 7ce6a032
+        <location filename="../../../src/terraview/TerraView.cpp" line="396"/>
         <source>&amp;Restart System...</source>
         <translation type="unfinished"></translation>
     </message>
     <message>
-<<<<<<< HEAD
-        <location filename="../../../src/terraview/TerraView.cpp" line="353"/>
-=======
-        <location filename="../../../src/terraview/TerraView.cpp" line="341"/>
->>>>>>> 7ce6a032
+        <location filename="../../../src/terraview/TerraView.cpp" line="396"/>
         <source>Restart the system.</source>
         <translation type="unfinished"></translation>
     </message>
     <message>
-<<<<<<< HEAD
-        <location filename="../../../src/terraview/TerraView.cpp" line="354"/>
-=======
-        <location filename="../../../src/terraview/TerraView.cpp" line="342"/>
->>>>>>> 7ce6a032
+        <location filename="../../../src/terraview/TerraView.cpp" line="397"/>
         <source>E&amp;xit</source>
         <translation type="unfinished"></translation>
     </message>
     <message>
-<<<<<<< HEAD
-        <location filename="../../../src/terraview/TerraView.cpp" line="355"/>
-=======
-        <location filename="../../../src/terraview/TerraView.cpp" line="343"/>
->>>>>>> 7ce6a032
+        <location filename="../../../src/terraview/TerraView.cpp" line="398"/>
         <source>Print Pre&amp;view...</source>
         <translation type="unfinished"></translation>
     </message>
     <message>
-<<<<<<< HEAD
-        <location filename="../../../src/terraview/TerraView.cpp" line="356"/>
-=======
-        <location filename="../../../src/terraview/TerraView.cpp" line="344"/>
->>>>>>> 7ce6a032
+        <location filename="../../../src/terraview/TerraView.cpp" line="399"/>
         <source>&amp;Print...</source>
         <translation type="unfinished"></translation>
     </message>
     <message>
-<<<<<<< HEAD
-        <location filename="../../../src/terraview/TerraView.cpp" line="359"/>
-=======
-        <location filename="../../../src/terraview/TerraView.cpp" line="347"/>
->>>>>>> 7ce6a032
+        <location filename="../../../src/terraview/TerraView.cpp" line="402"/>
         <source>Measure &amp;Distance</source>
         <translation type="unfinished"></translation>
     </message>
     <message>
-<<<<<<< HEAD
-        <location filename="../../../src/terraview/TerraView.cpp" line="360"/>
-=======
-        <location filename="../../../src/terraview/TerraView.cpp" line="348"/>
->>>>>>> 7ce6a032
+        <location filename="../../../src/terraview/TerraView.cpp" line="403"/>
         <source>Measure &amp;Area</source>
         <translation type="unfinished"></translation>
     </message>
     <message>
-<<<<<<< HEAD
-        <location filename="../../../src/terraview/TerraView.cpp" line="361"/>
-=======
-        <location filename="../../../src/terraview/TerraView.cpp" line="349"/>
->>>>>>> 7ce6a032
+        <location filename="../../../src/terraview/TerraView.cpp" line="404"/>
         <source>Measure &amp;Angle</source>
         <translation type="unfinished"></translation>
     </message>
     <message>
-<<<<<<< HEAD
-        <location filename="../../../src/terraview/TerraView.cpp" line="414"/>
-=======
-        <location filename="../../../src/terraview/TerraView.cpp" line="402"/>
->>>>>>> 7ce6a032
+        <location filename="../../../src/terraview/TerraView.cpp" line="457"/>
         <source>&amp;File</source>
         <translation type="unfinished"></translation>
     </message>
     <message>
-<<<<<<< HEAD
-        <location filename="../../../src/terraview/TerraView.cpp" line="417"/>
-=======
-        <location filename="../../../src/terraview/TerraView.cpp" line="405"/>
->>>>>>> 7ce6a032
+        <location filename="../../../src/terraview/TerraView.cpp" line="460"/>
         <source>Recent &amp;Projects</source>
         <translation type="unfinished"></translation>
     </message>
     <message>
-<<<<<<< HEAD
-        <location filename="../../../src/terraview/TerraView.cpp" line="440"/>
-=======
-        <location filename="../../../src/terraview/TerraView.cpp" line="428"/>
->>>>>>> 7ce6a032
+        <location filename="../../../src/terraview/TerraView.cpp" line="483"/>
         <source>&amp;View</source>
         <translation type="unfinished"></translation>
     </message>
     <message>
-<<<<<<< HEAD
-        <location filename="../../../src/terraview/TerraView.cpp" line="443"/>
-=======
-        <location filename="../../../src/terraview/TerraView.cpp" line="431"/>
->>>>>>> 7ce6a032
+        <location filename="../../../src/terraview/TerraView.cpp" line="486"/>
         <source>&amp;Toolbars</source>
         <translation type="unfinished"></translation>
     </message>
     <message>
-<<<<<<< HEAD
-        <location filename="../../../src/terraview/TerraView.cpp" line="455"/>
-=======
-        <location filename="../../../src/terraview/TerraView.cpp" line="443"/>
->>>>>>> 7ce6a032
+        <location filename="../../../src/terraview/TerraView.cpp" line="498"/>
         <source>&amp;Project</source>
         <translation type="unfinished"></translation>
     </message>
     <message>
-<<<<<<< HEAD
-        <location filename="../../../src/terraview/TerraView.cpp" line="458"/>
-=======
-        <location filename="../../../src/terraview/TerraView.cpp" line="446"/>
->>>>>>> 7ce6a032
+        <location filename="../../../src/terraview/TerraView.cpp" line="501"/>
         <source>&amp;Add Layer</source>
         <translation type="unfinished"></translation>
     </message>
     <message>
-<<<<<<< HEAD
-        <location filename="../../../src/terraview/TerraView.cpp" line="473"/>
-=======
-        <location filename="../../../src/terraview/TerraView.cpp" line="461"/>
->>>>>>> 7ce6a032
+        <location filename="../../../src/terraview/TerraView.cpp" line="516"/>
         <source>&amp;Layer</source>
         <translation type="unfinished"></translation>
     </message>
     <message>
-<<<<<<< HEAD
-        <location filename="../../../src/terraview/TerraView.cpp" line="496"/>
-=======
-        <location filename="../../../src/terraview/TerraView.cpp" line="484"/>
->>>>>>> 7ce6a032
+        <location filename="../../../src/terraview/TerraView.cpp" line="539"/>
         <source>&amp;Map</source>
         <translation type="unfinished"></translation>
     </message>
     <message>
-<<<<<<< HEAD
-        <location filename="../../../src/terraview/TerraView.cpp" line="535"/>
-=======
-        <location filename="../../../src/terraview/TerraView.cpp" line="523"/>
->>>>>>> 7ce6a032
+        <location filename="../../../src/terraview/TerraView.cpp" line="578"/>
         <source>&amp;Tools</source>
         <translation type="unfinished"></translation>
     </message>
     <message>
-<<<<<<< HEAD
-        <location filename="../../../src/terraview/TerraView.cpp" line="538"/>
-=======
-        <location filename="../../../src/terraview/TerraView.cpp" line="526"/>
->>>>>>> 7ce6a032
+        <location filename="../../../src/terraview/TerraView.cpp" line="581"/>
         <source>&amp;Data Exchanger</source>
         <translation type="unfinished"></translation>
     </message>
     <message>
-<<<<<<< HEAD
-        <location filename="../../../src/terraview/TerraView.cpp" line="552"/>
-=======
-        <location filename="../../../src/terraview/TerraView.cpp" line="540"/>
->>>>>>> 7ce6a032
+        <location filename="../../../src/terraview/TerraView.cpp" line="595"/>
         <source>Pl&amp;ugins</source>
         <translation type="unfinished"></translation>
     </message>
     <message>
-<<<<<<< HEAD
-        <location filename="../../../src/terraview/TerraView.cpp" line="559"/>
-=======
-        <location filename="../../../src/terraview/TerraView.cpp" line="547"/>
->>>>>>> 7ce6a032
+        <location filename="../../../src/terraview/TerraView.cpp" line="602"/>
         <source>&amp;Help</source>
         <translation type="unfinished"></translation>
     </message>
     <message>
-<<<<<<< HEAD
-        <location filename="../../../src/terraview/TerraView.cpp" line="815"/>
-=======
-        <location filename="../../../src/terraview/TerraView.cpp" line="798"/>
->>>>>>> 7ce6a032
+        <location filename="../../../src/terraview/TerraView.cpp" line="836"/>
         <source>The system will be restarted.</source>
         <translation type="unfinished"></translation>
     </message>
     <message>
-<<<<<<< HEAD
-        <location filename="../../../src/terraview/TerraView.cpp" line="816"/>
-=======
-        <location filename="../../../src/terraview/TerraView.cpp" line="799"/>
->>>>>>> 7ce6a032
+        <location filename="../../../src/terraview/TerraView.cpp" line="837"/>
         <source>Do you want to continue?</source>
         <translation type="unfinished"></translation>
     </message>
     <message>
-<<<<<<< HEAD
-        <location filename="../../../src/terraview/TerraView.cpp" line="817"/>
-=======
-        <location filename="../../../src/terraview/TerraView.cpp" line="800"/>
->>>>>>> 7ce6a032
+        <location filename="../../../src/terraview/TerraView.cpp" line="838"/>
         <source>Restart system</source>
         <translation type="unfinished"></translation>
     </message>
     <message>
-<<<<<<< HEAD
-        <location filename="../../../src/terraview/TerraView.cpp" line="833"/>
-=======
-        <location filename="../../../src/terraview/TerraView.cpp" line="816"/>
->>>>>>> 7ce6a032
+        <location filename="../../../src/terraview/TerraView.cpp" line="854"/>
         <source>Default Project</source>
         <translation type="unfinished"></translation>
     </message>
     <message>
-<<<<<<< HEAD
-        <location filename="../../../src/terraview/TerraView.cpp" line="849"/>
-=======
-        <location filename="../../../src/terraview/TerraView.cpp" line="832"/>
->>>>>>> 7ce6a032
+        <location filename="../../../src/terraview/TerraView.cpp" line="870"/>
         <source>Open project file</source>
         <translation type="unfinished"></translation>
     </message>
     <message>
-<<<<<<< HEAD
-        <location filename="../../../src/terraview/TerraView.cpp" line="860"/>
-=======
-        <location filename="../../../src/terraview/TerraView.cpp" line="843"/>
->>>>>>> 7ce6a032
+        <location filename="../../../src/terraview/TerraView.cpp" line="881"/>
         <source>Fail to open project.</source>
         <translation type="unfinished"></translation>
     </message>
     <message>
-<<<<<<< HEAD
-        <location filename="../../../src/terraview/TerraView.cpp" line="875"/>
-=======
-        <location filename="../../../src/terraview/TerraView.cpp" line="858"/>
->>>>>>> 7ce6a032
+        <location filename="../../../src/terraview/TerraView.cpp" line="896"/>
         <source>TerraView project(*.</source>
         <translation type="unfinished"></translation>
     </message>
     <message>
-<<<<<<< HEAD
-        <location filename="../../../src/terraview/TerraView.cpp" line="877"/>
-=======
-        <location filename="../../../src/terraview/TerraView.cpp" line="860"/>
->>>>>>> 7ce6a032
+        <location filename="../../../src/terraview/TerraView.cpp" line="898"/>
         <source>Save project</source>
         <translation type="unfinished"></translation>
     </message>
     <message>
-<<<<<<< HEAD
-        <location filename="../../../src/terraview/TerraView.cpp" line="917"/>
-=======
-        <location filename="../../../src/terraview/TerraView.cpp" line="900"/>
->>>>>>> 7ce6a032
+        <location filename="../../../src/terraview/TerraView.cpp" line="938"/>
         <source>Save Project File</source>
         <translation type="unfinished"></translation>
     </message>
     <message>
-<<<<<<< HEAD
-        <location filename="../../../src/terraview/TerraView.cpp" line="965"/>
-        <location filename="../../../src/terraview/TerraView.cpp" line="1018"/>
-        <location filename="../../../src/terraview/TerraView.cpp" line="1075"/>
-        <location filename="../../../src/terraview/TerraView.cpp" line="1249"/>
-=======
-        <location filename="../../../src/terraview/TerraView.cpp" line="948"/>
-        <location filename="../../../src/terraview/TerraView.cpp" line="1001"/>
-        <location filename="../../../src/terraview/TerraView.cpp" line="1058"/>
-        <location filename="../../../src/terraview/TerraView.cpp" line="1232"/>
->>>>>>> 7ce6a032
+        <location filename="../../../src/terraview/TerraView.cpp" line="986"/>
+        <location filename="../../../src/terraview/TerraView.cpp" line="1039"/>
+        <location filename="../../../src/terraview/TerraView.cpp" line="1096"/>
+        <location filename="../../../src/terraview/TerraView.cpp" line="1270"/>
         <source>Select a layer in the layer explorer!</source>
         <translation type="unfinished"></translation>
     </message>
     <message>
-<<<<<<< HEAD
-        <location filename="../../../src/terraview/TerraView.cpp" line="974"/>
-        <location filename="../../../src/terraview/TerraView.cpp" line="1028"/>
-        <location filename="../../../src/terraview/TerraView.cpp" line="1084"/>
-        <location filename="../../../src/terraview/TerraView.cpp" line="1143"/>
-        <location filename="../../../src/terraview/TerraView.cpp" line="1197"/>
-        <location filename="../../../src/terraview/TerraView.cpp" line="1261"/>
-=======
-        <location filename="../../../src/terraview/TerraView.cpp" line="957"/>
-        <location filename="../../../src/terraview/TerraView.cpp" line="1011"/>
-        <location filename="../../../src/terraview/TerraView.cpp" line="1067"/>
-        <location filename="../../../src/terraview/TerraView.cpp" line="1126"/>
-        <location filename="../../../src/terraview/TerraView.cpp" line="1180"/>
-        <location filename="../../../src/terraview/TerraView.cpp" line="1244"/>
->>>>>>> 7ce6a032
+        <location filename="../../../src/terraview/TerraView.cpp" line="995"/>
+        <location filename="../../../src/terraview/TerraView.cpp" line="1049"/>
+        <location filename="../../../src/terraview/TerraView.cpp" line="1105"/>
+        <location filename="../../../src/terraview/TerraView.cpp" line="1164"/>
+        <location filename="../../../src/terraview/TerraView.cpp" line="1218"/>
+        <location filename="../../../src/terraview/TerraView.cpp" line="1282"/>
         <source>There are invalid layers selected!</source>
         <translation type="unfinished"></translation>
     </message>
     <message>
-<<<<<<< HEAD
-        <location filename="../../../src/terraview/TerraView.cpp" line="1005"/>
-        <location filename="../../../src/terraview/TerraView.cpp" line="1470"/>
-        <location filename="../../../src/terraview/TerraView.cpp" line="1509"/>
-=======
-        <location filename="../../../src/terraview/TerraView.cpp" line="988"/>
-        <location filename="../../../src/terraview/TerraView.cpp" line="1450"/>
-        <location filename="../../../src/terraview/TerraView.cpp" line="1489"/>
->>>>>>> 7ce6a032
+        <location filename="../../../src/terraview/TerraView.cpp" line="1026"/>
+        <location filename="../../../src/terraview/TerraView.cpp" line="1491"/>
+        <location filename="../../../src/terraview/TerraView.cpp" line="1530"/>
         <source>Unknown error while trying to add a layer from a queried dataset!</source>
         <translation type="unfinished"></translation>
     </message>
     <message>
-<<<<<<< HEAD
-        <location filename="../../../src/terraview/TerraView.cpp" line="1044"/>
-        <location filename="../../../src/terraview/TerraView.cpp" line="1100"/>
+        <location filename="../../../src/terraview/TerraView.cpp" line="1065"/>
+        <location filename="../../../src/terraview/TerraView.cpp" line="1121"/>
+        <location filename="../../../src/terraview/TerraView.cpp" line="1175"/>
+        <source>Layer</source>
+        <translation type="unfinished"></translation>
+    </message>
+    <message>
+        <location filename="../../../src/terraview/TerraView.cpp" line="1072"/>
+        <source>Histogram</source>
+        <translation type="unfinished"></translation>
+    </message>
+    <message>
+        <location filename="../../../src/terraview/TerraView.cpp" line="1129"/>
+        <source>Scatter</source>
+        <translation type="unfinished"></translation>
+    </message>
+    <message>
         <location filename="../../../src/terraview/TerraView.cpp" line="1154"/>
-=======
-        <location filename="../../../src/terraview/TerraView.cpp" line="1027"/>
-        <location filename="../../../src/terraview/TerraView.cpp" line="1083"/>
-        <location filename="../../../src/terraview/TerraView.cpp" line="1137"/>
->>>>>>> 7ce6a032
-        <source>Layer</source>
-        <translation type="unfinished"></translation>
-    </message>
-    <message>
-<<<<<<< HEAD
-        <location filename="../../../src/terraview/TerraView.cpp" line="1051"/>
-=======
-        <location filename="../../../src/terraview/TerraView.cpp" line="1034"/>
->>>>>>> 7ce6a032
-        <source>Histogram</source>
-        <translation type="unfinished"></translation>
-    </message>
-    <message>
-<<<<<<< HEAD
-        <location filename="../../../src/terraview/TerraView.cpp" line="1108"/>
-=======
-        <location filename="../../../src/terraview/TerraView.cpp" line="1091"/>
->>>>>>> 7ce6a032
-        <source>Scatter</source>
-        <translation type="unfinished"></translation>
-    </message>
-    <message>
-<<<<<<< HEAD
-        <location filename="../../../src/terraview/TerraView.cpp" line="1133"/>
-        <location filename="../../../src/terraview/TerraView.cpp" line="1188"/>
-        <location filename="../../../src/terraview/TerraView.cpp" line="1744"/>
-=======
-        <location filename="../../../src/terraview/TerraView.cpp" line="1116"/>
-        <location filename="../../../src/terraview/TerraView.cpp" line="1171"/>
-        <location filename="../../../src/terraview/TerraView.cpp" line="1723"/>
->>>>>>> 7ce6a032
+        <location filename="../../../src/terraview/TerraView.cpp" line="1209"/>
+        <location filename="../../../src/terraview/TerraView.cpp" line="1765"/>
         <source>Select a single layer in the layer explorer!</source>
         <translation type="unfinished"></translation>
     </message>
     <message>
-<<<<<<< HEAD
-        <location filename="../../../src/terraview/TerraView.cpp" line="1422"/>
-=======
-        <location filename="../../../src/terraview/TerraView.cpp" line="1402"/>
->>>>>>> 7ce6a032
+        <location filename="../../../src/terraview/TerraView.cpp" line="1443"/>
         <source>Unknown error while trying to add a layer from a dataset!</source>
         <translation type="unfinished"></translation>
     </message>
     <message>
-<<<<<<< HEAD
-        <location filename="../../../src/terraview/TerraView.cpp" line="1521"/>
-=======
-        <location filename="../../../src/terraview/TerraView.cpp" line="1501"/>
->>>>>>> 7ce6a032
+        <location filename="../../../src/terraview/TerraView.cpp" line="1542"/>
         <source>Folder layer name:</source>
         <translation type="unfinished"></translation>
     </message>
     <message>
-<<<<<<< HEAD
-        <location filename="../../../src/terraview/TerraView.cpp" line="1522"/>
-=======
-        <location filename="../../../src/terraview/TerraView.cpp" line="1502"/>
->>>>>>> 7ce6a032
+        <location filename="../../../src/terraview/TerraView.cpp" line="1543"/>
         <source>Enter folder layer name</source>
         <translation type="unfinished"></translation>
     </message>
     <message>
-<<<<<<< HEAD
-        <location filename="../../../src/terraview/TerraView.cpp" line="1529"/>
-=======
-        <location filename="../../../src/terraview/TerraView.cpp" line="1509"/>
->>>>>>> 7ce6a032
+        <location filename="../../../src/terraview/TerraView.cpp" line="1550"/>
         <source>Enter the layer name!</source>
         <translation type="unfinished"></translation>
     </message>
     <message>
-<<<<<<< HEAD
-        <location filename="../../../src/terraview/TerraView.cpp" line="1542"/>
-=======
-        <location filename="../../../src/terraview/TerraView.cpp" line="1522"/>
->>>>>>> 7ce6a032
+        <location filename="../../../src/terraview/TerraView.cpp" line="1563"/>
         <source>There&apos;s no current project!</source>
         <translation type="unfinished"></translation>
     </message>
     <message>
-<<<<<<< HEAD
-        <location filename="../../../src/terraview/TerraView.cpp" line="1602"/>
-=======
-        <location filename="../../../src/terraview/TerraView.cpp" line="1581"/>
->>>>>>> 7ce6a032
+        <location filename="../../../src/terraview/TerraView.cpp" line="1623"/>
         <source>Unknown error while trying to change a layer data source!</source>
         <translation type="unfinished"></translation>
     </message>
     <message>
-<<<<<<< HEAD
-        <location filename="../../../src/terraview/TerraView.cpp" line="1656"/>
-=======
-        <location filename="../../../src/terraview/TerraView.cpp" line="1635"/>
->>>>>>> 7ce6a032
+        <location filename="../../../src/terraview/TerraView.cpp" line="1677"/>
         <source>Unknown error while trying to update a layer data source!</source>
         <translation type="unfinished"></translation>
     </message>
     <message>
-<<<<<<< HEAD
-        <location filename="../../../src/terraview/TerraView.cpp" line="1838"/>
-=======
-        <location filename="../../../src/terraview/TerraView.cpp" line="1817"/>
->>>>>>> 7ce6a032
+        <location filename="../../../src/terraview/TerraView.cpp" line="1859"/>
         <source>DataSetExplorer Error!</source>
         <translation type="unfinished"></translation>
     </message>
     <message>
-<<<<<<< HEAD
-        <location filename="../../../src/terraview/TerraView.cpp" line="1883"/>
-=======
-        <location filename="../../../src/terraview/TerraView.cpp" line="1865"/>
->>>>>>> 7ce6a032
+        <location filename="../../../src/terraview/TerraView.cpp" line="1896"/>
         <source>The current project has unsaved changes. Do you want to save them?</source>
         <translation type="unfinished"></translation>
     </message>
 </context>
+<context>
+    <name>TerraViewController</name>
+    <message>
+        <location filename="../../../src/terraview/TerraViewController.cpp" line="141"/>
+        <source>Error loading the registered projects: %1</source>
+        <translation type="unfinished"></translation>
+    </message>
+</context>
 </TS>