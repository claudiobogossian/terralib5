--- conflicted
+++ resolved
@@ -33,10 +33,7 @@
 
 #include "events/LayerEvents.h"
 #include "events/MapEvents.h"
-<<<<<<< HEAD
-=======
 #include "events/ToolEvents.h"
->>>>>>> 7ce6a032
 
 // Qt
 #include <QInputDialog>
@@ -72,7 +69,6 @@
 {
   te::qt::af::UpdateUserSettings();
 
-<<<<<<< HEAD
   while(!m_tables.empty())
     delete *m_tables.begin();
 
@@ -82,16 +78,6 @@
   delete m_ui;
   delete m_layerExplorer;
 
-=======
-  if(m_app)
-    m_app->finalize();
-
-  while(!m_tables.empty())
-    delete *m_tables.begin();
-
-  delete m_ui;
-  delete m_layerExplorer;
->>>>>>> 7ce6a032
   delete m_display;
   delete m_styleExplorer;
 }
@@ -141,7 +127,14 @@
 {
   switch (e->m_id)
   {
-<<<<<<< HEAD
+  case te::qt::af::evt::COORDINATE_TRACKED:
+  {
+    te::qt::af::evt::CoordinateTracked* ctE = static_cast<te::qt::af::evt::CoordinateTracked*>(e);
+    QString text = "(" + QString::number(ctE->m_x, 'f', 5) + " , " + QString::number(ctE->m_y, 'f', 5) + ")";
+    m_coordinateLineEdit->setText(text);
+  }
+  break;
+
   case te::qt::af::evt::MAP_SRID_CHANGED:
   {
     te::qt::af::evt::MapSRIDChanged* mEvt = static_cast<te::qt::af::evt::MapSRIDChanged*>(e);
@@ -172,46 +165,6 @@
   }
   break;
 
-=======
-  case te::qt::af::evt::COORDINATE_TRACKED:
-  {
-    te::qt::af::evt::CoordinateTracked* ctE = static_cast<te::qt::af::evt::CoordinateTracked*>(e);
-    QString text = "(" + QString::number(ctE->m_x, 'f', 5) + " , " + QString::number(ctE->m_y, 'f', 5) + ")";
-    m_coordinateLineEdit->setText(text);
-  }
-  break;
-
-  case te::qt::af::evt::MAP_SRID_CHANGED:
-  {
-    te::qt::af::evt::MapSRIDChanged* mEvt = static_cast<te::qt::af::evt::MapSRIDChanged*>(e);
-
-    std::pair<int, std::string> srid = mEvt->m_srid;
-
-    if (srid.first != TE_UNKNOWN_SRS)
-    {
-      QString sridText(srid.second.c_str());
-      sridText += ":" + QString::number(srid.first);
-      m_mapSRIDLineEdit->setText(sridText);
-    }
-    else
-    {
-      m_mapSRIDLineEdit->setText("Unknown SRS");
-      m_coordinateLineEdit->setText("Coordinates");
-    }
-  }
-  break;
-
-  case te::qt::af::evt::LAYER_SELECTED_OBJECTS_CHANGED:
-  {
-    te::qt::af::evt::LayerSelectedObjectsChanged* lEvt = static_cast<te::qt::af::evt::LayerSelectedObjectsChanged*>(e);
-    if (lEvt->m_layer == 0 || lEvt->m_layer->getSelected() == 0)
-      return;
-
-    m_selected->setText(tr("Selected rows: ") + QString::number(lEvt->m_layer->getSelected()->size()));
-  }
-  break;
-
->>>>>>> 7ce6a032
   default:
     break;
   }
@@ -371,7 +324,6 @@
   m_app->triggered(&mapSRIDChagned);
 
   m_display->getDisplay()->setSRID(TE_UNKNOWN_SRS);
-<<<<<<< HEAD
 }
 
 void te::qt::af::BaseApplication::onStopDrawTriggered()
@@ -379,15 +331,6 @@
   te::common::ProgressManager::getInstance().cancelTasks(te::common::TaskProgress::DRAW);
 }
 
-=======
-}
-
-void te::qt::af::BaseApplication::onStopDrawTriggered()
-{
-  te::common::ProgressManager::getInstance().cancelTasks(te::common::TaskProgress::DRAW);
-}
-
->>>>>>> 7ce6a032
 void te::qt::af::BaseApplication::onLayerRemoveTriggered()
 {
   QModelIndexList ls = getLayerExplorer()->selectionModel()->selectedIndexes();
@@ -421,19 +364,11 @@
 
   std::list<te::map::AbstractLayerPtr> lays = te::qt::widgets::GetSelectedLayersOnly(getLayerExplorer());
   std::list<te::map::AbstractLayerPtr> lays2;
-<<<<<<< HEAD
 
   te::qt::widgets::GetChangedAndVisibleLayers(ls, lays2);
 
   getLayerExplorer()->removeSelectedItems();
 
-=======
-
-  te::qt::widgets::GetChangedAndVisibleLayers(ls, lays2);
-
-  getLayerExplorer()->removeSelectedItems();
-
->>>>>>> 7ce6a032
   bool needRefresh = !lays2.empty();
 
   for(std::list<te::map::AbstractLayerPtr>::iterator it = lays.begin(); it != lays.end() && !needRefresh; ++it)
@@ -544,7 +479,6 @@
   while(it != layers.end())
   {
     te::map::AbstractLayerPtr layer = (*it);
-<<<<<<< HEAD
 
     if(!layer->isValid())
     {
@@ -552,15 +486,6 @@
       continue;
     }
 
-=======
-
-    if(!layer->isValid())
-    {
-      ++it;
-      continue;
-    }
-
->>>>>>> 7ce6a032
     layer->clearSelected();
 
     ++it;
@@ -710,7 +635,6 @@
   else
   {
     std::list<te::map::AbstractLayerPtr>::iterator it = selectedLayers.begin();
-<<<<<<< HEAD
 
     while(it != selectedLayers.end())
     {
@@ -880,6 +804,14 @@
   emit triggered(&e);
 }
 
+void te::qt::af::BaseApplication::onLayerSelectedObjectsChanged(const te::map::AbstractLayerPtr& layer)
+{
+  assert(layer.get());
+
+  te::qt::af::evt::LayerSelectedObjectsChanged e(layer);
+  m_app->triggered(&e);
+}
+
 void te::qt::af::BaseApplication::makeDialog()
 {
   //start main components
@@ -908,213 +840,6 @@
   m_app->addListener(m_styleExplorer);
   m_app->addListener(this);
 
-=======
-
-    while(it != selectedLayers.end())
-    {
-      if(!it->get()->isValid())
-      {
-        QMessageBox::warning(this, m_app->getAppTitle(),
-                             tr("There are invalid layers selected!"));
-        return;
-      }
-
-      ++it;
-    }
-  }
-
-  te::map::MapDisplay* display = m_display->getDisplay();
-
-  te::gm::Envelope selectedExtent = te::map::GetSelectedExtent(selectedLayers, display->getSRID(), true);
-
-  te::gm::Coord2D centerOfSelectedExtent = selectedExtent.getCenter();
-
-  te::gm::Envelope displayExtent = display->getExtent();
-
-  double halfWidth = displayExtent.getWidth() * 0.5;
-  double halfHeight = displayExtent.getHeight() * 0.5;
-
-  te::gm::Envelope newExtent;
-
-  newExtent.m_llx = centerOfSelectedExtent.x - halfWidth;
-  newExtent.m_lly = centerOfSelectedExtent.y - halfHeight;
-
-  newExtent.m_urx = centerOfSelectedExtent.x + halfWidth;
-  newExtent.m_ury = centerOfSelectedExtent.y + halfHeight;
-
-  display->setExtent(newExtent);
-}
-
-
-void te::qt::af::BaseApplication::onFullScreenToggled(bool checked)
-{
-  checked ? showFullScreen() : showMaximized();
-}
-
-void te::qt::af::BaseApplication::onLayerExplorerVisibilityChanged(bool visible)
-{
-  m_viewLayerExplorer->blockSignals(true);
-  m_viewLayerExplorer->setChecked(visible);
-  m_viewLayerExplorer->blockSignals(false);
-}
-
-void te::qt::af::BaseApplication::onDisplayDataTableChanged(bool visible)
-{
-  if (m_tables.empty())
-    return;
-
-  for (std::size_t i = 0; i < m_tables.size(); ++i)
-  {
-    if (visible)
-      m_tables[i]->show();
-    else
-      m_tables[i]->hide();
-  }
-
-  m_viewDataTable->setChecked(visible);
-}
-
-void te::qt::af::BaseApplication::onStyleExplorerVisibilityChanged(bool visible)
-{
-  m_viewStyleExplorer->blockSignals(true);
-  m_viewStyleExplorer->setChecked(visible);
-  m_viewStyleExplorer->blockSignals(false);
-}
-
-void te::qt::af::BaseApplication::onLayerShowTableTriggered()
-{
-  std::list<te::map::AbstractLayerPtr> layers = te::qt::widgets::GetSelectedLayersOnly(getLayerExplorer());
-
-  if(layers.empty())
-  {
-    QMessageBox::warning(this, m_app->getAppTitle(), tr("There's no selected layer."));
-    return;
-  }
-  else
-  {
-    for(std::list<te::map::AbstractLayerPtr>::iterator it = layers.begin(); it != layers.end(); ++it)
-    {
-      if(!(*it)->isValid())
-      {
-        QMessageBox::warning(this, m_app->getAppTitle(), tr("There are invalid layers selected!"));
-        return;
-      }
-    }
-  }
-
-
-  te::map::AbstractLayerPtr lay = *layers.begin();
-
-  if(lay->getSchema()->hasRaster())
-    return;
-
-  te::qt::af::DataSetTableDockWidget* doc = GetLayerDock(lay.get(), m_tables);
-
-  if(doc == 0)
-  {
-    doc = new te::qt::af::DataSetTableDockWidget(this);
-    doc->setLayer(lay.get());
-    doc->setHighlightColor(m_app->getSelectionColor());
-    addDockWidget(Qt::BottomDockWidgetArea, doc);
-
-    connect(doc, SIGNAL(closed(te::qt::af::DataSetTableDockWidget*)), SLOT(onLayerTableClose(te::qt::af::DataSetTableDockWidget*)));
-    connect(doc, SIGNAL(createChartDisplay(te::qt::widgets::ChartDisplayWidget*, te::map::AbstractLayer*)), SLOT(onChartDisplayCreated(te::qt::widgets::ChartDisplayWidget*, te::map::AbstractLayer*)));
-
-    if(!m_tables.empty())
-      tabifyDockWidget(m_tables[m_tables.size() - 1], doc);
-
-    m_tables.push_back(doc);
-
-    m_app->addListener(doc);
-  }
-
-  doc->show();
-  doc->raise();
-
-  m_viewDataTable->setChecked(true);
-
-  m_viewDataTable->setEnabled(true);
-}
-
-void te::qt::af::BaseApplication::onLayerTableClose(te::qt::af::DataSetTableDockWidget* wid)
-{
-  std::vector<te::qt::af::DataSetTableDockWidget*>::iterator it;
-
-  for (it = m_tables.begin(); it != m_tables.end(); ++it)
-    if (*it == wid)
-      break;
-
-  if (it != m_tables.end())
-  {
-    m_app->removeListener(*it);
-    m_tables.erase(it);
-  }
-}
-
-void te::qt::af::BaseApplication::onChartDisplayCreated(te::qt::widgets::ChartDisplayWidget* chartDisplay, te::map::AbstractLayer* layer)
-{
-  try
-  {
-    te::qt::af::ChartDisplayDockWidget* doc = new te::qt::af::ChartDisplayDockWidget(chartDisplay, this);
-    doc->setSelectionColor(m_app->getSelectionColor());
-    doc->setWindowTitle("Histogram");
-    doc->setWindowIcon(QIcon::fromTheme("chart-bar"));
-    doc->setLayer(layer);
-    doc->setAppController(m_app);
-
-    m_app->addListener(doc);
-    addDockWidget(Qt::RightDockWidgetArea, doc, Qt::Horizontal);
-    doc->show();
-  }
-  catch (const std::exception& e)
-  {
-    QMessageBox::warning(this, m_app->getAppTitle(), e.what());
-  }
-}
-
-void te::qt::af::BaseApplication::onLayerSelectionChanged(const te::map::AbstractLayerPtr& layer)
-{
-  te::qt::af::evt::LayerSelectedObjectsChanged e(layer);
-  emit triggered(&e);
-}
-
-void te::qt::af::BaseApplication::onLayerSelectedObjectsChanged(const te::map::AbstractLayerPtr& layer)
-{
-  assert(layer.get());
-
-  te::qt::af::evt::LayerSelectedObjectsChanged e(layer);
-  m_app->triggered(&e);
-}
-
-void te::qt::af::BaseApplication::makeDialog()
-{
-  //start main components
-  m_layerExplorer = new LayerExplorer(m_ui->m_layerExplorer);
-  m_display = new MapDisplay(m_ui->m_display, m_app);
-  m_styleExplorer = new StyleExplorer(m_ui->m_styleExplorer);
-
-  QMainWindow::setCentralWidget(m_ui->m_display);
-
-  initMenus();
-
-  initActions();
-
-  initSlotsConnections();
-
-  initStatusBar();
-
-  m_viewLayerExplorer->setChecked(true);
-  m_display->getDisplay()->setResizePolicy(te::qt::widgets::MapDisplay::Center);
-  m_viewStyleExplorer->setChecked(false);
-  m_styleExplorer->getExplorer()->setVisible(false);
-
-  //connect components
-  m_app->addListener(m_layerExplorer);
-  m_app->addListener(m_display);
-  m_app->addListener(m_styleExplorer);
-  m_app->addListener(this);
-
->>>>>>> 7ce6a032
   //set app info
   setWindowTitle(m_app->getAppTitle());
   setWindowIcon(QIcon(m_app->getAppIconName()));
