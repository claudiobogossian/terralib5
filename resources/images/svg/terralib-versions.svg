--- conflicted
+++ resolved
@@ -1796,15 +1796,9 @@
      borderopacity="1.0"
      inkscape:pageopacity="0.0"
      inkscape:pageshadow="2"
-<<<<<<< HEAD
-     inkscape:zoom="1.8687781"
-     inkscape:cx="352.59283"
-     inkscape:cy="744.0769"
-=======
      inkscape:zoom="0.93438904"
      inkscape:cx="166.74998"
      inkscape:cy="501.21487"
->>>>>>> 8ecbb160
      inkscape:document-units="px"
      inkscape:current-layer="layer1"
      showgrid="false"
@@ -2065,12 +2059,8 @@
            sodipodi:role="line">TerraView 5.0</tspan><tspan
            y="929.82751"
            x="-1552.6791"
-<<<<<<< HEAD
-           sodipodi:role="line">Product based on Terralib 5.0</tspan><tspan
-=======
            sodipodi:role="line"
            id="tspan3921">Product based on Terralib 5.0</tspan><tspan
->>>>>>> 8ecbb160
            id="tspan3505-0-9"
            y="944.82751"
            x="-1552.6791"
