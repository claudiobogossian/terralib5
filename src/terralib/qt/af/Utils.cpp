/*  Copyright (C) 2008 National Institute For Space Research (INPE) - Brazil.

    This file is part of the TerraLib - a Framework for building GIS enabled applications.

    TerraLib is free software: you can redistribute it and/or modify
    it under the terms of the GNU Lesser General Public License as published by
    the Free Software Foundation, either version 3 of the License,
    or (at your option) any later version.

    TerraLib is distributed in the hope that it will be useful,
    but WITHOUT ANY WARRANTY; without even the implied warranty of
    MERCHANTABILITY or FITNESS FOR A PARTICULAR PURPOSE. See the
    GNU Lesser General Public License for more details.

    You should have received a copy of the GNU Lesser General Public License
    along with TerraLib. See COPYING. If not, write to
    TerraLib Team at <terralib-team@terralib.org>.
 */

/*!
  \file terralib/qt/af/Utils.cpp

  \brief Utility routines for the TerraLib Application Framework module.
*/

// Boost
#include <boost/foreach.hpp> // Boost => don't change this include order, otherwise you may have compiling problems! 

// TerraLib
#include "../../common/BoostUtils.h"
#include "../../common/PlatformUtils.h"
#include "../../common/SystemApplicationSettings.h"
#include "../../common/UserApplicationSettings.h"
#include "../../dataaccess/datasource/DataSourceInfo.h"
#include "../../dataaccess/datasource/DataSourceInfoManager.h"
#include "../../dataaccess/serialization/xml/Serializer.h"
#include "../../maptools/AbstractLayer.h"
#include "../../plugin/PluginManager.h"
#include "../../plugin/PluginInfo.h"
#include "../../maptools/serialization/xml/Layer.h"
#include "../../xml/AbstractWriter.h"
#include "../../xml/AbstractWriterFactory.h"
#include "../../xml/Reader.h"
#include "../../xml/ReaderFactory.h"
#include "../../Version.h"
#include "ApplicationController.h"
#include "Exception.h"
//#include "Project.h"
#include "Utils.h"
#include "XMLFormatter.h"

// STL
#include <cassert>
#include <fstream>
#include <memory>

// Boost
#include <boost/property_tree/ptree.hpp>
#include <boost/property_tree/json_parser.hpp>
#include <boost/algorithm/string/replace.hpp>
#include <boost/filesystem.hpp>
#include <boost/format.hpp>

// Qt
#include <QDir>
#include <QFileInfo>
#include <QSettings>
#include <QString>
#include <QTextStream>
#include <QApplication>
#include <QAction>
#include <QMainWindow>
#include <QMessageBox>
#include <QToolBar>
#include <QStandardPaths>


void te::qt::af::UpdateUserSettings()
{
  QSettings user_settings(QSettings::IniFormat,
                          QSettings::UserScope,
                          QApplication::instance()->organizationName(),
                          QApplication::instance()->applicationName());
  
// save enabled plugins
  user_settings.remove("plugins/enabled");
  
  user_settings.beginGroup("plugins");
  user_settings.remove("enabled");
  user_settings.remove("unloaded");
  user_settings.remove("broken");
  
  user_settings.beginWriteArray("enabled");
  
  std::vector<std::string> plugins = te::plugin::PluginManager::getInstance().getPlugins();
  
  int aidx = 0;
  
  for(std::size_t i = 0; i != plugins.size(); ++i)
  {
    if(!te::plugin::PluginManager::getInstance().isLoaded(plugins[i]))
      continue;
    
    user_settings.setArrayIndex(aidx++);
    
    user_settings.setValue("name", plugins[i].c_str());
  }

  user_settings.endArray();

  // save unloaded plugins
  user_settings.beginWriteArray("unloaded");

  int unloadedidx = 0;

  for (std::size_t i = 0; i != plugins.size(); ++i)
  {
    if (!te::plugin::PluginManager::getInstance().isUnloadedPlugin(plugins[i]))
      continue;

    user_settings.setArrayIndex(unloadedidx++);
    user_settings.setValue("name", plugins[i].c_str());
  }

  user_settings.endArray();

  // save broken plugins
  user_settings.beginWriteArray("broken");

  int brokenidx = 0;

  for (std::size_t i = 0; i != plugins.size(); ++i)
  {
    if (!te::plugin::PluginManager::getInstance().isBrokenPlugin(plugins[i]))
      continue;

    user_settings.setArrayIndex(brokenidx++);
    user_settings.setValue("name", plugins[i].c_str());
  }
  
  user_settings.endArray();
  
  user_settings.endGroup();
}

void te::qt::af::SaveDataSourcesFile(te::qt::af::ApplicationController* appController)
{
  QSettings usettings(QSettings::IniFormat, QSettings::UserScope, qApp->organizationName(), qApp->applicationName());
  
  QString fileName = usettings.value("data_sources/data_file").toString();

  if(fileName.isNull())
  {
<<<<<<< HEAD
    const QString& udir = QStandardPaths::writableLocation(QStandardPaths::DataLocation);
=======
    const QString& udir = appController->getUserDataDir();
>>>>>>> 4248b45a
    
    fileName = udir + "/" + QString(TERRALIB_APPLICATION_DATASOURCE_FILE_NAME);
    
    usettings.setValue("data_sources/data_file", QVariant(fileName));
  }

  QFileInfo info(fileName);

  QDir d = info.absoluteDir();

  if(!d.exists())
    d.mkpath(d.path());

  te::serialize::xml::Save(fileName.toStdString());
}


void AddToolbarAndActions(QToolBar* bar, QSettings& sett)
{
  sett.beginGroup(bar->objectName());

  sett.setValue("name", bar->objectName());

  sett.beginWriteArray("Actions");

  QList<QAction*> acts = bar->actions();

  for(int i=0; i<acts.size(); i++)
  {
    sett.setArrayIndex(i);
    sett.setValue("action", acts.at(i)->objectName());
  }

  sett.endArray();

  sett.endGroup();
}

void te::qt::af::UpdateToolBarsInTheSettings(te::qt::af::ApplicationController* appController)
{
<<<<<<< HEAD
  // Fred: revisar

  std::vector<QToolBar*> bars;// = te::qt::af::AppCtrlSingleton::getInstance().getToolBars();
=======
  std::vector<QToolBar*> bars = appController->getToolBars();
>>>>>>> 4248b45a
  std::vector<QToolBar*>::const_iterator it;
  QSettings sett(QSettings::IniFormat, QSettings::UserScope, qApp->organizationName(), qApp->applicationName());

  sett.beginGroup("toolbars");

  for (it = bars.begin(); it != bars.end(); ++it)
  {
    QToolBar* bar = *it;

    sett.remove(bar->objectName());

    AddToolbarAndActions(bar, sett);
  }

  sett.endGroup();
}

void te::qt::af::AddToolBarToSettings(QToolBar* bar)
{
  QSettings sett(QSettings::IniFormat, QSettings::UserScope, qApp->organizationName(), qApp->applicationName());

  sett.beginGroup("toolbars");

  AddToolbarAndActions(bar, sett);

  sett.endGroup();
}

void te::qt::af::RemoveToolBarFromSettings(QToolBar* bar)
{
  QSettings sett(QSettings::IniFormat, QSettings::UserScope, qApp->organizationName(), qApp->applicationName());

  sett.beginGroup("toolbars");
  sett.remove(bar->objectName());
  sett.endGroup();
}

std::vector<QToolBar*> te::qt::af::ReadToolBarsFromSettings(te::qt::af::ApplicationController* appController, QWidget* barsParent)
{
  std::vector<QToolBar*> bars;

  QSettings sett(QSettings::IniFormat, QSettings::UserScope, qApp->organizationName(), qApp->applicationName());

  sett.beginGroup("toolbars");
  QStringList lst = sett.childGroups();

  QStringList::iterator it;

  for(it=lst.begin(); it != lst.end(); ++it)
  {
    QString gr = *it;

    sett.beginGroup(gr);

    QString grName = sett.value("name").toString();

    int size = sett.beginReadArray("Actions");

    QToolBar* toolbar = new QToolBar(barsParent);
    toolbar->setObjectName(grName);
    toolbar->setWindowTitle(grName);

    for(int i=0; i<size; i++)
    {
      sett.setArrayIndex(i);
      QString act = sett.value("action").toString();

      if(act == "")
      {
        toolbar->addSeparator();
      }
      else
      {
        QAction* a = appController->findAction(act);
      
        if(a != 0)
          toolbar->addAction(a);
      }
    }

    sett.endArray();
    sett.endGroup();

    bars.push_back(toolbar);
  }

  sett.endGroup();

  return bars;
}

void te::qt::af::SaveState(QMainWindow* mainWindow)
{
  QSettings sett(QSettings::IniFormat, QSettings::UserScope, qApp->organizationName(), qApp->applicationName());
  
  sett.beginGroup("mainWindow");
  sett.setValue("geometry", mainWindow->saveGeometry());
  sett.setValue("windowState", mainWindow->saveState());
  sett.endGroup();
}

void te::qt::af::RestoreState(QMainWindow* mainWindow)
{
  QSettings sett(QSettings::IniFormat, QSettings::UserScope, qApp->organizationName(), qApp->applicationName());

  sett.beginGroup("mainWindow");
  mainWindow->restoreGeometry(sett.value("geometry").toByteArray());
  mainWindow->restoreState(sett.value("windowState").toByteArray());
  sett.endGroup();
}

void te::qt::af::GetProjectInformationsFromSettings(QString& defaultAuthor, int& maxSaved)
{
  QSettings sett(QSettings::IniFormat, QSettings::UserScope, qApp->organizationName(), qApp->applicationName());

  sett.beginGroup("projects");
  defaultAuthor = sett.value("author_name").toString();
  maxSaved = sett.value("recents_history_size").toInt();
  sett.endGroup();
}

void te::qt::af::SaveProjectInformationsOnSettings(const QString& defaultAuthor, const int& maxSaved)
{
  QSettings sett(QSettings::IniFormat, QSettings::UserScope, qApp->organizationName(), qApp->applicationName());

  sett.beginGroup("projects");
  sett.setValue("author_name", defaultAuthor);
  sett.setValue("recents_history_size", maxSaved);
  sett.endGroup();
}

void te::qt::af::SaveLastDatasourceOnSettings(const QString& dsType)
{
  QSettings sett(QSettings::IniFormat, QSettings::UserScope, qApp->organizationName(), qApp->applicationName());

  sett.setValue("projects/last datasource used", dsType);
}

void te::qt::af::SaveOpenLastProjectOnSettings(bool openLast)
{
  QSettings sett(QSettings::IniFormat, QSettings::UserScope, qApp->organizationName(), qApp->applicationName());

  sett.setValue("projects/openLastDataSource", openLast);
}

QString te::qt::af::GetLastDatasourceFromSettings()
{
  QSettings sett(QSettings::IniFormat, QSettings::UserScope, qApp->organizationName(), qApp->applicationName());

  return sett.value("projects/last datasource used").toString();
}

bool te::qt::af::GetOpenLastProjectFromSettings()
{
  QSettings sett(QSettings::IniFormat, QSettings::UserScope, qApp->organizationName(), qApp->applicationName());

  QVariant variant = sett.value("projects/openLastDataSource");

  // If the option was never edited
  if(variant.isNull() || !variant.isValid())
    return true;

  return variant.toBool();
}

void te::qt::af::CreateDefaultSettings()
{
  QSettings sett(QSettings::IniFormat, QSettings::UserScope, qApp->organizationName(), qApp->applicationName());

  sett.beginGroup("toolbars");

  sett.beginGroup("File Tool Bar");
  sett.setValue("name", "File Tool Bar");
  sett.beginWriteArray("Actions");
  sett.setArrayIndex(0);
  sett.setValue("action", "File.New Project");
  sett.setArrayIndex(1);
  sett.setValue("action", "File.Open Project");
  sett.setArrayIndex(2);
  sett.setValue("action", "File.Save Project");
  sett.setArrayIndex(3);
  sett.setValue("action", "");
  sett.setArrayIndex(4);
  sett.setValue("action", "Project.New Folder");
  sett.setArrayIndex(5);
  sett.setValue("action", "Project.Add Layer.All Sources");
  sett.endArray();
  sett.endGroup();

  sett.beginGroup("View Tool Bar");
  sett.setValue("name", "View Tool Bar");
  sett.beginWriteArray("Actions");
  sett.setArrayIndex(0);
  sett.setValue("action", "View.Layer Explorer");
  sett.setArrayIndex(1);
  sett.setValue("action", "View.Map Display");
  sett.setArrayIndex(2);
  sett.setValue("action", "View.Data Table");
  sett.setArrayIndex(3);
  sett.setValue("action", "View.Style Explorer");
  sett.endArray();
  sett.endGroup();

  sett.beginGroup("Map Tool Bar");
  sett.setValue("name", "Map Tool Bar");
  sett.beginWriteArray("Actions");  
  sett.setArrayIndex(0);
  sett.setValue("action", "Map.Draw");
  sett.setArrayIndex(1);
  sett.setValue("action", "Map.Previous Extent");
  sett.setArrayIndex(2);
  sett.setValue("action", "Map.Next Extent");
  sett.setArrayIndex(3);
  sett.setValue("action", "Map.Zoom Extent");
  sett.setArrayIndex(4);
  sett.setValue("action", "");
  sett.setArrayIndex(5);
  sett.setValue("action", "Map.Zoom In");
  sett.setArrayIndex(6);
  sett.setValue("action", "Map.Zoom Out");
  sett.setArrayIndex(7);
  sett.setValue("action", "Map.Pan");
  sett.setArrayIndex(8);
  sett.setValue("action", "");
  sett.setArrayIndex(9);
  sett.setValue("action", "Map.Info");
  sett.setArrayIndex(10);
  sett.setValue("action", "Map.Selection");
  sett.endArray();
  sett.endGroup();

  sett.endGroup();

  sett.beginGroup("projects");

  sett.setValue("author_name", "");
  sett.setValue("recents_history_size", "8");

  sett.endGroup();
}

QString te::qt::af::UnsavedStar(const QString windowTitle, bool isUnsaved)
{
  QString result(windowTitle);

  if(isUnsaved)
  {
    if(result.at(result.count()-1) != '*')
      result += "*";
  }
  else
  {
    if(result.at(result.count()-1) == '*')
      result.remove((result.count()-1), 1);
  }

  return result;
}

QColor te::qt::af::GetDefaultDisplayColorFromSettings()
{
  QSettings sett(QSettings::IniFormat, QSettings::UserScope, qApp->organizationName(), qApp->applicationName());
  QString hexColor = sett.value("display/defaultDisplayColor").toString();  
  QColor defaultColor;
  defaultColor.setNamedColor(hexColor);
  if(!defaultColor.isValid())
    return Qt::white;

  return defaultColor;
}

QString te::qt::af::GetStyleSheetFromColors(QColor primaryColor, QColor secondaryColor)
{
  QString sty("alternate-background-color: ");
  sty += "rgb(" + QString::number(secondaryColor.red()) + ", " + QString::number(secondaryColor.green());
  sty += ", " + QString::number(secondaryColor.blue()) + ")";
  sty += ";background-color: rgb(" + QString::number(primaryColor.red()) + ", " + QString::number(primaryColor.green());
  sty += ", " + QString::number(primaryColor.blue()) + ");";

  return sty;
}

QString te::qt::af::GetStyleSheetFromSettings()
{
  QSettings sett(QSettings::IniFormat, QSettings::UserScope, qApp->organizationName(), qApp->applicationName());
  //bool isChecked = sett.value("table/tableAlternateColors").toBool();
  QColor pColor;
  pColor.setNamedColor(sett.value("table/primaryColor").toString());
  QColor sColor;
  sColor.setNamedColor(sett.value("table/secondaryColor").toString());

  if(!pColor.isValid())
    pColor = Qt::white;
  if(!sColor.isValid())
    sColor = Qt::white;

  return GetStyleSheetFromColors(pColor, sColor);
}

bool te::qt::af::GetAlternateRowColorsFromSettings()
{
  QSettings sett(QSettings::IniFormat, QSettings::UserScope, qApp->organizationName(), qApp->applicationName());
  bool isChecked = sett.value("table/tableAlternateColors").toBool();

  return isChecked;
}

void te::qt::af::AddActionToCustomToolbars(te::qt::af::ApplicationController* appController, QAction* act)
{
  QSettings sett(QSettings::IniFormat, QSettings::UserScope, qApp->organizationName(), qApp->applicationName());

  sett.beginGroup("toolbars");
  QStringList lst = sett.childGroups();
  QStringList::iterator it;

  for(it=lst.begin(); it!=lst.end(); ++it)
  {
    int size = sett.beginReadArray(*it+"/Actions");

    for(int i=0; i<size; i++)
    {
      sett.setArrayIndex(i);

      QString v = sett.value("action").toString(); 

      if (v == act->objectName())
      {
        appController->getToolBar(*it)->addAction(act);
        break;
      }
    }

    sett.endArray();
  }

  sett.endGroup();
}

std::vector<std::string> te::qt::af::GetPluginsFiles()
{
  std::vector<std::string> res;

  QStringList filters;

  filters << "*.teplg";

  QDir d(te::common::FindInTerraLibPath("share/terralib/plugins").c_str());

  QFileInfoList files = d.entryInfoList(filters, QDir::Files);

  foreach(QFileInfo file, files)
  {
    res.push_back(file.absoluteFilePath().toStdString());
  }

  return res;
}

std::vector<std::string> te::qt::af::GetDefaultPluginsNames(te::qt::af::ApplicationController* appController)
{
  std::vector<std::string> res;

// Finding the Default plugins file.
<<<<<<< HEAD
  // Fred: revisar
  std::string pluginsPath; //= te::qt::af::AppCtrlSingleton::getInstance().getAppPluginsPath().toStdString();
=======
  std::string pluginsPath = appController->getAppPluginsPath().toStdString();
>>>>>>> 4248b45a

  if (pluginsPath == "")
    return res;

// Reading JSON
  boost::property_tree::ptree pt;
  boost::property_tree::json_parser::read_json(pluginsPath, pt);

  BOOST_FOREACH(boost::property_tree::ptree::value_type &v, pt.get_child("plugins"))
  {
    res.push_back(v.second.get<std::string>("plugin"));
  }

  return res;
}

std::vector<std::string> te::qt::af::GetPluginsNames(const std::vector<std::string>& plgFiles)
{
  std::vector<std::string> res;
  std::vector<std::string>::const_iterator it;

  for(it=plgFiles.begin(); it!=plgFiles.end(); ++it)
  {
    boost::property_tree::ptree p;
    boost::property_tree::read_xml(*it, p, boost::property_tree::xml_parser::trim_whitespace);

    res.push_back(p.get<std::string>("PluginInfo.Name"));
  }

  return res;
}

QString te::qt::af::GetDateTime()
{
  QSettings sett(QSettings::IniFormat, QSettings::UserScope, qApp->organizationName(), qApp->applicationName());

  return sett.value("configuration/generation").toString();
}

void te::qt::af::SetDateTime(const QString& dateTime)
{
  QSettings sett(QSettings::IniFormat, QSettings::UserScope, qApp->organizationName(), qApp->applicationName());

  sett.setValue("configuration/generation", dateTime);
}

QString te::qt::af::GetDefaultConfigFileOutputDir()
{
  QSettings sett(QSettings::IniFormat, QSettings::UserScope, qApp->organizationName(), qApp->applicationName());

  QFileInfo info(sett.fileName());

  return info.absolutePath();
}

void te::qt::af::UpdateUserSettingsFile(const QString& fileName, const bool& removeOlder)
{
  QFileInfo info(fileName);
  te::common::UserApplicationSettings& usrSett = te::common::UserApplicationSettings::getInstance();
  te::common::SystemApplicationSettings& appSett = te::common::SystemApplicationSettings::getInstance();

  if(info.exists())
    info.dir().remove(info.fileName());

  std::string olderFile = appSett.getValue("Application.UserSettingsFile.<xmlattr>.xlink:href");

  appSett.setValue("Application.UserSettingsFile.<xmlattr>.xlink:href", fileName.toStdString());

  if(removeOlder)
  {
    info.setFile(olderFile.c_str());
    info.dir().remove(info.fileName());
  }

  info.setFile(fileName);

  if(!info.exists())
  {
#if BOOST_VERSION > 105600
    boost::property_tree::xml_writer_settings<std::string> settings('\t', 1);
#else
    boost::property_tree::xml_writer_settings<char> settings('\t', 1);
#endif
    boost::property_tree::write_xml(fileName.toStdString(), usrSett.getAllSettings(), std::locale(), settings);
  }

  usrSett.load(fileName.toStdString());
}

void te::qt::af::WriteDefaultProjectFile(const QString& fileName)
{
  boost::property_tree::ptree p;

  std::string schema_location = te::common::FindInTerraLibPath("share/terralib/schemas/terralib/qt/af/project.xsd");

  //Header
  p.add("Project.<xmlattr>.xmlns:xsd", "http://www.w3.org/2001/XMLSchema-instance");
  p.add("Project.<xmlattr>.xmlns:te_map", "http://www.terralib.org/schemas/maptools");
  p.add("Project.<xmlattr>.xmlns:te_qt_af", "http://www.terralib.org/schemas/qt/af");
  p.add("Project.<xmlattr>.xmlns", "http://www.terralib.org/schemas/qt/af");
  p.add("Project.<xmlattr>.xsd:schemaLocation", "http://www.terralib.org/schemas/qt/af " + schema_location);
  p.add("Project.<xmlattr>.version", TERRALIB_VERSION_STRING);

  //Contents
  p.add("Project.Title", "Default project");
  p.add("Project.Author", "");
  p.add("Project.ComponentList", "");
  p.add("Project.te_map:LayerList", "");

  //Store file
#if BOOST_VERSION > 105600
  boost::property_tree::xml_writer_settings<std::string> settings('\t', 1);
#else
  boost::property_tree::xml_writer_settings<char> settings('\t', 1);
#endif
  boost::property_tree::write_xml(fileName.toStdString(), p, std::locale(), settings);
}

QString te::qt::af::GetGenerationDate()
{
  QString fileName = qApp->applicationDirPath() + "/../.generated";

  QFile f(fileName);
  if (!f.open(QFile::ReadOnly | QFile::Text))
    return "";

  QTextStream in(&f);
  QString s = in.readAll();

  f.close();

  return s;
}

<<<<<<< HEAD
//QString te::qt::af::GetWindowTitle(const te::qt::af::Project& project)
//{
//  // Fred: revisar
//  QString title;// = te::qt::af::AppCtrlSingleton::getInstance().getAppTitle() + " - ";
//  title += TE_TR("Project:");
//  title += " ";
//  title += project.getTitle().c_str();
//  title += " - ";

//  boost::filesystem::path p(project.getFileName());

//  std::string filename = p.filename().string();

//  title += filename.c_str();

//  return title;
//}

QString te::qt::af::GetExtensionFilter()
{
  // Fred: revisar
  QString appName;// = te::qt::af::AppCtrlSingleton::getInstance().getAppName();
  QString appProjectExtension;// = te::qt::af::AppCtrlSingleton::getInstance().getAppProjectExtension();
=======
QString te::qt::af::GetExtensionFilter(te::qt::af::ApplicationController* appController)
{
  QString appName = appController->getAppName();
  QString appProjectExtension = appController->getAppProjectExtension();
>>>>>>> 4248b45a
  QString extensionFilter = appName;
  extensionFilter += QString(" (*.");
  extensionFilter += appProjectExtension + ")";

  return extensionFilter;
}<|MERGE_RESOLUTION|>--- conflicted
+++ resolved
@@ -151,11 +151,7 @@
 
   if(fileName.isNull())
   {
-<<<<<<< HEAD
-    const QString& udir = QStandardPaths::writableLocation(QStandardPaths::DataLocation);
-=======
     const QString& udir = appController->getUserDataDir();
->>>>>>> 4248b45a
     
     fileName = udir + "/" + QString(TERRALIB_APPLICATION_DATASOURCE_FILE_NAME);
     
@@ -196,13 +192,7 @@
 
 void te::qt::af::UpdateToolBarsInTheSettings(te::qt::af::ApplicationController* appController)
 {
-<<<<<<< HEAD
-  // Fred: revisar
-
-  std::vector<QToolBar*> bars;// = te::qt::af::AppCtrlSingleton::getInstance().getToolBars();
-=======
   std::vector<QToolBar*> bars = appController->getToolBars();
->>>>>>> 4248b45a
   std::vector<QToolBar*>::const_iterator it;
   QSettings sett(QSettings::IniFormat, QSettings::UserScope, qApp->organizationName(), qApp->applicationName());
 
@@ -566,12 +556,7 @@
   std::vector<std::string> res;
 
 // Finding the Default plugins file.
-<<<<<<< HEAD
-  // Fred: revisar
-  std::string pluginsPath; //= te::qt::af::AppCtrlSingleton::getInstance().getAppPluginsPath().toStdString();
-=======
   std::string pluginsPath = appController->getAppPluginsPath().toStdString();
->>>>>>> 4248b45a
 
   if (pluginsPath == "")
     return res;
@@ -706,36 +691,10 @@
   return s;
 }
 
-<<<<<<< HEAD
-//QString te::qt::af::GetWindowTitle(const te::qt::af::Project& project)
-//{
-//  // Fred: revisar
-//  QString title;// = te::qt::af::AppCtrlSingleton::getInstance().getAppTitle() + " - ";
-//  title += TE_TR("Project:");
-//  title += " ";
-//  title += project.getTitle().c_str();
-//  title += " - ";
-
-//  boost::filesystem::path p(project.getFileName());
-
-//  std::string filename = p.filename().string();
-
-//  title += filename.c_str();
-
-//  return title;
-//}
-
-QString te::qt::af::GetExtensionFilter()
-{
-  // Fred: revisar
-  QString appName;// = te::qt::af::AppCtrlSingleton::getInstance().getAppName();
-  QString appProjectExtension;// = te::qt::af::AppCtrlSingleton::getInstance().getAppProjectExtension();
-=======
 QString te::qt::af::GetExtensionFilter(te::qt::af::ApplicationController* appController)
 {
   QString appName = appController->getAppName();
   QString appProjectExtension = appController->getAppProjectExtension();
->>>>>>> 4248b45a
   QString extensionFilter = appName;
   extensionFilter += QString(" (*.");
   extensionFilter += appProjectExtension + ")";
