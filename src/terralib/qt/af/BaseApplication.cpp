--- conflicted
+++ resolved
@@ -13,6 +13,8 @@
 #include "events/LayerEvents.h"
 #include "Utils.h"
 
+#include "../widgets/layer/explorer/FolderItem.h"
+#include "../widgets/layer/explorer/LayerItem.h"
 #include "../widgets/layer/info/LayerPropertiesInfoWidget.h"
 #include "../widgets/tools/Info.h"
 #include "../widgets/tools/Pan.h"
@@ -20,6 +22,7 @@
 #include "../widgets/tools/ZoomArea.h"
 #include "../widgets/tools/ZoomClick.h"
 #include "../widgets/srs/SRSManagerDialog.h"
+#include "../widgets/Utils.h"
 
 #include "../../common/TerraLib.h"
 #include "../../common/progress/ProgressManager.h"
@@ -36,6 +39,19 @@
 #include <QMessageBox>
 #include <QToolButton>
 
+
+te::qt::af::DataSetTableDockWidget* GetLayerDock(const te::map::AbstractLayer* layer, const std::vector<te::qt::af::DataSetTableDockWidget*>& docs)
+{
+  std::vector<te::qt::af::DataSetTableDockWidget*>::const_iterator it;
+
+  for(it = docs.begin(); it != docs.end(); ++it)
+  if((*it)->getLayer() == layer)
+    return *it;
+
+  return 0;
+}
+
+
 te::qt::af::BaseApplication::BaseApplication(QWidget* parent) :
   QMainWindow(parent)
 {
@@ -58,7 +74,7 @@
   te::qt::af::UpdateUserSettings();
 
   if (m_app)
-    m_app->finalize();
+  m_app->finalize();
 }
 
 void te::qt::af::BaseApplication::init(const QString& cfgFile)
@@ -80,7 +96,7 @@
 
 te::qt::widgets::LayerItemView* te::qt::af::BaseApplication::getLayerExplorer()
 {
-  return m_ui->m_treeView;
+  return m_ui->m_layerExplorer;
 }
 
 te::qt::widgets::MapDisplay* te::qt::af::BaseApplication::getMapDisplay()
@@ -145,7 +161,11 @@
   te::qt::af::evt::DrawButtonClicked drawClicked;
   emit triggered(&drawClicked);
 
-  m_display->draw(getLayerExplorer()->getVisibleLayers());
+  std::list<te::map::AbstractLayerPtr> ls;
+
+  te::qt::widgets::GetValidLayers(getLayerExplorer()->model(), QModelIndex(), ls);
+
+  m_display->draw(ls);
 
   QApplication::restoreOverrideCursor();
 }
@@ -155,11 +175,7 @@
   if (!checked)
     return;
 
-<<<<<<< HEAD
-  m_display->fit(getLayerExplorer()->getVisibleLayers());
-=======
   QCursor zoomAreaCursor(QIcon::fromTheme("zoom-in").pixmap(m_mapCursorSize));
->>>>>>> e52e5061
 
   te::qt::widgets::ZoomArea* zoomArea = new te::qt::widgets::ZoomArea(m_display->getDisplay(), zoomAreaCursor);
   m_display->setCurrentTool(zoomArea);
@@ -196,18 +212,7 @@
 {
   if (!checked)
     return;
-  //Revisar: Fred
-  //te::qt::widgets::Selection* selection = new te::qt::widgets::Selection(m_display->getDisplay(), Qt::ArrowCursor, m_ui->m_layerExplorer->getSelectedSingleLayers());
-  //m_display->setCurrentTool(selection);
-
-<<<<<<< HEAD
-  //connect(m_ui->m_layerExplorer, SIGNAL(selectedLayersChanged(const std::list<te::map::AbstractLayerPtr>&)),
-  //        selection, SLOT(setLayers(const std::list<te::map::AbstractLayerPtr>&)));
-  //connect(selection, SIGNAL(layerSelectedObjectsChanged(const te::map::AbstractLayerPtr&)), SLOT(onLayerSelectionChanged(const te::map::AbstractLayerPtr&)));
-
-  //te::qt::af::evt::SelectionButtonToggled esel;
-  //emit triggered(&esel);
-=======
+
   te::qt::widgets::Pan* pan = new te::qt::widgets::Pan(m_display->getDisplay(), Qt::OpenHandCursor, Qt::ClosedHandCursor);
   m_display->setCurrentTool(pan);
 
@@ -217,12 +222,16 @@
 
 void te::qt::af::BaseApplication::onZoomExtentTriggered()
 {
-  if (!m_layerExplorer && m_layerExplorer->getExplorer()->getTopLayers().empty())
+  std::list<te::map::AbstractLayerPtr> ls;
+
+  te::qt::widgets::GetValidLayers(getLayerExplorer()->model(), QModelIndex(), ls);
+
+  if(ls.empty())
     return;
 
   //m_display->fit(m_layerExplorer->getExplorer()->getAllLayers());
   // TODO: Change to get only visible single layers, not selected.
-  m_display->fit(m_layerExplorer->getExplorer()->getSelectedAndVisibleSingleLayers());
+  m_display->fit(ls);
 
 }
 
@@ -234,7 +243,7 @@
   QPixmap pxmap = QIcon::fromTheme("pointer-info").pixmap(m_mapCursorSize);
   QCursor infoCursor(pxmap, 0, 0);
 
-  te::qt::widgets::Info* info = new te::qt::widgets::Info(m_display->getDisplay(), infoCursor, m_layerExplorer->getExplorer()->getSelectedSingleLayers());
+  te::qt::widgets::Info* info = new te::qt::widgets::Info(m_display->getDisplay(), infoCursor, GetSelectedLayersOnly(getLayerExplorer()));
   m_display->setCurrentTool(info);
 
   connect(m_layerExplorer->getExplorer(), SIGNAL(selectedLayersChanged(const std::list<te::map::AbstractLayerPtr>&)), info, SLOT(setLayers(const std::list<te::map::AbstractLayerPtr>&)));
@@ -242,8 +251,10 @@
 
 void te::qt::af::BaseApplication::onMapRemoveSelectionTriggered()
 {
-  //std::list<te::map::AbstractLayerPtr> layers = m_layerExplorer->getExplorer()->getAllLayers();
-  std::list<te::map::AbstractLayerPtr> layers = m_layerExplorer->getExplorer()->getTopLayers();
+  std::list<te::map::AbstractLayerPtr> layers;
+
+  te::qt::widgets::GetValidLayers(getLayerExplorer()->model(), QModelIndex(), layers);
+
   std::list<te::map::AbstractLayerPtr>::iterator it = layers.begin();
 
   while (it != layers.end())
@@ -264,7 +275,7 @@
   if (!checked)
     return;
 
-  te::qt::widgets::Selection* selection = new te::qt::widgets::Selection(m_display->getDisplay(), Qt::ArrowCursor, m_layerExplorer->getExplorer()->getSelectedSingleLayers());
+  te::qt::widgets::Selection* selection = new te::qt::widgets::Selection(m_display->getDisplay(), Qt::ArrowCursor, te::qt::widgets::GetSelectedLayersOnly(getLayerExplorer()));
   m_display->setCurrentTool(selection);
 
   connect(m_layerExplorer->getExplorer(), SIGNAL(selectedLayersChanged(const std::list<te::map::AbstractLayerPtr>&)), selection, SLOT(setLayers(const std::list<te::map::AbstractLayerPtr>&)));
@@ -272,7 +283,6 @@
 
   te::qt::af::evt::SelectionButtonToggled esel;
   m_app->triggered(&esel);
->>>>>>> e52e5061
 }
 
 void te::qt::af::BaseApplication::onMapSRIDTriggered()
@@ -307,12 +317,12 @@
 
 void te::qt::af::BaseApplication::onLayerRemoveTriggered()
 {
-  std::list<te::qt::widgets::AbstractTreeItem*> selectedLayerItems = m_layerExplorer->getExplorer()->getSelectedLayerItems();
-
-  if (selectedLayerItems.empty())
-  {
-    QString msg = tr("Select at least one layer to be removed!");
-    QMessageBox::warning(this, tr("Remove Layer"), msg);
+  QModelIndexList ls = getLayerExplorer()->selectionModel()->selectedIndexes();
+
+  if(ls.isEmpty())
+  {
+    QString msg = tr("Select at least one item to be removed!");
+    QMessageBox::warning(this, tr("Remove item"), msg);
 
     return;
   }
@@ -320,37 +330,54 @@
   QString msg;
   QString questionTitle;
 
-  if (selectedLayerItems.size() == 1)
-  {
-    msg = tr("Do you really want to remove the selected layer?");
-    questionTitle = tr("Remove Layer");
+  if(ls.size() == 1)
+  {
+    msg = tr("Do you really want to remove the selected item?");
+    questionTitle = tr("Remove Item");
   }
   else
   {
-    msg = tr("Do you really want to remove the selected layers?");
-    questionTitle = tr("Remove Layers");
+    msg = tr("Do you really want to remove the selected items?");
+    questionTitle = tr("Remove Items");
   }
 
   int reply = QMessageBox::question(this, questionTitle, msg, QMessageBox::No, QMessageBox::Yes);
 
-  if (reply == QMessageBox::No)
-    return;
-
-  std::list<te::qt::widgets::AbstractTreeItem*>::const_iterator it;
-  for (it = selectedLayerItems.begin(); it != selectedLayerItems.end(); ++it)
-  {
-    te::qt::af::evt::LayerRemoved evt((*it)->getLayer());
-    m_app->triggered(&evt);
+  if(reply == QMessageBox::No)
+    return;
+
+  std::list<te::map::AbstractLayerPtr> lays = te::qt::widgets::GetSelectedLayersOnly(getLayerExplorer());
+  std::list<te::map::AbstractLayerPtr> lays2;
+
+  te::qt::widgets::GetChangedAndVisibleLayers(ls, lays2);
+
+  getLayerExplorer()->removeSelectedItems();
+
+  bool needRefresh = !lays2.empty();
+
+  for(std::list<te::map::AbstractLayerPtr>::iterator it = lays.begin(); it != lays.end() && !needRefresh; ++it)
+    if((*it)->getVisibility() == te::map::VISIBLE)
+      needRefresh = true;
+
+  te::qt::af::evt::LayerRemoved e(lays);
+  emit triggered(&e);
+
+  if(needRefresh)
+  {
+    lays.clear();
+    te::qt::widgets::GetValidLayers(getLayerExplorer()->model(), QModelIndex(), lays);
+    getMapDisplay()->setLayerList(lays);
+    getMapDisplay()->refresh();
   }
 }
 
 void te::qt::af::BaseApplication::onLayerRenameTriggered()
 {
-  std::list<te::qt::widgets::AbstractTreeItem*> selectedLayerItems = m_layerExplorer->getExplorer()->getSelectedLayerItems();
-
-  if (selectedLayerItems.empty() ||
-    (selectedLayerItems.size() == 1 && !selectedLayerItems.front()->getLayer()) ||
-    selectedLayerItems.size() > 1)
+  std::list<te::qt::widgets::TreeItem*> selectedLayerItems = getLayerExplorer()->getSelectedItems();
+
+  bool renameAllowed = !selectedLayerItems.empty() && selectedLayerItems.size() == 1 && (selectedLayerItems.front()->getType() == "LAYER" || selectedLayerItems.front()->getType() == "FOLDER");
+
+  if(!renameAllowed)
   {
     QString msg = tr("Select only one layer to be renamed!");
     QMessageBox::warning(this, tr("Rename Layer"), msg);
@@ -358,46 +385,45 @@
     return;
   }
 
-  te::qt::widgets::AbstractTreeItem* selectedLayerItem = selectedLayerItems.front();
-  te::map::AbstractLayerPtr layer = selectedLayerItem->getLayer();
+  te::qt::widgets::TreeItem* item = selectedLayerItems.front();
 
   bool ok;
   QString text = QInputDialog::getText(this, m_app->getAppTitle(),
-    tr("Rename Layer:"), QLineEdit::Normal,
-    layer->getTitle().c_str(), &ok);
-
-  if (!ok)
-    return;
-
-  if (text.isEmpty())
+                                       tr("Rename Layer:"), QLineEdit::Normal,
+                                       item->getAsString().c_str(), &ok);
+
+  if(!ok)
+    return;
+
+  if(text.isEmpty())
   {
     QMessageBox::warning(this, m_app->getAppTitle(), tr("Enter the new name!"));
     return;
   }
 
-  layer->setTitle(text.toStdString());
-
-  //te::qt::af::evt::ProjectUnsaved projectUnsavedEvent;
-  //m_app->triggered(&projectUnsavedEvent);
+  if(item->getType() == "LAYER")
+    ((te::qt::widgets::LayerItem*)item)->getLayer()->setTitle(text.toStdString());
+  else if(item->getType() == "FOLDER")
+    ((te::qt::widgets::FolderItem*)item)->setTitle(text.toStdString());
 }
 
 void te::qt::af::BaseApplication::onLayerRemoveItemTriggered()
 {
-  std::list<te::qt::widgets::AbstractTreeItem*> selectedItems = m_layerExplorer->getExplorer()->getSelectedItems();
-
-  std::list<te::qt::widgets::AbstractTreeItem*>::const_iterator it;
-  for (it = selectedItems.begin(); it != selectedItems.end(); ++it)
-  {
-    te::qt::af::evt::ItemOfLayerRemoved evt((*it));
-    m_app->triggered(&evt);
-  }
+  //std::list<te::qt::widgets::AbstractTreeItem*> selectedItems = m_layerExplorer->getExplorer()->getSelectedItems();
+
+  //std::list<te::qt::widgets::AbstractTreeItem*>::const_iterator it;
+  //for (it = selectedItems.begin(); it != selectedItems.end(); ++it)
+  //{
+  //  te::qt::af::evt::ItemOfLayerRemoved evt((*it));
+  //  m_app->triggered(&evt);
+  //}
 }
 
 void te::qt::af::BaseApplication::onLayerPropertiesTriggered()
 {
-  std::list<te::qt::widgets::AbstractTreeItem*> layers = m_layerExplorer->getExplorer()->getSelectedItems();
-
-  if (layers.empty())
+  std::list<te::map::AbstractLayerPtr> layers = te::qt::widgets::GetSelectedLayersOnly(getLayerExplorer());
+
+  if(layers.empty())
   {
     QMessageBox::warning(this, m_app->getAppTitle(), tr("There's no selected layer."));
     return;
@@ -406,7 +432,8 @@
   // Docking
   QDockWidget* doc = new QDockWidget(this, Qt::Dialog);
 
-  te::qt::widgets::LayerPropertiesInfoWidget* info = new te::qt::widgets::LayerPropertiesInfoWidget((*(layers.begin()))->getLayer().get(), doc);
+  te::map::AbstractLayerPtr l = *layers.begin();
+  te::qt::widgets::LayerPropertiesInfoWidget* info = new te::qt::widgets::LayerPropertiesInfoWidget(l.get(), doc);
 
   doc->setWidget(info);
   doc->setWindowTitle(info->windowTitle());
@@ -417,9 +444,9 @@
 
 void te::qt::af::BaseApplication::onLayerRemoveSelectionTriggered()
 {
-  std::list<te::map::AbstractLayerPtr> layers = m_layerExplorer->getExplorer()->getSelectedSingleLayers();
-
-  if (layers.empty())
+  std::list<te::map::AbstractLayerPtr> layers = te::qt::widgets::GetSelectedLayersOnly(getLayerExplorer());
+
+  if(layers.empty())
   {
     QMessageBox::warning(this, m_app->getAppTitle(), tr("There's no selected layer."));
     return;
@@ -427,11 +454,11 @@
 
   std::list<te::map::AbstractLayerPtr>::iterator it = layers.begin();
 
-  while (it != layers.end())
+  while(it != layers.end())
   {
     te::map::AbstractLayerPtr layer = (*it);
 
-    if (!layer->isValid())
+    if(!layer->isValid())
     {
       ++it;
       continue;
@@ -442,15 +469,15 @@
     ++it;
 
     te::qt::af::evt::LayerSelectedObjectsChanged e(layer);
-    m_app->triggered(&e);
+    emit triggered(&e);
   }
 }
 
 void te::qt::af::BaseApplication::onLayerSRSTriggered()
 {
-  std::list<te::qt::widgets::AbstractTreeItem*> layers = m_layerExplorer->getExplorer()->getSelectedItems();
-
-  if (layers.empty())
+  std::list<te::map::AbstractLayerPtr> layers = te::qt::widgets::GetSelectedLayersOnly(getLayerExplorer());
+
+  if(layers.empty())
   {
     QMessageBox::warning(this, m_app->getAppTitle(), tr("There's no selected layer."));
     return;
@@ -458,12 +485,12 @@
   te::qt::widgets::SRSManagerDialog srsDialog(this);
   srsDialog.setWindowTitle(tr("Choose the SRS"));
 
-  if (srsDialog.exec() == QDialog::Rejected)
+  if(srsDialog.exec() == QDialog::Rejected)
     return;
 
   std::pair<int, std::string> srid = srsDialog.getSelectedSRS();
 
-  te::map::AbstractLayerPtr lay = (*layers.begin())->getLayer();
+  te::map::AbstractLayerPtr lay = *layers.begin();
 
   lay->setSRID(srid.first);
 }
@@ -472,24 +499,24 @@
 {
   try
   {
-    std::list<te::map::AbstractLayerPtr> selectedLayers = m_layerExplorer->getExplorer()->getSelectedSingleLayers();
-
-    if (selectedLayers.empty())
+    std::list<te::map::AbstractLayerPtr> selectedLayers = te::qt::widgets::GetSelectedLayersOnly(getLayerExplorer());
+
+    if(selectedLayers.empty())
     {
       QMessageBox::warning(this, m_app->getAppTitle(),
-        tr("Select a layer in the layer explorer!"));
+                           tr("Select a layer in the layer explorer!"));
       return;
     }
     else
     {
       std::list<te::map::AbstractLayerPtr>::iterator it = selectedLayers.begin();
 
-      while (it != selectedLayers.end())
+      while(it != selectedLayers.end())
       {
-        if (!it->get()->isValid())
+        if(!it->get()->isValid())
         {
           QMessageBox::warning(this, m_app->getAppTitle(),
-            tr("There are invalid layers selected!"));
+                               tr("There are invalid layers selected!"));
 
           return;
         }
@@ -505,41 +532,41 @@
 
     te::gm::Envelope env = selectedLayer->getExtent();
 
-    if ((display->getSRID() == TE_UNKNOWN_SRS && selectedLayer->getSRID() == TE_UNKNOWN_SRS) || (display->getSRID() == selectedLayer->getSRID()))
+    if((display->getSRID() == TE_UNKNOWN_SRS && selectedLayer->getSRID() == TE_UNKNOWN_SRS) || (display->getSRID() == selectedLayer->getSRID()))
     {
       display->setExtent(env, true);
       return;
     }
 
-    if (display->getSRID() == TE_UNKNOWN_SRS && selectedLayer->getSRID() != TE_UNKNOWN_SRS)
+    if(display->getSRID() == TE_UNKNOWN_SRS && selectedLayer->getSRID() != TE_UNKNOWN_SRS)
     {
       display->setSRID(selectedLayer->getSRID());
       display->setExtent(env, true);
       return;
     }
 
-    if (display->getSRID() == TE_UNKNOWN_SRS || selectedLayer->getSRID() == TE_UNKNOWN_SRS)
-    {
-      QMessageBox::warning(this, m_app->getAppTitle(),
-        tr("The spatial reference system of the map display and the layer are not compatible!"));
+    if(display->getSRID() == TE_UNKNOWN_SRS || selectedLayer->getSRID() == TE_UNKNOWN_SRS)
+    {
+      QMessageBox::warning(this, m_app->getAppTitle(), tr("The spatial reference system of the map display and the layer are not compatible!"));
       return;
     }
 
-    if (display->getSRID() != selectedLayer->getSRID())
+    if(display->getSRID() != selectedLayer->getSRID())
       env.transform(selectedLayer->getSRID(), display->getSRID());
 
     display->setExtent(env, true);
   }
-  catch (const std::exception& e)
+  catch(const std::exception& e)
   {
     QMessageBox::warning(this, m_app->getAppTitle(), e.what());
   }
+
 }
 
 void te::qt::af::BaseApplication::onLayerFitSelectedOnMapDisplayTriggered()
 {
-  std::list<te::map::AbstractLayerPtr> selectedLayers = m_layerExplorer->getExplorer()->getSelectedSingleLayers();
-  if (selectedLayers.empty())
+  std::list<te::map::AbstractLayerPtr> selectedLayers = te::qt::widgets::GetSelectedLayersOnly(getLayerExplorer());
+  if(selectedLayers.empty())
   {
     QString msg = tr("Select at least a layer to accomplish this operation!");
     QMessageBox::warning(this, m_app->getAppTitle(), msg);
@@ -549,12 +576,12 @@
   {
     std::list<te::map::AbstractLayerPtr>::iterator it = selectedLayers.begin();
 
-    while (it != selectedLayers.end())
-    {
-      if (!it->get()->isValid())
+    while(it != selectedLayers.end())
+    {
+      if(!it->get()->isValid())
       {
         QMessageBox::warning(this, m_app->getAppTitle(),
-          tr("There are invalid layers selected!"));
+                             tr("There are invalid layers selected!"));
         return;
       }
 
@@ -564,7 +591,7 @@
 
   te::gm::Envelope finalEnv = te::map::GetSelectedExtent(selectedLayers, m_display->getDisplay()->getSRID(), false);
 
-  if (!finalEnv.isValid())
+  if(!finalEnv.isValid())
   {
     QString msg = tr("Select object(s) in the selected layer(s) to accomplish this operation!");
     QMessageBox::warning(this, m_app->getAppTitle(), msg);
@@ -576,8 +603,8 @@
 
 void te::qt::af::BaseApplication::onLayerPanToSelectedOnMapDisplayTriggered()
 {
-  std::list<te::map::AbstractLayerPtr> selectedLayers = m_layerExplorer->getExplorer()->getSelectedSingleLayers();
-  if (selectedLayers.empty())
+  std::list<te::map::AbstractLayerPtr> selectedLayers = te::qt::widgets::GetSelectedLayersOnly(getLayerExplorer());
+  if(selectedLayers.empty())
   {
     QString msg = tr("Select at least a layer to accomplish this operation!");
     QMessageBox::warning(this, m_app->getAppTitle(), msg);
@@ -587,12 +614,12 @@
   {
     std::list<te::map::AbstractLayerPtr>::iterator it = selectedLayers.begin();
 
-    while (it != selectedLayers.end())
-    {
-      if (!it->get()->isValid())
+    while(it != selectedLayers.end())
+    {
+      if(!it->get()->isValid())
       {
         QMessageBox::warning(this, m_app->getAppTitle(),
-          tr("There are invalid layers selected!"));
+                             tr("There are invalid layers selected!"));
         return;
       }
 
@@ -660,39 +687,34 @@
 
 void te::qt::af::BaseApplication::onLayerShowTableTriggered()
 {
-  std::list<te::qt::widgets::AbstractTreeItem*> layers = m_layerExplorer->getExplorer()->getSelectedSingleLayerItems();
-
-  if (layers.empty())
+  std::list<te::map::AbstractLayerPtr> layers = te::qt::widgets::GetSelectedLayersOnly(getLayerExplorer());
+
+  if(layers.empty())
   {
     QMessageBox::warning(this, m_app->getAppTitle(), tr("There's no selected layer."));
     return;
   }
   else
   {
-    std::list<te::qt::widgets::AbstractTreeItem*>::iterator it = layers.begin();
-
-    while (it != layers.end())
-    {
-      if (!(*it)->getLayer()->isValid())
+    for(std::list<te::map::AbstractLayerPtr>::iterator it = layers.begin(); it != layers.end(); ++it)
+    {
+      if(!(*it)->isValid())
       {
-        QMessageBox::warning(this, m_app->getAppTitle(),
-          tr("There are invalid layers selected!"));
+        QMessageBox::warning(this, m_app->getAppTitle(), tr("There are invalid layers selected!"));
         return;
       }
-
-      ++it;
-    }
-  }
-
-
-  te::map::AbstractLayerPtr lay = (*layers.begin())->getLayer();
-
-  if (lay->getSchema()->hasRaster())
-    return;
-
-  te::qt::af::DataSetTableDockWidget* doc = getLayerDock(lay.get(), m_tables);
-
-  if (doc == 0)
+    }
+  }
+
+
+  te::map::AbstractLayerPtr lay = *layers.begin();
+
+  if(lay->getSchema()->hasRaster())
+    return;
+
+  te::qt::af::DataSetTableDockWidget* doc = GetLayerDock(lay.get(), m_tables);
+
+  if(doc == 0)
   {
     doc = new te::qt::af::DataSetTableDockWidget(this);
     doc->setLayer(lay.get());
@@ -701,15 +723,13 @@
     connect(doc, SIGNAL(closed(te::qt::af::DataSetTableDockWidget*)), SLOT(onLayerTableClose(te::qt::af::DataSetTableDockWidget*)));
     connect(doc, SIGNAL(createChartDisplay(te::qt::widgets::ChartDisplayWidget*, te::map::AbstractLayer*)), SLOT(onChartDisplayCreated(te::qt::widgets::ChartDisplayWidget*, te::map::AbstractLayer*)));
 
-    if (!m_tables.empty())
+    if(!m_tables.empty())
       tabifyDockWidget(m_tables[m_tables.size() - 1], doc);
 
     m_tables.push_back(doc);
 
     m_app->addListener(doc);
   }
-
-  //  doc->get
 
   doc->show();
   doc->raise();
@@ -763,7 +783,7 @@
 void te::qt::af::BaseApplication::makeDialog()
 {
   //start main components
-  m_layerExplorer = new LayerExplorer(m_ui->m_treeView);
+  m_layerExplorer = new LayerExplorer(m_ui->m_layerExplorer);
   m_display = new MapDisplay(m_ui->m_display);
   m_styleExplorer = new StyleExplorer(m_ui->m_styleExplorer);
 
@@ -785,7 +805,7 @@
   //connect components
   m_app->addListener(m_layerExplorer);
   m_app->addListener(m_display);
-  m_app->addListener(m_styleExplorer, te::qt::af::RECEIVER);
+  m_app->addListener(m_styleExplorer);
   m_app->addListener(this);
 
   //set app info
@@ -860,7 +880,7 @@
   initAction(m_viewFullScreen, "view-fullscreen", "View.Full Screen", tr("F&ull Screen"), tr(""), true, true, true, m_menubar);
 
   initAction(m_layerShowTable, "view-data-table", "Layer.Show Table", tr("S&how Table"), tr(""), true, false, true, m_menubar);
-  initAction(m_layerRemove, "layer-remove", "Project.Remove Layer", tr("&Remove Layer(s)"), tr("Remove layer(s) from the project"), true, false, true, this);
+  initAction(m_layerRemove, "layer-remove", "Project.Remove Layer", tr("&Remove Item(s)"), tr("Remove items(s) from the project"), true, false, true, this);
   initAction(m_layerRename, "layer-rename", "Project.Rename Layer", tr("Rename Layer..."), tr("Rename layer"), true, false, true, this);
   initAction(m_layerRemoveObjectSelection, "pointer-remove-selection", "Layer.Remove Selection", tr("&Remove Selection"), tr(""), true, false, true, m_menubar);
   initAction(m_layerRemoveItem, "item-remove", "Layer.Remove Item", tr("&Remove Item"), tr(""), true, false, true, m_menubar);
@@ -926,7 +946,7 @@
   connect(m_viewFullScreen, SIGNAL(toggled(bool)), SLOT(onFullScreenToggled(bool)));
 
   connect(m_viewLayerExplorer, SIGNAL(toggled(bool)), m_layerExplorer->getExplorer(), SLOT(setVisible(bool)));
-  connect(m_layerExplorer->getExplorer(), SIGNAL(visibilityChanged(bool)), this, SLOT(onLayerExplorerVisibilityChanged(bool)));
+//  connect(m_layerExplorer->getExplorer(), SIGNAL(visibilityChanged(bool)), this, SLOT(onLayerExplorerVisibilityChanged(bool)));
 
   connect(m_display, SIGNAL(hasPreviousExtent(bool)), m_mapPreviousExtent, SLOT(setEnabled(bool)));
   connect(m_display, SIGNAL(hasNextExtent(bool)), m_mapNextExtent, SLOT(setEnabled(bool)));
