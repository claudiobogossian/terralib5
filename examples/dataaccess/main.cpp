--- conflicted
+++ resolved
@@ -1,166 +1,161 @@
-/*  Copyright (C) 2008 National Institute For Space Research (INPE) - Brazil.
-
-    This file is part of the TerraLib - a Framework for building GIS enabled applications.
-
-    TerraLib is free software: you can redistribute it and/or modify
-    it under the terms of the GNU Lesser General Public License as published by
-    the Free Software Foundation, either version 3 of the License,
-    or (at your option) any later version.
-
-    TerraLib is distributed in the hope that it will be useful,
-    but WITHOUT ANY WARRANTY; without even the implied warranty of
-    MERCHANTABILITY or FITNESS FOR A PARTICULAR PURPOSE. See the
-    GNU Lesser General Public License for more details.
-
-    You should have received a copy of the GNU Lesser General Public License
-    along with TerraLib. See COPYING. If not, write to
-    TerraLib Team at <terralib-team@terralib.org>.
- */
-
-/*!
-  \file examples/dataaccess/main.cpp
-
-  \brief A list of examples for the TerraLib DataAccess Module.
-*/
-#include "DataAccessExamples.h"
-
-// TerraLib
-#include <terralib/common/TerraLib.h>
-#include <terralib/core/encoding/CharEncoding.h>
-<<<<<<< HEAD
-#include <terralib/core/uri/URI.h>
-#include <terralib/plugin.h>
-=======
-
->>>>>>> a27af334
-#include <terralib/dataaccess/dataset/CheckConstraint.h>
-#include <terralib/dataaccess/dataset/PrimaryKey.h>
-#include <terralib/dataaccess/dataset/Index.h>
-#include <terralib/dataaccess/datasource/DataSourceFactory.h>
-#include <terralib/datatype/SimpleProperty.h>
-#include <terralib/memory/DataSource.h>
-#include <terralib/memory/DataSourceFactory.h>
-#include <terralib/postgis/DataSource.h>
-#include <terralib/postgis/DataSourceFactory.h>
-#include <terralib/postgis/PreparedQuery.h>
-
-// Examples
-
-// STL
-#include <cassert>
-#include <cstdlib>
-#include <exception>
-#include <iostream>
-#include <map>
-
-void LoadModules();
-
-int main(int /*argc*/, char** /*argv*/)
-{
-  try
-  {
-    // Initialize the Terralib support
-    TerraLib::getInstance().initialize();
-
-    LoadModules();
-
-    MemoryExample();
-    OGRExampleRead();
-    ORGExampleWrite();
-    ExportingOGR();
-    GDALExample();
-    PostGISExample();
-    QueryExample();
-    QueryInsertExample();
-    CopyingData();
-
-    te::plugin::PluginManager::getInstance().unloadAll();
-
-    TerraLib::getInstance().finalize();
-  }
-  catch(const std::exception& e)
-  {
-    std::cout << std::endl << "An exception has occurred: " << e.what() << std::endl;
-
-    return EXIT_FAILURE;
-  }
-  catch(...)
-  {
-    std::cout << std::endl << "An unexpected exception has occurred!" << std::endl;
-
-    return EXIT_FAILURE;
-  }
-
-  return EXIT_SUCCESS;
-}
-
-void PrintDataSourceNames(const std::string& dsType, const std::string& connInfo)
-{
-  std::cout << "===== Data Source Names available: \n";
-
-  std::vector<std::string> dataSourceNames = te::da::DataSource::getDataSourceNames(dsType, connInfo);
-  for(std::size_t i = 0; i < dataSourceNames.size(); ++i)
-    std::cout << dataSourceNames[i] << std::endl;
-}
-
-std::unique_ptr<te::da::DataSource> CreateDataSource(const std::string& dsType, const std::string& connInfo)
-{
-  std::unique_ptr<te::da::DataSource> ds = te::da::DataSource::create(dsType, connInfo);
-
-  return ds;
-}
-
-void DropDataSource(const std::string& dsType, const std::string& connInfo)
-{
-  te::da::DataSource::drop(dsType, connInfo);
-}
-
-bool CheckDataSourceExistence(const std::string& dsType, const std::string& connInfo)
-{
-  return te::da::DataSource::exists(dsType, connInfo);
-}
-
-
-void PrintDataSetNames(te::da::DataSource* ds)
-{
-  // Get the database name
-  const te::core::URI& uri = ds->getConnectionInfo();
-  std::string dbName = uri.path().substr(1, uri.path().length());
-
-  std::cout << "\n===== Dataset Names in the data source \"" << dbName << "\":\n";
-
-  std::vector<std::string> datasetNames = ds->getDataSetNames();
-  for(std::size_t i = 0; i < datasetNames.size(); ++i)
-    std::cout << datasetNames[i] << std::endl;
-}
-
-void PrintDataSetPropertyNames(te::da::DataSource* ds, const std::string& datasetName)
-{
-  std::cout << "\n===== Property Names of the dataset \"" << datasetName << "\":\n";
-
-  std::vector<std::string> pNames = ds->getPropertyNames(datasetName);
-  for(std::size_t i = 0; i < pNames.size(); ++i)
-    std::cout << pNames[i] << std::endl;
-}
-
-void PrintDataSetConstraints(te::da::DataSource* ds, const std::string& datasetName)
-{
-  std::cout << "\n===== Primary Key Name of the dataset \"" << datasetName << "\": ";
-
-  std::auto_ptr<te::da::PrimaryKey> pk = ds->getPrimaryKey(datasetName);
-  std::cout << pk->getName() << std::endl;
-
-  std::cout << "\n===== Property Names of the Primary Key \"" << pk->getName() << "\": ";
-
-  const std::vector<te::dt::Property*> pkProperties = pk->getProperties();
-  std::size_t numPkProperties = pkProperties.size();
-  for(std::size_t i = 0; i < numPkProperties; ++i)
-    std::cout << pkProperties[i]->getName() << std::endl;
-}
-
-void UnloadModules()
-{
-  te::plugin::PluginManager::getInstance().unloadAll();
-
-  TerraLib::getInstance().finalize();
-}
+/*  Copyright (C) 2008 National Institute For Space Research (INPE) - Brazil.
+
+    This file is part of the TerraLib - a Framework for building GIS enabled applications.
+
+    TerraLib is free software: you can redistribute it and/or modify
+    it under the terms of the GNU Lesser General Public License as published by
+    the Free Software Foundation, either version 3 of the License,
+    or (at your option) any later version.
+
+    TerraLib is distributed in the hope that it will be useful,
+    but WITHOUT ANY WARRANTY; without even the implied warranty of
+    MERCHANTABILITY or FITNESS FOR A PARTICULAR PURPOSE. See the
+    GNU Lesser General Public License for more details.
+
+    You should have received a copy of the GNU Lesser General Public License
+    along with TerraLib. See COPYING. If not, write to
+    TerraLib Team at <terralib-team@terralib.org>.
+ */
+
+/*!
+  \file examples/dataaccess/main.cpp
+
+  \brief A list of examples for the TerraLib DataAccess Module.
+*/
+#include "DataAccessExamples.h"
+
+// TerraLib
+#include <terralib/common/TerraLib.h>
+#include <terralib/core/encoding/CharEncoding.h>
+#include <terralib/core/uri/URI.h>
+#include <terralib/dataaccess/dataset/CheckConstraint.h>
+#include <terralib/dataaccess/dataset/PrimaryKey.h>
+#include <terralib/dataaccess/dataset/Index.h>
+#include <terralib/dataaccess/datasource/DataSourceFactory.h>
+#include <terralib/datatype/SimpleProperty.h>
+#include <terralib/memory/DataSource.h>
+#include <terralib/memory/DataSourceFactory.h>
+#include <terralib/postgis/DataSource.h>
+#include <terralib/postgis/DataSourceFactory.h>
+#include <terralib/postgis/PreparedQuery.h>
+
+// Examples
+
+// STL
+#include <cassert>
+#include <cstdlib>
+#include <exception>
+#include <iostream>
+#include <map>
+
+void LoadModules();
+
+int main(int /*argc*/, char** /*argv*/)
+{
+  try
+  {
+    // Initialize the Terralib support
+    TerraLib::getInstance().initialize();
+
+    LoadModules();
+
+    MemoryExample();
+    OGRExampleRead();
+    ORGExampleWrite();
+    ExportingOGR();
+    GDALExample();
+    PostGISExample();
+    QueryExample();
+    QueryInsertExample();
+    CopyingData();
+
+    te::plugin::PluginManager::getInstance().unloadAll();
+
+    TerraLib::getInstance().finalize();
+  }
+  catch(const std::exception& e)
+  {
+    std::cout << std::endl << "An exception has occurred: " << e.what() << std::endl;
+
+    return EXIT_FAILURE;
+  }
+  catch(...)
+  {
+    std::cout << std::endl << "An unexpected exception has occurred!" << std::endl;
+
+    return EXIT_FAILURE;
+  }
+
+  return EXIT_SUCCESS;
+}
+
+void PrintDataSourceNames(const std::string& dsType, const std::string& connInfo)
+{
+  std::cout << "===== Data Source Names available: \n";
+
+  std::vector<std::string> dataSourceNames = te::da::DataSource::getDataSourceNames(dsType, connInfo);
+  for(std::size_t i = 0; i < dataSourceNames.size(); ++i)
+    std::cout << dataSourceNames[i] << std::endl;
+}
+
+std::unique_ptr<te::da::DataSource> CreateDataSource(const std::string& dsType, const std::string& connInfo)
+{
+  std::unique_ptr<te::da::DataSource> ds = te::da::DataSource::create(dsType, connInfo);
+
+  return ds;
+}
+
+void DropDataSource(const std::string& dsType, const std::string& connInfo)
+{
+  te::da::DataSource::drop(dsType, connInfo);
+}
+
+bool CheckDataSourceExistence(const std::string& dsType, const std::string& connInfo)
+{
+  return te::da::DataSource::exists(dsType, connInfo);
+}
+
+
+void PrintDataSetNames(te::da::DataSource* ds)
+{
+  // Get the database name
+  const te::core::URI& uri = ds->getConnectionInfo();
+  std::string dbName = uri.path().substr(1, uri.path().length());
+
+  std::cout << "\n===== Dataset Names in the data source \"" << dbName << "\":\n";
+
+  std::vector<std::string> datasetNames = ds->getDataSetNames();
+  for(std::size_t i = 0; i < datasetNames.size(); ++i)
+    std::cout << datasetNames[i] << std::endl;
+}
+
+void PrintDataSetPropertyNames(te::da::DataSource* ds, const std::string& datasetName)
+{
+  std::cout << "\n===== Property Names of the dataset \"" << datasetName << "\":\n";
+
+  std::vector<std::string> pNames = ds->getPropertyNames(datasetName);
+  for(std::size_t i = 0; i < pNames.size(); ++i)
+    std::cout << pNames[i] << std::endl;
+}
+
+void PrintDataSetConstraints(te::da::DataSource* ds, const std::string& datasetName)
+{
+  std::cout << "\n===== Primary Key Name of the dataset \"" << datasetName << "\": ";
+
+  std::auto_ptr<te::da::PrimaryKey> pk = ds->getPrimaryKey(datasetName);
+  std::cout << pk->getName() << std::endl;
+
+  std::cout << "\n===== Property Names of the Primary Key \"" << pk->getName() << "\": ";
+
+  const std::vector<te::dt::Property*> pkProperties = pk->getProperties();
+  std::size_t numPkProperties = pkProperties.size();
+  for(std::size_t i = 0; i < numPkProperties; ++i)
+    std::cout << pkProperties[i]->getName() << std::endl;
+}
+
+void UnloadModules()
+{
+  te::plugin::PluginManager::getInstance().unloadAll();
+
+  TerraLib::getInstance().finalize();
+}