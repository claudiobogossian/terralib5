--- conflicted
+++ resolved
@@ -74,169 +74,6 @@
 
 }
 
-<<<<<<< HEAD
-void te::layout::LegendModel::draw( ContextItem context )
-{
-  te::map::Canvas* canvas = context.getCanvas();
-  notifyAll(context);
-}
-
-te::layout::Properties* te::layout::LegendModel::getProperties() const
-{
-  ItemModelObservable::getProperties();
-
-  EnumDataType* dataType = Enums::getInstance().getEnumDataType();
-
-  Property pro_legendchoice(m_hashCode);
-  pro_legendchoice.setName("legendChoice");
-  pro_legendchoice.setValue(m_name, dataType->getDataTypeLegendChoice());
-  pro_legendchoice.setMenu(true);
-  m_properties->addProperty(pro_legendchoice);
-
-  Property pro_mapName(m_hashCode);
-  pro_mapName.setName(m_sharedProps->getMapName());
-  pro_mapName.setValue(m_mapName, dataType->getDataTypeStringList());
-  Variant v;
-  v.setValue(m_mapName, dataType->getDataTypeString());
-  pro_mapName.addOption(v);
-  
-  m_properties->addProperty(pro_mapName);
-
-  Property pro_font(m_hashCode);
-  pro_font.setName("Font");
-  pro_font.setValue(m_font, dataType->getDataTypeFont());
-  pro_font.setMenu(true);
-  m_properties->addProperty(pro_font);
-
-  Property pro_fontcolor(m_hashCode);
-  pro_fontcolor.setName("font_color");
-  pro_fontcolor.setValue(m_fontColor, dataType->getDataTypeColor());
-  pro_fontcolor.setMenu(true);
-  m_properties->addProperty(pro_fontcolor);
-
-  return m_properties;
-}
-
-void te::layout::LegendModel::updateProperties( te::layout::Properties* properties, bool notify )
-{
-  ItemModelObservable::updateProperties(properties, false);
-
-  Properties* vectorProps = const_cast<Properties*>(properties);
-
-  Property pro_mapName = vectorProps->getProperty(m_sharedProps->getMapName());
-
-  if(!pro_mapName.isNull())
-  {
-    m_mapName = pro_mapName.getOptionByCurrentChoice().toString();
-  }
-
-  Property pro_font = vectorProps->getProperty("Font");
-
-  if(!pro_font.isNull())
-  {
-    m_font = pro_font.getValue().toFont();
-  }
-
-  Property pro_fontColor = vectorProps->getProperty("font_color");
-
-  if(!pro_fontColor.isNull())
-  {
-    m_fontColor = pro_fontColor.getValue().toColor();
-  }
-
-  if(notify)
-  {
-    ContextItem context;
-    notifyAll(context);
-  }
-}
-
-/*
-void te::layout::LegendModel::visitDependent(ContextItem context)
-{
-  MapModel* map = dynamic_cast<MapModel*>(m_visitable);
-
-  if(map)
-  {
-    if(!map->isLoadedLayer())
-    {
-      return;
-    }
-
-    std::list<te::map::AbstractLayerPtr> layerListMap = map->getLayers();
-    std::list<te::map::AbstractLayerPtr>::iterator it;
-    it = layerListMap.begin();
-
-    te::map::AbstractLayerPtr layer = (*it);
-
-    m_layer = layer;
-    
-    draw(context);
-  }	
-}
-*/
-
-void te::layout::LegendModel::setBorderDisplacement( double value )
-{
-  m_borderDisplacement = value;
-}
-
-double te::layout::LegendModel::getBorderDisplacement()
-{
-  return m_borderDisplacement;
-}
-
-void te::layout::LegendModel::setDisplacementBetweenSymbols( double value )
-{
-  m_displacementBetweenSymbols = value;
-}
-
-double te::layout::LegendModel::getDisplacementBetweenSymbols()
-{
-  return m_displacementBetweenSymbols;
-}
-
-void te::layout::LegendModel::setDisplacementBetweenTitleAndSymbols( double value )
-{
-  m_displacementBetweenTitleAndSymbols = value;
-}
-
-double te::layout::LegendModel::getDisplacementBetweenTitleAndSymbols()
-{
-  return m_displacementBetweenTitleAndSymbols;
-}
-
-void te::layout::LegendModel::setDisplacementBetweenSymbolAndText( double value )
-{
-  m_displacementBetweenSymbolsAndText = value;
-}
-
-double te::layout::LegendModel::getDisplacementBetweenSymbolAndText()
-{
-  return m_displacementBetweenSymbolsAndText;
-}
-
-te::map::AbstractLayerPtr te::layout::LegendModel::getLayer()
-{
-  return m_layer;
-}
-
-te::layout::Font te::layout::LegendModel::getFont()
-{
-  return m_font;
-}
-
-te::color::RGBAColor te::layout::LegendModel::getFontColor()
-{
-  return m_fontColor;
-}
-
-double te::layout::LegendModel::getSymbolSize()
-{
-  return m_symbolsize;
-}
-
-=======
 //void te::layout::LegendModel::draw( ContextItem context )
 //{
 //  te::map::Canvas* canvas = context.getCanvas();
@@ -396,5 +233,4 @@
 //  return m_symbolsize;
 //}
 //
->>>>>>> ac8dadf1
-
+
