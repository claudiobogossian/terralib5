--- conflicted
+++ resolved
@@ -92,8 +92,7 @@
   : QObject(),
   te::plugin::Plugin(pluginInfo),
     m_toolbar(0),
-    m_menu(0),
-    m_action(0)
+    m_menu(0)
 {
 }
 
@@ -175,12 +174,8 @@
 
   te::qt::af::AppCtrlSingleton::getInstance().removeListener(this);
 }
-<<<<<<< HEAD
-void te::qt::plugins::edit::Plugin::onActionActivated(bool)
-=======
 
 void te::qt::plugins::edit::Plugin::onActionActivated(bool checked)
->>>>>>> 98a325e3
 {
   if(checked != m_toolbar->get()->isEnabled())
     m_toolbar->onEditActivated(checked);
