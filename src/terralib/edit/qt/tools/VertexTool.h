--- conflicted
+++ resolved
@@ -134,19 +134,7 @@
 
         void draw(te::gm::Point* virtualVertex = 0);
 
-<<<<<<< HEAD
-        void storeEditedFeature();
-=======
-        te::gm::Envelope buildEnvelope(const QPointF& pos);
-
-        void updateRTree();
-
-        void setStage(StageType stage);
-
-        void updateCursor();
-
         void storeFeature();
->>>>>>> 633cd52b
 
       private slots:
 
