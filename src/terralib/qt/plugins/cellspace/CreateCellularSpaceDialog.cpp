/*  Copyright (C) 2008 National Institute For Space Research (INPE) - Brazil.

    This file is part of the TerraLib - a Framework for building GIS enabled applications.

    TerraLib is free software: you can redistribute it and/or modify
    it under the terms of the GNU Lesser General Public License as published by
    the Free Software Foundation, either version 3 of the License,
    or (at your option) any later version.

    TerraLib is distributed in the hope that it will be useful,
    but WITHOUT ANY WARRANTY; without even the implied warranty of
    MERCHANTABILITY or FITNESS FOR A PARTICULAR PURPOSE. See the
    GNU Lesser General Public License for more details.

    You should have received a copy of the GNU Lesser General Public License
    along with TerraLib. See COPYING. If not, write to
    TerraLib Team at <terralib-team@terralib.org>.
 */

/*!
  \file terralib/qt/widgets/connector/cellspace/CreateCellularSpaceDialog.cpp

  \brief ....
*/

// TerraLib
#include "../../../cellspace/CellSpaceOperations.h"
#include "../../../common/Exception.h"
#include "../../../common/progress/ProgressManager.h"
#include "../../../common/StringUtils.h"
#include "../../../core/translator/Translator.h"
#include "../../../common/UnitsOfMeasureManager.h"
#include "../../../dataaccess/datasource/DataSource.h"
#include "../../../dataaccess/datasource/DataSourceFactory.h"
#include "../../../dataaccess/datasource/DataSourceInfoManager.h"
#include "../../../dataaccess/datasource/DataSourceTransactor.h"
#include "../../../dataaccess/datasource/DataSourceManager.h"
#include "../../../dataaccess/utils/Utils.h"
#include "../../../qt/widgets/layer/utils/DataSet2Layer.h"
#include "../../../qt/widgets/help/HelpPushButton.h"
#include "../../../qt/widgets/progress/ProgressViewerDialog.h"
#include "../../../qt/widgets/srs/SRSManagerDialog.h"
#include "../../../qt/widgets/utils/ScopedCursor.h"
#include "../../../srs/SpatialReferenceSystemManager.h"
#include "../../../srs/Converter.h"
#include "../../widgets/datasource/selector/DataSourceSelectorDialog.h"
#include "ui_CreateCellularSpaceDialogForm.h"
#include "CreateCellularSpaceDialog.h"

// Qt
#include <QFileDialog>
#include <QMessageBox>
#include <QToolButton>

// Boost
#include <boost/filesystem.hpp>
#include <boost/uuid/random_generator.hpp>
#include <boost/uuid/uuid_io.hpp>

Q_DECLARE_METATYPE(te::map::AbstractLayerPtr);
Q_DECLARE_METATYPE(te::common::UnitOfMeasurePtr);

te::qt::plugins::cellspace::CreateCellularSpaceDialog::CreateCellularSpaceDialog(QWidget* parent, Qt::WindowFlags f)
  : QDialog(parent, f),
    m_bbSRID(4618),
    m_isFile(false),
    m_outputDataSetName(""),
    m_ui(new Ui::CreateCellularSpaceDialogForm)
{
// add controls
  m_ui->setupUi(this);

// Set icons
  QSize iconSize(32, 32);

  m_ui->m_imgLabel->setPixmap(QIcon::fromTheme("cellspace-no-mask-hint").pixmap(48, 48));
  m_ui->m_maskRadioButton->setIconSize(iconSize);
  m_ui->m_maskRadioButton->setIcon(QIcon::fromTheme("cellspace-mask-hint"));
  m_ui->m_noMaskRadioButton->setIconSize(iconSize);
  m_ui->m_noMaskRadioButton->setIcon(QIcon::fromTheme("cellspace-no-mask-hint"));
  m_ui->m_polygonsRadioButton->setIconSize(iconSize);
  m_ui->m_polygonsRadioButton->setIcon(QIcon::fromTheme("cellspace-polygons-hint"));
  m_ui->m_pointsRadioButton->setIconSize(iconSize);
  m_ui->m_pointsRadioButton->setIcon(QIcon::fromTheme("cellspace-points-hint"));
  m_ui->m_targetDatasourceToolButton->setIcon(QIcon::fromTheme("datasource"));
  m_ui->m_srsToolButton->setIcon(QIcon::fromTheme("srs"));

// Set validators
  m_ui->m_llxLineEdit->setValidator(new QDoubleValidator(this));
  m_ui->m_llyLineEdit->setValidator(new QDoubleValidator(this));
  m_ui->m_urxLineEdit->setValidator(new QDoubleValidator(this));
  m_ui->m_uryLineEdit->setValidator(new QDoubleValidator(this));
  m_ui->m_resXLineEdit->setValidator(new QDoubleValidator(0, 99999999, 8, this));
  m_ui->m_resYLineEdit->setValidator(new QDoubleValidator(0, 99999999, 8, this));

  initUnitsOfMeasure();

  connect(m_ui->m_layersComboBox, SIGNAL(currentIndexChanged(int)), this, SLOT(onLayersComboBoxChanged(int)));
  connect(m_ui->m_unitComboBox, SIGNAL(currentIndexChanged(int)), this, SLOT(onUnitComboBoxChanged(int)));

  connect(m_ui->m_resXLineEdit, SIGNAL(editingFinished()), this, SLOT(onResXLineEditEditingFinished()));
  connect(m_ui->m_resYLineEdit, SIGNAL(editingFinished()), this, SLOT(onResYLineEditEditingFinished()));
  connect(m_ui->m_llxLineEdit, SIGNAL(textChanged(const QString &)), this, SLOT(onEnvelopeChanged(const QString &)));
  connect(m_ui->m_llyLineEdit, SIGNAL(textChanged(const QString &)), this, SLOT(onEnvelopeChanged(const QString &)));
  connect(m_ui->m_urxLineEdit, SIGNAL(textChanged(const QString &)), this, SLOT(onEnvelopeChanged(const QString &)));
  connect(m_ui->m_uryLineEdit, SIGNAL(textChanged(const QString &)), this, SLOT(onEnvelopeChanged(const QString &)));

  connect(m_ui->m_targetFileToolButton, SIGNAL(clicked()), this, SLOT(onTargetFileToolButtonClicked()));
  connect(m_ui->m_targetDatasourceToolButton, SIGNAL(clicked()), this, SLOT(onTargetDatasourceToolButtonClicked()));
  connect(m_ui->m_createPushButton, SIGNAL(clicked()), this, SLOT(onCreatePushButtonClicked()));
  connect(m_ui->m_srsToolButton, SIGNAL(clicked()), this, SLOT(onSrsToolButtonClicked()));

  m_ui->m_helpPushButton->setNameSpace("dpi.inpe.br.plugins");
  m_ui->m_helpPushButton->setPageReference("plugins/cellspace/cellspace.html");
}

te::qt::plugins::cellspace::CreateCellularSpaceDialog::~CreateCellularSpaceDialog()
{
}

void te::qt::plugins::cellspace::CreateCellularSpaceDialog::setLayers(std::list<te::map::AbstractLayerPtr> layers)
{
  if (layers.empty())
  {
    m_ui->m_noMaskRadioButton->setChecked(true);
    m_ui->m_maskRadioButton->setEnabled(false);
    m_ui->m_resSRIDLabel->setText("No SRS defined");
    m_ui->m_layerSRIDLabel->setText("No SRS defined");
    m_ui->m_unitComboBox->setCurrentIndex(0);
    m_bbSRID = 0;
    return;
  }
  
  std::list<te::map::AbstractLayerPtr>::iterator it = layers.begin();
  m_bbSRID = it->get()->getSRID();
  while(it != layers.end())
  {
    m_ui->m_layersComboBox->addItem(QString(it->get()->getTitle().c_str()), QVariant::fromValue(*it));
    ++it;
  }
  m_ui->m_layersComboBox->setCurrentIndex(0);
}

te::map::AbstractLayerPtr te::qt::plugins::cellspace::CreateCellularSpaceDialog::getLayer()
{
  if(m_isFile)
  {
    // let's include the new datasource in the managers
    boost::uuids::basic_random_generator<boost::mt19937> gen;
    boost::uuids::uuid u = gen();
    std::string id_ds = boost::uuids::to_string(u);
    
    boost::filesystem::path uri(m_outDataSourceInfo->getConnInfo()["URI"]);
    
    te::da::DataSourceInfoPtr ds(new te::da::DataSourceInfo);
    ds->setConnInfo(m_outDataSourceInfo->getConnInfo());
    ds->setTitle(uri.stem().string());
    ds->setAccessDriver("OGR");
    ds->setType("OGR");
    ds->setDescription(uri.string());
    ds->setId(id_ds);
    
    te::da::DataSourcePtr newds = te::da::DataSourceManager::getInstance().get(id_ds, "OGR", ds->getConnInfo());
    newds->open();
    te::da::DataSourceInfoManager::getInstance().add(ds);
    m_outDataSourceInfo = ds;
    
    m_outputDataSetName = uri.stem().string();
  }
  
  te::da::DataSourcePtr outDataSource = te::da::GetDataSource(m_outDataSourceInfo->getId());
  outDataSource->open();
  
  te::qt::widgets::DataSet2Layer converter(m_outDataSourceInfo->getId());
  
  te::da::DataSetTypePtr dt(outDataSource->getDataSetType(m_outputDataSetName).release());
  
  te::map::AbstractLayerPtr layer = converter(dt);
  
  layer->setSRID(m_bbSRID);
  
  return layer;
}

// whenever the reference layer changes the parameters of the new cellular space will bem modified accordingly
void te::qt::plugins::cellspace::CreateCellularSpaceDialog::onLayersComboBoxChanged(int)
{
  te::map::AbstractLayerPtr layer = getReferenceLayer();
  if(!layer)
    return;

  m_bbSRID = layer->getSRID();
  int precision = 2;
  if (m_bbSRID>0)
  {
    te::common::UnitOfMeasurePtr unit = te::srs::SpatialReferenceSystemManager::getInstance().getUnit(m_bbSRID);
    if (unit->getId() == te::common::UOM_Degree ||
        unit->getId() == te::common::UOM_Radian)
      precision = 6;
    m_ui->m_resSRIDLabel->setText(te::srs::SpatialReferenceSystemManager::getInstance().getName(m_bbSRID).c_str());
    m_ui->m_layerSRIDLabel->setText(te::srs::SpatialReferenceSystemManager::getInstance().getName(m_bbSRID).c_str());
    setResolutionUnit(unit);
  }
  else
  {
    m_ui->m_resSRIDLabel->setText("No SRS defined");
    m_ui->m_layerSRIDLabel->setText("No SRS defined");
    m_ui->m_unitComboBox->setCurrentIndex(0);
    precision = 6;
  }
  showEnvelope(layer->getExtent(),precision);

<<<<<<< HEAD
  if (layer->getSchema()->hasRaster())
  {
    m_ui->m_noMaskRadioButton->setChecked(true);
    m_ui->m_maskRadioButton->setEnabled(false);
=======
  if(layer->getSchema()->hasRaster())
  {
    m_ui->m_maskRadioButton->setEnabled(false);
    m_ui->m_noMaskRadioButton->setChecked(true);
>>>>>>> 55c0a4b1
  }
  else
  {
    m_ui->m_maskRadioButton->setEnabled(true);
<<<<<<< HEAD
    m_ui->m_maskRadioButton->setEnabled(true);
  }

=======
    m_ui->m_maskRadioButton->setChecked(true);
  }
>>>>>>> 55c0a4b1
  
}


void te::qt::plugins::cellspace::CreateCellularSpaceDialog::onEnvelopeChanged(const QString &)
{
  clearResolution();
}

void te::qt::plugins::cellspace::CreateCellularSpaceDialog::onSrsToolButtonClicked()
{
  te::qt::widgets::SRSManagerDialog srsDialog(this);
  srsDialog.setWindowTitle(tr("Choose the SRS"));
  
  if(srsDialog.exec() == QDialog::Rejected)
    return;
  
  int newSRID =  srsDialog.getSelectedSRS().first;
  
  if (m_ui->m_maskRadioButton->isChecked())
  {
    te::map::AbstractLayerPtr refLayer = getReferenceLayer();
    if (refLayer &&
        ((newSRID <= 0 && refLayer->getSRID()  > 0) ||
         (newSRID  > 0 && refLayer->getSRID() <= 0) ))
      m_ui->m_noMaskRadioButton->setChecked(true);
  }
  
  if (newSRID <= 0)
  {
    m_ui->m_unitComboBox->setCurrentIndex(0);
    m_ui->m_resSRIDLabel->setText("No SRS defined");
  }
  else
  {
    std::string name = te::srs::SpatialReferenceSystemManager::getInstance().getName(newSRID);
    m_ui->m_resSRIDLabel->setText(name.c_str());
    if (m_bbSRID > 0)
    {
      te::gm::Envelope env = getEnvelope();
      clearEnvelope();
      if (env.isValid())
      {
        int precision = 2;
        te::common::UnitOfMeasurePtr unit = te::srs::SpatialReferenceSystemManager::getInstance().getUnit(newSRID);
        if (unit->getId() == te::common::UOM_Degree ||
            unit->getId() == te::common::UOM_Radian)
          precision = 6;
        
        env.transform(m_bbSRID,newSRID);
        showEnvelope(env, precision);
      }
    }
  }
  m_bbSRID = newSRID;
  te::common::UnitOfMeasurePtr unit = te::srs::SpatialReferenceSystemManager::getInstance().getUnit(m_bbSRID);
  setResolutionUnit(unit);
  clearResolution();
}

// if user change the unit it will have to re-enter resolution
void te::qt::plugins::cellspace::CreateCellularSpaceDialog::onUnitComboBoxChanged(int index)
{
  if (m_bbSRID <= 0 && index != 0)
  {
    QMessageBox::warning(this, tr("Cellular Spaces"), tr("There is no no spatial reference defined for the new cellular space. It is not possible to select a unit for the resolution."));
    m_ui->m_unitComboBox->setCurrentIndex(0);
    return;
  }
  
  if (index == 0)
    return;
  
  clearResolution();
  
  te::common::UnitOfMeasurePtr resUnit = getResolutionUnit();
  te::common::UnitOfMeasurePtr bbUnit = te::srs::SpatialReferenceSystemManager::getInstance().getUnit(m_bbSRID);
  
  if (!resUnit || !bbUnit)
    return;
  
  if (resUnit == bbUnit)
    return;
  
  if ((te::common::UnitsOfMeasureManager::getInstance().areConvertible(bbUnit->getName(), resUnit->getName()) ||  // units are convertible
       // accepting an exception to deal with the most common case: bounding box in geographic coordinates
       // and resolution in meters, kilometers or foot
       (te::srs::SpatialReferenceSystemManager::getInstance().isGeographic(m_bbSRID) &&
        (resUnit->getId() == te::common::UOM_Metre ||
         resUnit->getId() == te::common::UOM_Foot  ||
         resUnit->getId() == te::common::UOM_Kilometre)) ||
       (!te::srs::SpatialReferenceSystemManager::getInstance().isGeographic(m_bbSRID) &&
         (resUnit->getId() == te::common::UOM_Radian ||
         resUnit->getId() == te::common::UOM_Degree ))))
    return;
  
  QMessageBox::warning(this, tr("Cellular Spaces"), tr("Unable to convert between the selected unit for the resolution and the unit of new cell layer SRS"));
  m_ui->m_unitComboBox->setItemText(m_ui->m_unitComboBox->currentIndex(), QString(bbUnit->getName().c_str()));
}

void te::qt::plugins::cellspace::CreateCellularSpaceDialog::onResXLineEditEditingFinished()
{
  te::gm::Envelope env = getEnvelope();
  if(!env.isValid())
  {
    QMessageBox::warning(this, tr("Cellular Spaces"), tr("Invalid bounding box."));
    return;
  }
  
  double resX = m_ui->m_resXLineEdit->text().toDouble();
  unitConvertion(resX, getResolutionUnit(), te::srs::SpatialReferenceSystemManager::getInstance().getUnit(m_bbSRID));
  
  int maxCols = (int)ceil((env.m_urx - env.m_llx)/resX);
  m_ui->m_colsLineEdit->setText(QString::number(maxCols));
}

void te::qt::plugins::cellspace::CreateCellularSpaceDialog::onResYLineEditEditingFinished()
{
  te::gm::Envelope env = getEnvelope();
  if(!env.isValid())
  {
    QMessageBox::warning(this, tr("Cellular Spaces"), tr("Invalid bounding box."));
    return;
  }

  double resY = m_ui->m_resXLineEdit->text().toDouble();
  unitConvertion(resY, getResolutionUnit(), te::srs::SpatialReferenceSystemManager::getInstance().getUnit(m_bbSRID));
  
  int maxRows = (int)ceil((env.m_ury - env.m_lly)/resY);
  m_ui->m_rowsLineEdit->setText(QString::number(maxRows));
}

void te::qt::plugins::cellspace::CreateCellularSpaceDialog::onTargetDatasourceToolButtonClicked()
{
  m_ui->m_newLayerNameLineEdit->clear();
  m_ui->m_repositoryLineEdit->clear();
  
  te::qt::widgets::DataSourceSelectorDialog dlg(this);
  dlg.exec();
  
  std::list<te::da::DataSourceInfoPtr> dsPtrList = dlg.getSelecteds();
  
  if(dsPtrList.empty())
    return;
  
  std::list<te::da::DataSourceInfoPtr>::iterator it = dsPtrList.begin();
  
  m_outDataSourceInfo = *it;
  
  m_ui->m_repositoryLineEdit->setText(QString(it->get()->getTitle().c_str()));
  
  m_isFile = false;
  
  m_ui->m_newLayerNameLineEdit->setEnabled(true);
}

void te::qt::plugins::cellspace::CreateCellularSpaceDialog::onTargetFileToolButtonClicked()
{
  m_ui->m_newLayerNameLineEdit->clear();
  m_ui->m_repositoryLineEdit->clear();
  
  if (m_ui->m_colsLineEdit->text().isEmpty())
    onResXLineEditEditingFinished();
  
  if (m_ui->m_rowsLineEdit->text().isEmpty())
    onResYLineEditEditingFinished();
  
  QString extension;
  
  std::string accessDriver;
  
  extension = tr("Shapefile (*.shp *.SHP);;");
  accessDriver = "OGR";
  
  QString fileName = QFileDialog::getSaveFileName(this, tr("Save as..."),
                                                  QString(), extension, 0, QFileDialog::DontConfirmOverwrite);
  
  if (fileName.isEmpty())
    return;
  
  boost::filesystem::path outfile(fileName.toStdString());
  std::string aux = outfile.leaf().string();
  m_ui->m_newLayerNameLineEdit->setText(aux.c_str());
  aux = outfile.string();
  m_ui->m_repositoryLineEdit->setText(aux.c_str());
  
  m_isFile = true;
  
  m_ui->m_newLayerNameLineEdit->setEnabled(false);
  
  std::map<std::string, std::string> connInfo;
  connInfo["URI"] = m_ui->m_repositoryLineEdit->text().toStdString();
  
  m_outDataSourceInfo.reset(new te::da::DataSourceInfo);
  
  m_outDataSourceInfo->setAccessDriver(accessDriver);
  m_outDataSourceInfo->setConnInfo(connInfo);
}

void te::qt::plugins::cellspace::CreateCellularSpaceDialog::onCreatePushButtonClicked()
{
  std::string errors;
  if(!checkList(errors))
  {
    QMessageBox::warning(this, tr("Cellular Spaces"), errors.c_str());
    return;
  }

  std::auto_ptr<te::cellspace::CellularSpacesOperations> cellSpaceOp(new te::cellspace::CellularSpacesOperations());

  te::cellspace::CellularSpacesOperations::CellSpaceType type;

  if(m_ui->m_polygonsRadioButton->isChecked())
  {
    type = te::cellspace::CellularSpacesOperations::CELLSPACE_POLYGONS;
  }
  else
  {
    type = te::cellspace::CellularSpacesOperations::CELLSPACE_POINTS;
  }

  te::map::AbstractLayerPtr referenceLayer;
  if (m_ui->m_maskRadioButton->isChecked())
    referenceLayer = getReferenceLayer();
  
  m_outputDataSetName = m_ui->m_newLayerNameLineEdit->text().toStdString();
  
  
  //progress
  te::qt::widgets::ProgressViewerDialog v(this);
  int id = te::common::ProgressManager::getInstance().addViewer(&v);

  try
  {
    te::qt::widgets::ScopedCursor cursor(Qt::WaitCursor);
    cellSpaceOp->createCellSpace(m_outDataSourceInfo, m_outputDataSetName,
                                   getResX(), getResY(), getEnvelope(), m_bbSRID,
                                   type,
                                   referenceLayer);
  }
  catch(te::common::Exception& e)
  {
    te::common::ProgressManager::getInstance().removeViewer(id);
    this->setCursor(Qt::ArrowCursor);
    QMessageBox::warning(this, tr("Cellular Spaces"), e.what());
    reject();
    return;
  }

  te::common::ProgressManager::getInstance().removeViewer(id);
  this->setCursor(Qt::ArrowCursor);

  accept();
}

void te::qt::plugins::cellspace::CreateCellularSpaceDialog::initUnitsOfMeasure()
{
  m_ui->m_unitComboBox->addItem("UNIT");
  
  te::common::UnitsOfMeasureManager::const_iterator it = te::common::UnitsOfMeasureManager::getInstance().begin();
  te::common::UnitsOfMeasureManager::const_iterator itend = te::common::UnitsOfMeasureManager::getInstance().end();
  while (it != itend)
  {
    te::common::UnitOfMeasurePtr uptr = it->second;
    if (it->second->getType() == te::common::Length ||
        it->second->getType() == te::common::Angle)
      m_ui->m_unitComboBox->addItem(uptr->getName().c_str(), QVariant::fromValue(uptr));
    ++it;
  }

  if(m_bbSRID > 0)
  {
    te::common::UnitOfMeasurePtr unit = te::srs::SpatialReferenceSystemManager::getInstance().getUnit(m_bbSRID);
    if (unit.get())
      setResolutionUnit(unit);
    return;
  }
  m_ui->m_unitComboBox->setCurrentIndex(0);
}

void te::qt::plugins::cellspace::CreateCellularSpaceDialog::showEnvelope(const te::gm::Envelope& env, int precision)
{
  m_ui->m_llxLineEdit->setText(QString::number(env.m_llx,'f',precision));
  m_ui->m_llyLineEdit->setText(QString::number(env.m_lly,'f',precision));
  m_ui->m_urxLineEdit->setText(QString::number(env.m_urx,'f',precision));
  m_ui->m_uryLineEdit->setText(QString::number(env.m_ury,'f',precision));
}

void te::qt::plugins::cellspace::CreateCellularSpaceDialog::setResolutionUnit(te::common::UnitOfMeasurePtr unit)
{
  if (!unit)
  {
    m_ui->m_unitComboBox->setCurrentIndex(0);
    return;
  }
  
  for(int i = 0; i < m_ui->m_unitComboBox->count(); ++i)
  {
    std::string name = m_ui->m_unitComboBox->itemText(i).toStdString();
    
    if(unit->getName() == name)
    {
      m_ui->m_unitComboBox->setCurrentIndex(i);
      break;
    }
  }
}

te::common::UnitOfMeasurePtr te::qt::plugins::cellspace::CreateCellularSpaceDialog::getResolutionUnit()
{
  QVariant varUnit = m_ui->m_unitComboBox->itemData(m_ui->m_unitComboBox->currentIndex(), Qt::UserRole);
  return varUnit.value<te::common::UnitOfMeasurePtr>();
}

te::map::AbstractLayerPtr te::qt::plugins::cellspace::CreateCellularSpaceDialog::getReferenceLayer()
{
  QVariant varLayer = m_ui->m_layersComboBox->itemData(m_ui->m_layersComboBox->currentIndex(), Qt::UserRole);
  return varLayer.value<te::map::AbstractLayerPtr>();
}

te::gm::Envelope te::qt::plugins::cellspace::CreateCellularSpaceDialog::getEnvelope()
{
  te::gm::Envelope env;
  env.m_llx = m_ui->m_llxLineEdit->text().toDouble();
  env.m_lly = m_ui->m_llyLineEdit->text().toDouble();
  env.m_urx = m_ui->m_urxLineEdit->text().toDouble();
  env.m_ury = m_ui->m_uryLineEdit->text().toDouble();

  return env;
}

void te::qt::plugins::cellspace::CreateCellularSpaceDialog::clearEnvelope()
{
  m_ui->m_llxLineEdit->clear();
  m_ui->m_llyLineEdit->clear();
  m_ui->m_urxLineEdit->clear();
  m_ui->m_uryLineEdit->clear();
}


double te::qt::plugins::cellspace::CreateCellularSpaceDialog::getResX()
{
  double resX = m_ui->m_resXLineEdit->text().toDouble();
  if (m_bbSRID <=0) // if there is no output SRS defined
    return resX;         // no check to be done
  
  unitConvertion(resX, getResolutionUnit(), te::srs::SpatialReferenceSystemManager::getInstance().getUnit(m_bbSRID));
  
  return resX;
}

double te::qt::plugins::cellspace::CreateCellularSpaceDialog::getResY()
{
  double resY = m_ui->m_resYLineEdit->text().toDouble();
  if (m_bbSRID <=0) // if there is no output SRS defined
    return resY;         // no check to be done
  
  unitConvertion(resY, getResolutionUnit(), te::srs::SpatialReferenceSystemManager::getInstance().getUnit(m_bbSRID));
  
  return resY;
}


bool te::qt::plugins::cellspace::CreateCellularSpaceDialog::unitConvertion(double& res,
                                                                    te::common::UnitOfMeasurePtr from,
                                                                    te::common::UnitOfMeasurePtr to)
{
  // no need to convert
  if(from == to)
    return true;
  
  if (!from || !to)
    return false;
  
  // check to see if conversion is possible
  if (te::common::UnitsOfMeasureManager::getInstance().areConvertible(from->getName(), to->getName()))
  {
    try
    {
      double factor = te::common::UnitsOfMeasureManager::getInstance().getConversion(from->getName(),to->getName());
      res *= factor;
      return true;
    }
    catch(te::common::Exception& /*e*/)
    {
      return false;
    }
  }
  
  // try to handle the most common: degree <-> meters and its variations
  if (from->getId() == te::common::UOM_Degree)
    return (convertAngleToPlanar(res, to));
  
  if (to->getId() == te::common::UOM_Degree)
    return (convertPlanarToAngle(res, from));
  
  return false;
}

bool te::qt::plugins::cellspace::CreateCellularSpaceDialog::convertAngleToPlanar(double& val, te::common::UnitOfMeasurePtr planar)
{
  switch (planar->getId())
  {
    case te::common::UOM_Metre:
      val *= 111000;            // 1 degree = 111.000 meters
      break;
    case te::common::UOM_Kilometre:
      val *= 111;               // 1 degree = 111 kilometers
      break;
    case te::common::UOM_Foot:
      val *= 364173.24;        //  1 feet  = 3.28084 meters
      break;
    default:
      return false;
  }
  return true;
}

bool te::qt::plugins::cellspace::CreateCellularSpaceDialog::convertPlanarToAngle(double& val, te::common::UnitOfMeasurePtr planar)
{
  switch (planar->getId())
  {
    case te::common::UOM_Metre:
      val /= 111000;            // 1 degree = 111.000 meters
      break;
    case te::common::UOM_Kilometre:
      val /= 111;               // 1 degree = 111 kilometers
      break;
    case te::common::UOM_Foot:
      val /= 364173.24;        //  1 feet  = 3.28084 meters
      break;
    default:
      return false;
  }
  return true;
}

void te::qt::plugins::cellspace::CreateCellularSpaceDialog::clearResolution()
{
  m_ui->m_resXLineEdit->clear();
  m_ui->m_resYLineEdit->clear();
  m_ui->m_colsLineEdit->clear();
  m_ui->m_rowsLineEdit->clear();
}

void te::qt::plugins::cellspace::CreateCellularSpaceDialog::showSRS()
{
  if (m_bbSRID > 0)
  {
    std::string name = te::srs::SpatialReferenceSystemManager::getInstance().getName(m_bbSRID);
    m_ui->m_resSRIDLabel->setText(name.c_str());
  }
  else
  {
    m_ui->m_resSRIDLabel->setText("No SRS defined");
  }
}

bool te::qt::plugins::cellspace::CreateCellularSpaceDialog::checkList(std::string& errors)
{
  bool noErrors = true;
  errors = tr("Consistency errors:").toStdString();
  
  te::gm::Envelope env = getEnvelope();
  if(!env.isValid())
  {
    errors += "\n - " + tr("Invalid bounding box").toStdString();
    noErrors = false;
  }
  
  double resX = getResX();
  if (resX < 0. || resX >= env.getWidth())
  {
    char txt[40];
    sprintf(txt,"%.8g",env.getWidth());
    errors += "\n - " + tr("X resolution must be greater than 0 and smaller than the bounding box Width ").toStdString() + txt;
    noErrors = false;
  }
  
  double resY = getResY();
  if (resY < 0. || resY >= env.getHeight())
  {
    char txt[40];
    sprintf(txt,"%.8g",env.getHeight());
    errors += "\n - " + tr("Y resolution must be greater than 0 and smaller than the bounding box Height ").toStdString() + txt;
    noErrors = false;
  }
  
  std::string name = m_ui->m_newLayerNameLineEdit->text().toStdString();
  if (name.empty())
  {
    errors += "\n - " + tr("Output layer name is empty").toStdString();
    noErrors = false;
  }
  
  if (m_ui->m_maskRadioButton->isChecked())
  {
    te::map::AbstractLayerPtr referenceLayer = getReferenceLayer();
    if (!((referenceLayer->getSRID() >  0 && m_bbSRID > 0) ||
          (referenceLayer->getSRID() <= 0 && m_bbSRID <= 0)))
    {
      errors += "\n - " + tr("Reference layer and output layer have incompatible SRSs. It is not possible to create cells using polygons as masks.").toStdString();
      noErrors = false;
    }
  }
  return noErrors;
}
<|MERGE_RESOLUTION|>--- conflicted
+++ resolved
@@ -210,29 +210,16 @@
   }
   showEnvelope(layer->getExtent(),precision);
 
-<<<<<<< HEAD
-  if (layer->getSchema()->hasRaster())
-  {
-    m_ui->m_noMaskRadioButton->setChecked(true);
-    m_ui->m_maskRadioButton->setEnabled(false);
-=======
   if(layer->getSchema()->hasRaster())
   {
     m_ui->m_maskRadioButton->setEnabled(false);
     m_ui->m_noMaskRadioButton->setChecked(true);
->>>>>>> 55c0a4b1
   }
   else
   {
     m_ui->m_maskRadioButton->setEnabled(true);
-<<<<<<< HEAD
-    m_ui->m_maskRadioButton->setEnabled(true);
-  }
-
-=======
     m_ui->m_maskRadioButton->setChecked(true);
   }
->>>>>>> 55c0a4b1
   
 }
 
