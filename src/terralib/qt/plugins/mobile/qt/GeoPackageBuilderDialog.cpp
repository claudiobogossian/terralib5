/*  Copyright (C) 2011-2012 National Institute For Space Research (INPE) - Brazil.

    This file is part of the TerraLib - a Framework for building GIS enabled applications.

    TerraLib is free software: you can redistribute it and/or modify
    it under the terms of the GNU Lesser General Public License as published by
    the Free Software Foundation, either version 3 of the License,
    or (at your option) any later version.

    TerraLib is distributed in the hope that it will be useful,
    but WITHOUT ANY WARRANTY; without even the implied warranty of
    MERCHANTABILITY or FITNESS FOR A PARTICULAR PURPOSE. See the
    GNU Lesser General Public License for more details.

    You should have received a copy of the GNU Lesser General Public License
    along with TerraLib. See COPYING. If not, write to
    TerraLib Team at <terralib-team@terralib.org>.
 */

/*!
\file src/terraMobilePlugin/qt/GeoPackageBuilderDialog.cpp

\brief This interface is used to get the input parameters for GeoPackage Builder operation.
*/

// TerraLib
#include "../../../../common/progress/ProgressManager.h"
#include "../../../../common/progress/TaskProgress.h"
#include "../../../../common/STLUtils.h"
#include "../../../../common/StringUtils.h"
<<<<<<< HEAD
#include "../../../../dataaccess/utils/Utils.h"
#include "../../../../datatype/Utils.h"
#include "../../../../geometry/GeometryProperty.h"
#include "../core/form/AbstractFormItem.h"
#include "../core/form/BoolFormItem.h"
#include "../core/form/DateFormItem.h"
#include "../core/form/DoubleFormItem.h"
#include "../core/form/IntFormItem.h"
#include "../core/form/LabelFormItem.h"
#include "../core/form/PictureFormItem.h"
#include "../core/form/StringComboFormItem.h"
#include "../core/form/StringFormItem.h"
#include "../core/form/TimeFormItem.h"
#include "../core/form/Form.h"
=======
#include "../../../../dataaccess/datasource/DataSourceInfoManager.h"
#include "../../../../maptools/DataSetLayer.h"
#include "../../../../dataaccess/dataset/DataSetAdapter.h"
#include "../../../../dataaccess/dataset/DataSetTypeConverter.h"
#include "../../../../dataaccess/datasource/DataSourceFactory.h"
#include "../../../../dataaccess/utils/Utils.h"
#include "../../../../gdal/Utils.h"
#include "../../../../geometry/GeometryProperty.h"
#include "../../../../qt/widgets/utils/ScopedCursor.h"
>>>>>>> 3ce82ed4
#include "GeoPackageBuilderDialog.h"
#include "ui_GeoPackageBuilderDialogForm.h"

// Qt
#include <QFileDialog>
#include <QListWidgetItem>
#include <QMessageBox>

#define FORM_TREE_ITEM      0
#define PROPERTY_TREE_ITEM  1

Q_DECLARE_METATYPE(te::map::AbstractLayerPtr);

te::qt::plugins::terramobile::GeoPackageBuilderDialog::GeoPackageBuilderDialog(QWidget* parent, Qt::WindowFlags f)
  : QDialog(parent, f),
  m_ui(new Ui::GeoPackageBuilderDialogForm),
  m_section(0),
  m_curForm(0),
  m_curFormItem(0),
  m_itemTreeType(-1)
{
  // add controls
  m_ui->setupUi(this);
  m_ui->m_imgLabel->setPixmap(QIcon::fromTheme("terraMobile-hint").pixmap(100, 50));

<<<<<<< HEAD
  m_ui->m_addFormToolButton->setIcon(QIcon::fromTheme("list-add"));

  m_ui->m_saveFormItemToolButton->setIcon(QIcon::fromTheme("check"));
  m_ui->m_stringComboAddToolButton->setIcon(QIcon::fromTheme("list-add"));
  

  //build form
  QGridLayout* ilGridLayout = new QGridLayout(m_ui->m_tabWidget->widget(0));
  ilGridLayout->setContentsMargins(0, 0, 0, 0);
  m_inputLayers = new te::qt::widgets::DoubleListWidget(m_ui->m_tabWidget->widget(0));
  ilGridLayout->addWidget(m_inputLayers);

  m_inputLayers->setLeftLabel("Input Layers");
  m_inputLayers->setRightLabel("GeoPackage Layers");

  QGridLayout* glGridLayout = new QGridLayout(m_ui->m_tabWidget->widget(1));
  glGridLayout->setContentsMargins(0, 0, 0, 0);
  m_gatheringLayers = new te::qt::widgets::DoubleListWidget(m_ui->m_tabWidget->widget(1));
  glGridLayout->addWidget(m_gatheringLayers);

  m_gatheringLayers->setLeftLabel("Point Layers");
  m_gatheringLayers->setRightLabel("Gathering Layers");

  m_ui->m_formTableWidget->resizeColumnsToContents();
  m_ui->m_formTableWidget->horizontalHeader()->setSectionResizeMode(QHeaderView::Stretch);

  //empty page
  m_ui->m_stackedWidget->setCurrentIndex(9);

  //connects
  connect(m_ui->m_dirToolButton, SIGNAL(pressed()), this, SLOT(onDirToolButtonPressed()));
  connect(m_ui->m_tabWidget, SIGNAL(currentChanged(int)), this, SLOT(onTabWidgetChanged(int)));
  connect(m_ui->m_formLayerComboBox, SIGNAL(activated(int)), this, SLOT(onFormLayerActivated(int)));
  connect(m_ui->m_addFormToolButton, SIGNAL(pressed()), this, SLOT(onAddFormToolButtonPressed()));
  connect(m_ui->m_treeWidget, SIGNAL(itemClicked(QTreeWidgetItem*, int)), this, SLOT(onTreeItemClicked(QTreeWidgetItem*, int)));
  connect(m_ui->m_stringComboAddToolButton, SIGNAL(pressed()), this, SLOT(onStringComboAddToolButtonPressed()));
  connect(m_ui->m_saveFormItemToolButton, SIGNAL(pressed()), this, SLOT(onSaveFormItemToolButton()));
=======
  connect(m_ui->m_dirToolButton, SIGNAL(pressed()), this, SLOT(onDirToolButtonPressed()));
  connect(m_ui->m_okPushButton, SIGNAL(clicked()), this, SLOT(onOkPushButtonClicked()));
>>>>>>> 3ce82ed4
}

te::qt::plugins::terramobile::GeoPackageBuilderDialog::~GeoPackageBuilderDialog()
{
  delete m_section;
}

void te::qt::plugins::terramobile::GeoPackageBuilderDialog::exportToGPKG(te::map::AbstractLayerPtr layer, te::da::DataSource* dsGPKG)
{
  int srid = layer->getSRID();
  std::auto_ptr<te::da::DataSetType> dsType = layer->getSchema();

  //Checking if the layer contains a raster property
  if (dsType->hasRaster())
  {
    te::map::DataSetLayer* dsLayer = dynamic_cast<te::map::DataSetLayer*>(layer.get());

    // Gets the connection info
    const std::string& id = dsLayer->getDataSourceId();
    te::da::DataSourceInfoPtr info = te::da::DataSourceInfoManager::getInstance().get(id);
    std::string connInfo = info->getConnInfoAsString();

    if (boost::filesystem::is_directory(connInfo))
      connInfo += ("/" + dsLayer->getDataSetName());

    te::gdal::copyToGeopackage(connInfo, m_ui->m_geopackageFileNameLineEdit->text().toStdString());
  }
  else
  {
    te::da::DataSetTypeConverter* converter = new te::da::DataSetTypeConverter(dsType.get(), dsGPKG->getCapabilities(), dsGPKG->getEncoding());

    te::da::DataSetType* dsTypeResult = converter->getResult();

    dsTypeResult->setName(dsType->getName());

    // Check dataset name
    if (!dsGPKG->isDataSetNameValid(dsTypeResult->getName()))
    {
      int r = QMessageBox::question(this, tr("GeoPackage Builder"), tr("Layer name invalid for output datasource. Would you like to normalize the name?"), QMessageBox::Yes, QMessageBox::No);

      if (r == QMessageBox::Yes)
      {
        bool aux;
        std::string newName = te::common::ReplaceSpecialChars(dsTypeResult->getName(), aux);
        dsTypeResult->setName(newName);
      }
      else
      {
        throw te::common::Exception(tr("Layer name invalid for output datasource!").toStdString());
      }
    }

    // Check properties names
    std::vector<te::dt::Property* > props = dsTypeResult->getProperties();
    std::map<std::size_t, std::string> invalidNames;
    for (std::size_t i = 0; i < props.size(); ++i)
    {
      if (!dsGPKG->isPropertyNameValid(props[i]->getName()))
      {
        invalidNames[i] = props[i]->getName();
      }
    }

    if (!invalidNames.empty())
    {
      int r = QMessageBox::question(this, tr("GeoPackage Builder"), tr("Some property name is invalid for output datasource. Would you like to normalize the name?"), QMessageBox::Yes, QMessageBox::No);

      if (r == QMessageBox::Yes)
      {
        std::map<std::size_t, std::string>::iterator it = invalidNames.begin();

        while (it != invalidNames.end())
        {
          bool aux;
          std::string newName = te::common::ReplaceSpecialChars(it->second, aux);

          props[it->first]->setName(newName);

          ++it;
        }
      }
      else
      {
        QString err(tr("Some property name is invalid for output datasource:\n\n"));

        std::map<std::size_t, std::string>::iterator it = invalidNames.begin();

        while (it != invalidNames.end())
        {
          err.append(" - ");
          err.append(it->second.c_str());

          ++it;
        }

        throw te::common::Exception(err.toStdString());
      }
    }

    te::qt::widgets::ScopedCursor c(Qt::WaitCursor);

    //exporting
    std::map<std::string, std::string> nopt;

    std::auto_ptr<te::da::DataSet> dataset = layer->getData();

    std::auto_ptr<te::da::DataSetAdapter> dsAdapter(te::da::CreateAdapter(dataset.get(), converter));

    if (dataset->moveBeforeFirst())
      te::da::Create(dsGPKG, dsTypeResult, dsAdapter.get());
  }
}

std::vector<te::map::AbstractLayerPtr> te::qt::plugins::terramobile::GeoPackageBuilderDialog::getGatheringLayers()
{
    std::vector<te::map::AbstractLayerPtr>  gatheringLayers;

    //Acquiring the gathering layers
    QList<QListWidgetItem*> gatheringItems = m_ui->m_pointLayerListWidget->selectedItems();
    QList<QListWidgetItem*>::iterator gtItB = gatheringItems.begin();
    QList<QListWidgetItem*>::iterator gtItE = gatheringItems.end();

    while (gtItB != gtItE)
    {
        te::map::AbstractLayerPtr layer = qvariant_cast<te::map::AbstractLayerPtr>((*gtItB)->data(Qt::UserRole));
        gatheringLayers.push_back(layer);
        gtItB++;
    }

    return gatheringLayers;
}

std::vector<te::map::AbstractLayerPtr> te::qt::plugins::terramobile::GeoPackageBuilderDialog::getOverlayLayers()
{
  std::vector<te::map::AbstractLayerPtr>  overlayLayers;

  //Acquiring the overlay layers
  QList<QListWidgetItem*> overlayItems = m_ui->m_vecLayerListWidget->selectedItems();
  QList<QListWidgetItem*>::iterator ovItB = overlayItems.begin();
  QList<QListWidgetItem*>::iterator ovItE = overlayItems.end();

  while (ovItB != ovItE)
  {
      te::map::AbstractLayerPtr layer = qvariant_cast<te::map::AbstractLayerPtr>((*ovItB)->data(Qt::UserRole));
      overlayLayers.push_back(layer);
      ovItB++;
  }

  return overlayLayers;
}

std::vector<te::map::AbstractLayerPtr> te::qt::plugins::terramobile::GeoPackageBuilderDialog::getRasterLayers()
{
  std::vector<te::map::AbstractLayerPtr> rasterLayers;

  //Acquiring the raster layers
  QList<QListWidgetItem*> rasterItems = m_ui->m_rasterLayerListWidget->selectedItems();
  QList<QListWidgetItem*>::iterator rstItB = rasterItems.begin();
  QList<QListWidgetItem*>::iterator rstItE = rasterItems.end();

  while (rstItB != rstItE)
  {
      te::map::AbstractLayerPtr layer = qvariant_cast<te::map::AbstractLayerPtr>((*rstItB)->data(Qt::UserRole));
      rasterLayers.push_back(layer);
      rstItB++;
  }

  return rasterLayers;
}

void te::qt::plugins::terramobile::GeoPackageBuilderDialog::setLayerList(std::list<te::map::AbstractLayerPtr> list)
{
  m_list = list;

  //clear lists
  m_inputLayers->clearInputValues();
  m_inputLayers->clearOutputValues();

  m_gatheringLayers->clearInputValues();
  m_gatheringLayers->clearOutputValues();

  std::vector<std::string> inputLayerNames;
  std::vector<std::string> gatheringLayerNames;


  //fill combos
  std::list<te::map::AbstractLayerPtr>::iterator it = list.begin();

  while (it != list.end())
  {
    te::map::AbstractLayerPtr l = *it;

    if (l->isValid())
    {
      std::auto_ptr<te::da::DataSetType> dsType = l->getSchema();

      if (dsType->hasGeom())
      {
        inputLayerNames.push_back(l->getTitle());

        //if this layer has point as geom type, add this layer to gatherer list
        te::gm::GeometryProperty* geomProp = te::da::GetFirstGeomProperty(dsType.get());

        if (geomProp && (geomProp->getGeometryType() == te::gm::PointType || geomProp->getGeometryType() == te::gm::MultiPointType))
        {
          gatheringLayerNames.push_back(l->getTitle());
        }
      }
      else if (dsType->hasRaster())
      {
        inputLayerNames.push_back(l->getTitle());
      }
    }
    ++it;
  }

  m_inputLayers->setInputValues(inputLayerNames);
  m_gatheringLayers->setInputValues(gatheringLayerNames);
}

void te::qt::plugins::terramobile::GeoPackageBuilderDialog::onDirToolButtonPressed()
{
  //QString fileName = QFileDialog::getSaveFileName(this, tr("Save as..."), QString(), tr("Geopackage (*.gpkg *.GPKG);;"), 0, QFileDialog::DontConfirmOverwrite);
  QString fileName = QFileDialog::getSaveFileName(this, tr("Save as..."), QString(), tr("JSON FILE (*.txt *.TXT);;"), 0, QFileDialog::DontConfirmOverwrite);

  if (fileName.isEmpty())
    return;

  m_ui->m_geopackageFileNameLineEdit->setText(fileName);
}

<<<<<<< HEAD
void te::qt::plugins::terramobile::GeoPackageBuilderDialog::onTabWidgetChanged(int index)
{
  if (index == 2)
  {
    std::list<te::map::AbstractLayerPtr> layers = getGatheringLayers();

    m_ui->m_formLayerComboBox->clear();

    std::list<te::map::AbstractLayerPtr>::iterator it;

    for (it = layers.begin(); it != layers.end(); ++it)
    {
      m_ui->m_formLayerComboBox->addItem(it->get()->getTitle().c_str(), QVariant::fromValue(*it));
    }

    if (!layers.empty())
    {
      onFormLayerActivated(0);
    }
  }
  else if (index == 3)
  {
    if (!m_section)
      return;

    m_ui->m_treeWidget->clear();

    for (std::size_t t = 0; t < m_section->getForms().size(); ++t)
    {
      te::qt::plugins::terramobile::Form* form = m_section->getForms()[t];

      QTreeWidgetItem* item = new QTreeWidgetItem(m_ui->m_treeWidget, FORM_TREE_ITEM);
      item->setText(0, form->getName().c_str());
      item->setIcon(0, QIcon::fromTheme("document-info"));

      m_ui->m_treeWidget->addTopLevelItem(item);

      for (std::size_t p = 0; p < form->getItems().size(); ++p)
      {
        te::qt::plugins::terramobile::AbstractFormItem* formItem = form->getItems()[p];

        QTreeWidgetItem* subItem = new QTreeWidgetItem(item, PROPERTY_TREE_ITEM);
        subItem->setText(0, formItem->getLabel().c_str());
        subItem->setText(1, formItem->getType().c_str());
        subItem->setIcon(0, QIcon::fromTheme("layer-info"));
        item->addChild(subItem);
        item->setExpanded(true);
      }
    }

    m_ui->m_treeWidget->resizeColumnToContents(0);
    m_ui->m_treeWidget->resizeColumnToContents(1);
  }
}

void te::qt::plugins::terramobile::GeoPackageBuilderDialog::onFormLayerActivated(int index)
{
  if (index == -1)
    return;

  QVariant varLayer = m_ui->m_formLayerComboBox->itemData(index, Qt::UserRole);
  te::map::AbstractLayerPtr layer = varLayer.value<te::map::AbstractLayerPtr>();

  std::auto_ptr<te::da::DataSetType> dsType = layer->getSchema();

  std::vector < te::dt::Property*> props = dsType->getProperties();

  m_ui->m_formNameLineEdit->setText(layer->getTitle().c_str());

  //fill table
  m_ui->m_formTableWidget->setRowCount(0);

  for (std::size_t t = 0; t < props.size(); ++t)
  {
    int newrow = m_ui->m_formTableWidget->rowCount();
    m_ui->m_formTableWidget->insertRow(newrow);

    //check
    {
      QCheckBox* checkBox = new QCheckBox(m_ui->m_formTableWidget);
      m_ui->m_formTableWidget->setCellWidget(newrow, 0, checkBox);
    }

    //name
    {
      QTableWidgetItem* item = new QTableWidgetItem(props[t]->getName().c_str());
      item->setFlags(Qt::ItemIsEnabled);
      m_ui->m_formTableWidget->setItem(newrow, 1, item);
    }

    //type
    {
      QTableWidgetItem* item = new QTableWidgetItem(te::dt::ConvertDataTypeToString(props[t]->getType()).c_str());
      item->setFlags(Qt::ItemIsEnabled);
      m_ui->m_formTableWidget->setItem(newrow, 2, item);
    }

    //key
    {
      QTableWidgetItem* item = new QTableWidgetItem(props[t]->getName().c_str());
      item->setFlags(Qt::ItemIsEnabled);
      m_ui->m_formTableWidget->setItem(newrow, 3, item);
    }

    //label
    {
      QTableWidgetItem* item = new QTableWidgetItem(props[t]->getName().c_str());
      item->setFlags(Qt::ItemIsEnabled);
      m_ui->m_formTableWidget->setItem(newrow, 4, item);
    }

    //type combo
    {
      QComboBox* cmbProperty = new QComboBox(m_ui->m_formTableWidget);

      cmbProperty->addItem(BOOLFORMITEMTYPE);
      cmbProperty->addItem(DATEFORMITEMTYPE);
      cmbProperty->addItem(DOUBLEFORMITEMTYPE);
      cmbProperty->addItem(INTFORMITEMTYPE);
      cmbProperty->addItem(LABELFORMITEMTYPE);
      cmbProperty->addItem(PICTUREFORMITEMTYPE);
      cmbProperty->addItem(STRINGCOMBOFORMITEMTYPE);
      cmbProperty->addItem(STRINGFORMITEMTYPE);
      cmbProperty->addItem(TIMEFORMITEMTYPE);

      //suggest value

      if (props[t]->getType() == te::dt::INT16_TYPE || props[t]->getType() == te::dt::INT32_TYPE || props[t]->getType() == te::dt::INT64_TYPE)
      {
        cmbProperty->setCurrentText(INTFORMITEMTYPE);
      }
      else if (props[t]->getType() == te::dt::DOUBLE_TYPE || props[t]->getType() == te::dt::FLOAT_TYPE)
      {
        cmbProperty->setCurrentText(DOUBLEFORMITEMTYPE);
      }
      else if (props[t]->getType() == te::dt::BOOLEAN_TYPE)
      {
        cmbProperty->setCurrentText(BOOLFORMITEMTYPE);
      }
      else if (props[t]->getType() == te::dt::STRING_TYPE)
      {
        cmbProperty->setCurrentText(STRINGFORMITEMTYPE);
      }
      
      m_ui->m_formTableWidget->setCellWidget(newrow, 5, cmbProperty);
    }
  }

}

void te::qt::plugins::terramobile::GeoPackageBuilderDialog::onAddFormToolButtonPressed()
{
  //create section
  if (!m_section)
  {
    if (m_ui->m_sectionNameLineEdit->text().isEmpty())
    {
      QMessageBox::warning(this, tr("Warning"), tr("Section name not defined."));
      return;
    }

    std::string sectionName = m_ui->m_sectionNameLineEdit->text().toStdString();
    std::string sectionDesc = "";

    if (!m_ui->m_sectionDescLineEdit->text().isEmpty())
    {
      sectionDesc = m_ui->m_sectionDescLineEdit->text().toStdString();
    }

    m_section = new te::qt::plugins::terramobile::Section();

    m_section->setName(sectionName);
    m_section->setDescription(sectionDesc);

    m_ui->m_sectionNameLineEdit->setEnabled(false);
    m_ui->m_sectionDescLineEdit->setEnabled(false);
  }

  //create form
  if (m_ui->m_formNameLineEdit->text().isEmpty())
  {
    QMessageBox::warning(this, tr("Warning"), tr("Form name not defined."));
    return;
  }

  std::string formName = m_ui->m_formNameLineEdit->text().toStdString();

  te::qt::plugins::terramobile::Form* form = new te::qt::plugins::terramobile::Form();

  form->setName(formName);

  //add properties to form
  int nRows = m_ui->m_formTableWidget->rowCount();
  for (int i = 0; i < nRows; ++i)
  {
    //check if property was selected
    QCheckBox* checkBox = dynamic_cast<QCheckBox*>(m_ui->m_formTableWidget->cellWidget(i, 0));

    if (checkBox && checkBox->isChecked())
    {
      QComboBox* cmbBox = dynamic_cast<QComboBox*>(m_ui->m_formTableWidget->cellWidget(i, 5));

      if (cmbBox)
      {
        std::string propType = cmbBox->currentText().toStdString();

        std::string key = m_ui->m_formTableWidget->item(i, 3)->text().toStdString();
        std::string label = m_ui->m_formTableWidget->item(i, 4)->text().toStdString();

        te::qt::plugins::terramobile::AbstractFormItem* item;

        if (propType == BOOLFORMITEMTYPE)
        {
          item = new te::qt::plugins::terramobile::BoolFormItem();
        }
        else if (propType == DATEFORMITEMTYPE)
        {
          item = new te::qt::plugins::terramobile::DateFormItem();
        }
        else if (propType == DOUBLEFORMITEMTYPE)
        {
          item = new te::qt::plugins::terramobile::DoubleFormItem();
        }
        else if (propType == INTFORMITEMTYPE)
        {
          item = new te::qt::plugins::terramobile::IntFormItem();
        }
        else if (propType == LABELFORMITEMTYPE)
        {
          item = new te::qt::plugins::terramobile::LabelFormItem();
        }
        else if (propType == PICTUREFORMITEMTYPE)
        {
          item = new te::qt::plugins::terramobile::PictureFormItem();
        }
        else if (propType == STRINGCOMBOFORMITEMTYPE)
        {
          item = new te::qt::plugins::terramobile::StringComboFormItem();
        }
        else if (propType == STRINGFORMITEMTYPE)
        {
          item = new te::qt::plugins::terramobile::StringFormItem();
        }
        else if (propType == TIMEFORMITEMTYPE)
        {
          item = new te::qt::plugins::terramobile::TimeFormItem();
        }

        item->setKey(key);
        item->setLabel(label);

        form->getItems().push_back(item);
      }
    }
  }

  //add form to section
  m_section->getForms().push_back(form);
}

void te::qt::plugins::terramobile::GeoPackageBuilderDialog::onTreeItemClicked(QTreeWidgetItem* item, int column)
{
  if (!item)
    return;

  if (item->type() == PROPERTY_TREE_ITEM)
  {
    std::string propertyName = item->text(0).toStdString();

    QTreeWidgetItem* parent = item->parent();

    std::string formName = parent->text(0).toStdString();

    //get form
    te::qt::plugins::terramobile::Form* form = m_section->getForm(formName);

    if (!form)
      return;

    //get property
    te::qt::plugins::terramobile::AbstractFormItem* formItem = form->getItem(propertyName);

    if (!formItem)
      return;

    //set the right stacked widget
    std::string propType = formItem->getType();

    if (propType == BOOLFORMITEMTYPE)
    {
      te::qt::plugins::terramobile::BoolFormItem* fi = dynamic_cast<te::qt::plugins::terramobile::BoolFormItem*>(formItem);

      m_ui->m_defaultValueBoolCheckBox->setChecked(fi->hasDefaultValue());

      if (fi->hasDefaultValue())
      {
        m_ui->m_boolComboBox->setCurrentText(te::common::Convert2UCase(fi->getStrDefaultValue()).c_str());
      }

      m_ui->m_stackedWidget->setCurrentIndex(0);
    }
    else if (propType == DATEFORMITEMTYPE)
    {
      te::qt::plugins::terramobile::DateFormItem* fi = dynamic_cast<te::qt::plugins::terramobile::DateFormItem*>(formItem);

      m_ui->m_stackedWidget->setCurrentIndex(1);
    }
    else if (propType == DOUBLEFORMITEMTYPE)
    {
      te::qt::plugins::terramobile::DoubleFormItem* fi = dynamic_cast<te::qt::plugins::terramobile::DoubleFormItem*>(formItem);

      m_ui->m_defaultValueDoubleCheckBox->setChecked(fi->hasDefaultValue());

      if (fi->hasDefaultValue())
      {
        m_ui->m_doubleLineEdit->setText(fi->getStrDefaultValue().c_str());
      }

      m_ui->m_stackedWidget->setCurrentIndex(2);
    }
    else if (propType == INTFORMITEMTYPE)
    {
      te::qt::plugins::terramobile::IntFormItem* fi = dynamic_cast<te::qt::plugins::terramobile::IntFormItem*>(formItem);

      m_ui->m_defaultValueIntCheckBox->setChecked(fi->hasDefaultValue());

      if (fi->hasDefaultValue())
      {
        m_ui->m_intLineEdit->setText(fi->getStrDefaultValue().c_str());
      }

      m_ui->m_stackedWidget->setCurrentIndex(3);
    }
    else if (propType == LABELFORMITEMTYPE)
    {
      te::qt::plugins::terramobile::LabelFormItem* fi = dynamic_cast<te::qt::plugins::terramobile::LabelFormItem*>(formItem);

      m_ui->m_defaultValueLabelCheckBox->setChecked(fi->hasDefaultValue());

      if (fi->hasDefaultValue())
      {
        m_ui->m_labelLineEdit->setText(fi->getStrDefaultValue().c_str());
      }

      m_ui->m_stackedWidget->setCurrentIndex(4);
    }
    else if (propType == PICTUREFORMITEMTYPE)
    {
      te::qt::plugins::terramobile::PictureFormItem* fi = dynamic_cast<te::qt::plugins::terramobile::PictureFormItem*>(formItem);

      m_ui->m_stackedWidget->setCurrentIndex(9);
    }
    else if (propType == STRINGCOMBOFORMITEMTYPE)
    {
      te::qt::plugins::terramobile::StringComboFormItem* fi = dynamic_cast<te::qt::plugins::terramobile::StringComboFormItem*>(formItem);

      m_ui->m_defaultValueStringComboCheckBox->setChecked(fi->hasDefaultValue());

      if (fi->hasDefaultValue())
      {
        m_ui->m_stringComboLineEdit->setText(fi->getStrDefaultValue().c_str());
      }

      m_ui->m_listWidget->clear();

      for (std::size_t t = 0; t < fi->getValues().size(); ++t)
      {
        m_ui->m_listWidget->addItem(fi->getValues()[t].c_str());
      }

      m_ui->m_stackedWidget->setCurrentIndex(5);
    }
    else if (propType == STRINGFORMITEMTYPE)
    {
      te::qt::plugins::terramobile::StringFormItem* fi = dynamic_cast<te::qt::plugins::terramobile::StringFormItem*>(formItem);

      m_ui->m_defaultValueStringCheckBox->setChecked(fi->hasDefaultValue());

      if (fi->hasDefaultValue())
      {
        m_ui->m_stringLineEdit->setText(fi->getStrDefaultValue().c_str());
      }

      m_ui->m_stackedWidget->setCurrentIndex(6);
    }
    else if (propType == TIMEFORMITEMTYPE)
    {
      te::qt::plugins::terramobile::TimeFormItem* fi = dynamic_cast<te::qt::plugins::terramobile::TimeFormItem*>(formItem);

      m_ui->m_stackedWidget->setCurrentIndex(7);
    }

    m_ui->m_formItemLineEdit->setText(propertyName.c_str());

    m_curFormItem = formItem;
  }
  else if (item->type() == FORM_TREE_ITEM)
  {
    m_ui->m_stackedWidget->setCurrentIndex(8);

    std::string formName = item->text(0).toStdString();

    //get form
    te::qt::plugins::terramobile::Form* form = m_section->getForm(formName);

    //set properties
    m_ui->m_formItemsListWidget->clear();

    for (std::size_t t = 0; t < form->getItems().size(); ++t)
    {
      m_ui->m_formItemsListWidget->addItem(form->getItems()[t]->getLabel().c_str());
    }

    m_ui->m_formItemLineEdit->setText(formName.c_str());

    m_curForm = form;
  }

  m_itemTreeType = item->type();
}

void te::qt::plugins::terramobile::GeoPackageBuilderDialog::onStringComboAddToolButtonPressed()
{
  if (m_ui->m_stringComboValueLineEdit->text().isEmpty())
  {
    QMessageBox::warning(this, tr("Warning"), tr("Value not defined."));
    return;
  }

  m_ui->m_listWidget->addItem(m_ui->m_stringComboValueLineEdit->text());
}

void te::qt::plugins::terramobile::GeoPackageBuilderDialog::onSaveFormItemToolButton()
{
  if (m_itemTreeType == PROPERTY_TREE_ITEM)
  {
    std::string propType = m_curFormItem->getType();

    if (propType == BOOLFORMITEMTYPE)
    {
      te::qt::plugins::terramobile::BoolFormItem* fi = dynamic_cast<te::qt::plugins::terramobile::BoolFormItem*>(m_curFormItem);

      if (m_ui->m_defaultValueBoolCheckBox->isChecked())
      {
        std::string value = m_ui->m_boolComboBox->currentText().toStdString();

        if (value == "TRUE")
          fi->setValue(true);
        else
          fi->setValue(false);
      }
    }
    else if (propType == DATEFORMITEMTYPE)
    {
      te::qt::plugins::terramobile::DateFormItem* fi = dynamic_cast<te::qt::plugins::terramobile::DateFormItem*>(m_curFormItem);
    }
    else if (propType == DOUBLEFORMITEMTYPE)
    {
      te::qt::plugins::terramobile::DoubleFormItem* fi = dynamic_cast<te::qt::plugins::terramobile::DoubleFormItem*>(m_curFormItem);

      if (m_ui->m_defaultValueDoubleCheckBox->isChecked())
      {
        fi->setValue(m_ui->m_doubleLineEdit->text().toDouble());
      }
    }
    else if (propType == INTFORMITEMTYPE)
    {
      te::qt::plugins::terramobile::IntFormItem* fi = dynamic_cast<te::qt::plugins::terramobile::IntFormItem*>(m_curFormItem);

      if (m_ui->m_defaultValueIntCheckBox->isChecked())
      {
        fi->setValue(m_ui->m_intLineEdit->text().toInt());
      }
    }
    else if (propType == LABELFORMITEMTYPE)
    {
      te::qt::plugins::terramobile::LabelFormItem* fi = dynamic_cast<te::qt::plugins::terramobile::LabelFormItem*>(m_curFormItem);

      if (m_ui->m_defaultValueLabelCheckBox->isChecked())
      {
        fi->setValue(m_ui->m_labelLineEdit->text().toStdString());
      }
    }
    else if (propType == PICTUREFORMITEMTYPE)
    {
      te::qt::plugins::terramobile::PictureFormItem* fi = dynamic_cast<te::qt::plugins::terramobile::PictureFormItem*>(m_curFormItem);
    }
    else if (propType == STRINGCOMBOFORMITEMTYPE)
    {
      te::qt::plugins::terramobile::StringComboFormItem* fi = dynamic_cast<te::qt::plugins::terramobile::StringComboFormItem*>(m_curFormItem);

      if (m_ui->m_defaultValueStringComboCheckBox->isChecked())
      {
        fi->setValue(m_ui->m_stringComboLineEdit->text().toStdString());
      }

      std::vector<std::string> values;

      for (int i = 0; i < m_ui->m_listWidget->count(); ++i)
      {
        values.push_back(m_ui->m_listWidget->item(i)->text().toStdString());
      }

      fi->setValues(values);
    }
    else if (propType == STRINGFORMITEMTYPE)
    {
      te::qt::plugins::terramobile::StringFormItem* fi = dynamic_cast<te::qt::plugins::terramobile::StringFormItem*>(m_curFormItem);

      if (m_ui->m_defaultValueStringCheckBox->isChecked())
      {
        fi->setValue(m_ui->m_stringLineEdit->text().toStdString());
      }
    }
    else if (propType == TIMEFORMITEMTYPE)
    {
      te::qt::plugins::terramobile::TimeFormItem* fi = dynamic_cast<te::qt::plugins::terramobile::TimeFormItem*>(m_curFormItem);
    }
  }
  else if (m_itemTreeType == FORM_TREE_ITEM)
  {
    std::vector<std::string> values;

    for (int i = 0; i < m_ui->m_formItemsListWidget->count(); ++i)
    {
      values.push_back(m_ui->m_formItemsListWidget->item(i)->text().toStdString());
    }

    std::vector<AbstractFormItem*> backupItems;

    for (std::size_t t = 0; t < m_curForm->getItems().size(); ++t)
    {
      backupItems.push_back(m_curForm->getItems()[t]);
    }

    m_curForm->getItems().clear();

    for (std::size_t t = 0; t < values.size(); ++t)
    {
      for (std::size_t p = 0; p < backupItems.size(); ++p)
      {
        if (values[t] == backupItems[p]->getLabel())
        {
          m_curForm->getItems().push_back(backupItems[p]);
        }
      }
    }

    backupItems.clear();
  }
}

void te::qt::plugins::terramobile::GeoPackageBuilderDialog::onOkPushButtonClicked()
{
  if (m_ui->m_geopackageFileNameLineEdit->text().isEmpty())
    return;

  std::string fileName = m_ui->m_geopackageFileNameLineEdit->text().toStdString();

  if (m_section)
    m_section->serialize(fileName);
}

std::list<te::map::AbstractLayerPtr> te::qt::plugins::terramobile::GeoPackageBuilderDialog::getGatheringLayers()
{
  std::list<te::map::AbstractLayerPtr> list;

  //get gathering layers names
  std::vector<std::string> names = m_gatheringLayers->getOutputValues();

  for (std::size_t t = 0; t < names.size(); ++t)
  {
    std::list<te::map::AbstractLayerPtr>::iterator it;

    for (it = m_list.begin(); it != m_list.end(); ++it)
    {
      if (names[t] == it->get()->getTitle())
      {
        list.push_back(it->get());
      }
    }
  }

  return list;
=======
void te::qt::plugins::terramobile::GeoPackageBuilderDialog::onOkPushButtonClicked()
{
  std::string gpkgName = m_ui->m_geopackageFileNameLineEdit->text().toStdString();

  if (gpkgName.empty())
  {
    QMessageBox::warning(this, tr("GeoPackage Builder"), "The name for the output geopackage can not be empty.");
    return;
  }

  te::gdal::createGeopackage(gpkgName);

  //create data source
  std::map<std::string, std::string> connInfo;
  connInfo["URI"] = gpkgName;

  std::auto_ptr<te::da::DataSource> dsGPKG = te::da::DataSourceFactory::make("OGR");
  dsGPKG->setConnectionInfo(connInfo);
  dsGPKG->open();

  std::vector<te::map::AbstractLayerPtr> rasterLayers = getRasterLayers();
  std::vector<te::map::AbstractLayerPtr> overlayLayers = getOverlayLayers();
  std::vector<te::map::AbstractLayerPtr> gatheringLayers = getGatheringLayers();

  size_t rstSize, ovSize, gtSize;
  rstSize = rasterLayers.size();
  ovSize = overlayLayers.size();
  gtSize = gatheringLayers.size();

  for (size_t i = 0; i < rstSize; ++i)
  {
    exportToGPKG(rasterLayers[i], dsGPKG.get());
  }

  for (size_t i = 0; i < ovSize; ++i)
  {
    exportToGPKG(overlayLayers[i], dsGPKG.get());
  }

  for (size_t i = 0; i < gtSize; ++i)
  {
    exportToGPKG(gatheringLayers[i], dsGPKG.get());
  }

  if (m_ui->m_visibleAreaCheckBox->isChecked())
  {
    std::string query = "create table if not exists VISIBLE_AREA (LLX real not null, LLY real not null, URX real not null, URY real not null);";
    te::gdal::queryGeopackage(gpkgName, query);
  }

  std::string query = "create table if not exists TM_STYLE (LAYER_NAME text primary key not null, SLD_XML text);";
  te::gdal::queryGeopackage(gpkgName, query);

  this->accept();
>>>>>>> 3ce82ed4
}<|MERGE_RESOLUTION|>--- conflicted
+++ resolved
@@ -28,7 +28,15 @@
 #include "../../../../common/progress/TaskProgress.h"
 #include "../../../../common/STLUtils.h"
 #include "../../../../common/StringUtils.h"
-<<<<<<< HEAD
+#include "../../../../dataaccess/datasource/DataSourceInfoManager.h"
+#include "../../../../dataaccess/dataset/DataSetAdapter.h"
+#include "../../../../dataaccess/dataset/DataSetTypeConverter.h"
+#include "../../../../dataaccess/datasource/DataSourceFactory.h"
+#include "../../../../dataaccess/utils/Utils.h"
+#include "../../../../gdal/Utils.h"
+#include "../../../../geometry/GeometryProperty.h"
+#include "../../../../maptools/DataSetLayer.h"
+#include "../../../../qt/widgets/utils/ScopedCursor.h"
 #include "../../../../dataaccess/utils/Utils.h"
 #include "../../../../datatype/Utils.h"
 #include "../../../../geometry/GeometryProperty.h"
@@ -43,17 +51,6 @@
 #include "../core/form/StringFormItem.h"
 #include "../core/form/TimeFormItem.h"
 #include "../core/form/Form.h"
-=======
-#include "../../../../dataaccess/datasource/DataSourceInfoManager.h"
-#include "../../../../maptools/DataSetLayer.h"
-#include "../../../../dataaccess/dataset/DataSetAdapter.h"
-#include "../../../../dataaccess/dataset/DataSetTypeConverter.h"
-#include "../../../../dataaccess/datasource/DataSourceFactory.h"
-#include "../../../../dataaccess/utils/Utils.h"
-#include "../../../../gdal/Utils.h"
-#include "../../../../geometry/GeometryProperty.h"
-#include "../../../../qt/widgets/utils/ScopedCursor.h"
->>>>>>> 3ce82ed4
 #include "GeoPackageBuilderDialog.h"
 #include "ui_GeoPackageBuilderDialogForm.h"
 
@@ -79,7 +76,6 @@
   m_ui->setupUi(this);
   m_ui->m_imgLabel->setPixmap(QIcon::fromTheme("terraMobile-hint").pixmap(100, 50));
 
-<<<<<<< HEAD
   m_ui->m_addFormToolButton->setIcon(QIcon::fromTheme("list-add"));
 
   m_ui->m_saveFormItemToolButton->setIcon(QIcon::fromTheme("check"));
@@ -117,10 +113,8 @@
   connect(m_ui->m_treeWidget, SIGNAL(itemClicked(QTreeWidgetItem*, int)), this, SLOT(onTreeItemClicked(QTreeWidgetItem*, int)));
   connect(m_ui->m_stringComboAddToolButton, SIGNAL(pressed()), this, SLOT(onStringComboAddToolButtonPressed()));
   connect(m_ui->m_saveFormItemToolButton, SIGNAL(pressed()), this, SLOT(onSaveFormItemToolButton()));
-=======
-  connect(m_ui->m_dirToolButton, SIGNAL(pressed()), this, SLOT(onDirToolButtonPressed()));
   connect(m_ui->m_okPushButton, SIGNAL(clicked()), this, SLOT(onOkPushButtonClicked()));
->>>>>>> 3ce82ed4
+
 }
 
 te::qt::plugins::terramobile::GeoPackageBuilderDialog::~GeoPackageBuilderDialog()
@@ -234,63 +228,6 @@
   }
 }
 
-std::vector<te::map::AbstractLayerPtr> te::qt::plugins::terramobile::GeoPackageBuilderDialog::getGatheringLayers()
-{
-    std::vector<te::map::AbstractLayerPtr>  gatheringLayers;
-
-    //Acquiring the gathering layers
-    QList<QListWidgetItem*> gatheringItems = m_ui->m_pointLayerListWidget->selectedItems();
-    QList<QListWidgetItem*>::iterator gtItB = gatheringItems.begin();
-    QList<QListWidgetItem*>::iterator gtItE = gatheringItems.end();
-
-    while (gtItB != gtItE)
-    {
-        te::map::AbstractLayerPtr layer = qvariant_cast<te::map::AbstractLayerPtr>((*gtItB)->data(Qt::UserRole));
-        gatheringLayers.push_back(layer);
-        gtItB++;
-    }
-
-    return gatheringLayers;
-}
-
-std::vector<te::map::AbstractLayerPtr> te::qt::plugins::terramobile::GeoPackageBuilderDialog::getOverlayLayers()
-{
-  std::vector<te::map::AbstractLayerPtr>  overlayLayers;
-
-  //Acquiring the overlay layers
-  QList<QListWidgetItem*> overlayItems = m_ui->m_vecLayerListWidget->selectedItems();
-  QList<QListWidgetItem*>::iterator ovItB = overlayItems.begin();
-  QList<QListWidgetItem*>::iterator ovItE = overlayItems.end();
-
-  while (ovItB != ovItE)
-  {
-      te::map::AbstractLayerPtr layer = qvariant_cast<te::map::AbstractLayerPtr>((*ovItB)->data(Qt::UserRole));
-      overlayLayers.push_back(layer);
-      ovItB++;
-  }
-
-  return overlayLayers;
-}
-
-std::vector<te::map::AbstractLayerPtr> te::qt::plugins::terramobile::GeoPackageBuilderDialog::getRasterLayers()
-{
-  std::vector<te::map::AbstractLayerPtr> rasterLayers;
-
-  //Acquiring the raster layers
-  QList<QListWidgetItem*> rasterItems = m_ui->m_rasterLayerListWidget->selectedItems();
-  QList<QListWidgetItem*>::iterator rstItB = rasterItems.begin();
-  QList<QListWidgetItem*>::iterator rstItE = rasterItems.end();
-
-  while (rstItB != rstItE)
-  {
-      te::map::AbstractLayerPtr layer = qvariant_cast<te::map::AbstractLayerPtr>((*rstItB)->data(Qt::UserRole));
-      rasterLayers.push_back(layer);
-      rstItB++;
-  }
-
-  return rasterLayers;
-}
-
 void te::qt::plugins::terramobile::GeoPackageBuilderDialog::setLayerList(std::list<te::map::AbstractLayerPtr> list)
 {
   m_list = list;
@@ -343,8 +280,7 @@
 
 void te::qt::plugins::terramobile::GeoPackageBuilderDialog::onDirToolButtonPressed()
 {
-  //QString fileName = QFileDialog::getSaveFileName(this, tr("Save as..."), QString(), tr("Geopackage (*.gpkg *.GPKG);;"), 0, QFileDialog::DontConfirmOverwrite);
-  QString fileName = QFileDialog::getSaveFileName(this, tr("Save as..."), QString(), tr("JSON FILE (*.txt *.TXT);;"), 0, QFileDialog::DontConfirmOverwrite);
+  QString fileName = QFileDialog::getSaveFileName(this, tr("Save as..."), QString(), tr("Geopackage (*.gpkg *.GPKG);;"), 0, QFileDialog::DontConfirmOverwrite);
 
   if (fileName.isEmpty())
     return;
@@ -352,7 +288,6 @@
   m_ui->m_geopackageFileNameLineEdit->setText(fileName);
 }
 
-<<<<<<< HEAD
 void te::qt::plugins::terramobile::GeoPackageBuilderDialog::onTabWidgetChanged(int index)
 {
   if (index == 2)
@@ -905,17 +840,6 @@
   }
 }
 
-void te::qt::plugins::terramobile::GeoPackageBuilderDialog::onOkPushButtonClicked()
-{
-  if (m_ui->m_geopackageFileNameLineEdit->text().isEmpty())
-    return;
-
-  std::string fileName = m_ui->m_geopackageFileNameLineEdit->text().toStdString();
-
-  if (m_section)
-    m_section->serialize(fileName);
-}
-
 std::list<te::map::AbstractLayerPtr> te::qt::plugins::terramobile::GeoPackageBuilderDialog::getGatheringLayers()
 {
   std::list<te::map::AbstractLayerPtr> list;
@@ -937,7 +861,31 @@
   }
 
   return list;
-=======
+}
+
+std::list<te::map::AbstractLayerPtr> te::qt::plugins::terramobile::GeoPackageBuilderDialog::getInputLayers()
+{
+  std::list<te::map::AbstractLayerPtr> list;
+
+  //get gathering layers names
+  std::vector<std::string> names = m_inputLayers->getOutputValues();
+
+  for (std::size_t t = 0; t < names.size(); ++t)
+  {
+    std::list<te::map::AbstractLayerPtr>::iterator it;
+
+    for (it = m_list.begin(); it != m_list.end(); ++it)
+    {
+      if (names[t] == it->get()->getTitle())
+      {
+        list.push_back(it->get());
+      }
+    }
+  }
+
+  return list;
+}
+
 void te::qt::plugins::terramobile::GeoPackageBuilderDialog::onOkPushButtonClicked()
 {
   std::string gpkgName = m_ui->m_geopackageFileNameLineEdit->text().toStdString();
@@ -958,28 +906,19 @@
   dsGPKG->setConnectionInfo(connInfo);
   dsGPKG->open();
 
-  std::vector<te::map::AbstractLayerPtr> rasterLayers = getRasterLayers();
-  std::vector<te::map::AbstractLayerPtr> overlayLayers = getOverlayLayers();
-  std::vector<te::map::AbstractLayerPtr> gatheringLayers = getGatheringLayers();
-
-  size_t rstSize, ovSize, gtSize;
-  rstSize = rasterLayers.size();
-  ovSize = overlayLayers.size();
-  gtSize = gatheringLayers.size();
-
-  for (size_t i = 0; i < rstSize; ++i)
-  {
-    exportToGPKG(rasterLayers[i], dsGPKG.get());
-  }
-
-  for (size_t i = 0; i < ovSize; ++i)
-  {
-    exportToGPKG(overlayLayers[i], dsGPKG.get());
-  }
-
-  for (size_t i = 0; i < gtSize; ++i)
-  {
-    exportToGPKG(gatheringLayers[i], dsGPKG.get());
+  std::list<te::map::AbstractLayerPtr> inputLayers = getInputLayers();
+  std::list<te::map::AbstractLayerPtr> gatheringLayers = getGatheringLayers();
+
+  std::list<te::map::AbstractLayerPtr>::iterator it;
+
+  for (it = inputLayers.begin(); it != inputLayers.end(); ++it)
+  {
+    exportToGPKG(*it, dsGPKG.get());
+  }
+
+  for (it = gatheringLayers.begin(); it != gatheringLayers.end(); ++it)
+  {
+    exportToGPKG(*it, dsGPKG.get());
   }
 
   if (m_ui->m_visibleAreaCheckBox->isChecked())
@@ -992,5 +931,4 @@
   te::gdal::queryGeopackage(gpkgName, query);
 
   this->accept();
->>>>>>> 3ce82ed4
-}+}
