/*  Copyright (C) 2008 National Institute For Space Research (INPE) - Brazil.

    This file is part of the TerraLib - a Framework for building GIS enabled applications.

    TerraLib is free software: you can redistribute it and/or modify
    it under the terms of the GNU Lesser General Public License as published by
    the Free Software Foundation, either version 3 of the License,
    or (at your option) any later version.

    TerraLib is distributed in the hope that it will be useful,
    but WITHOUT ANY WARRANTY; without even the implied warranty of
    MERCHANTABILITY or FITNESS FOR A PARTICULAR PURPOSE. See the
    GNU Lesser General Public License for more details.

    You should have received a copy of the GNU Lesser General Public License
    along with TerraLib. See COPYING. If not, write to
    TerraLib Team at <terralib-team@terralib.org>.
 */

/*!
  \file MapModel.cpp
   
  \brief 

  \ingroup layout
*/

// TerraLib
#include "MapModel.h"
#include "../core/ContextItem.h"
#include "../../maptools/Canvas.h"
#include "../../srs/SpatialReferenceSystemManager.h"
#include "../../common/StringUtils.h"
#include "../core/pattern/singleton/Context.h"
#include "../core/Systematic.h"
#include "../core/property/Property.h"
#include "../core/property/Properties.h"
#include "../core/WorldTransformer.h"
#include "../../common/STLUtils.h"
#include "../../geometry/Polygon.h"
#include "../../geometry/LinearRing.h"
#include "../core/enum/Enums.h"
#include "../core/property/SharedProperties.h"

// STL
#include <vector>
#include <string>
#include <sstream> 
#include <algorithm>

te::layout::MapModel::MapModel() :
  m_mapDisplacementX(0),
  m_mapDisplacementY(0),
  m_systematic(0),
  m_fixedScale(false),
  m_loadedLayer(false),
  m_mapScale(0)
{
  m_type = Enums::getInstance().getEnumObjectType()->getMapItem();

  m_box = te::gm::Envelope(0., 0., 150., 120.);
  m_mapBoxMM = m_box;

  //will calculated map box with displacement
  setBox(m_box);

  m_backgroundColor = te::color::RGBAColor(255, 255, 255, 0);

  m_enableChildren = true;
}

te::layout::MapModel::~MapModel()
{
  m_layers.clear();

  if(m_systematic)
  {
    delete m_systematic;
    m_systematic = 0;
  }
}

te::layout::Properties* te::layout::MapModel::getProperties() const
{
  ItemModelObservable::getProperties();

  EnumDataType* dataType = Enums::getInstance().getEnumDataType();

  if(!dataType)
    return m_properties;

  std::string name = "Choice";

  Property pro_mapchoice(m_hashCode);
  pro_mapchoice.setName("mapChoice");
  pro_mapchoice.setValue(name, dataType->getDataTypeMapChoice());
  pro_mapchoice.setMenu(true);
  m_properties->addProperty(pro_mapchoice);

  Property pro_layersNames = getLayerNamesProperty();
  m_properties->addProperty(pro_layersNames);

  Property pro_layers = getLayersGenericVariant();
  m_properties->addProperty(pro_layers);

  Property pro_fixed(m_hashCode);
  pro_fixed.setName("fixedScale");
  pro_fixed.setValue(m_fixedScale, dataType->getDataTypeBool());
  m_properties->addProperty(pro_fixed);

  Property pro_mapDisplacementX(m_hashCode);
  pro_mapDisplacementX.setName("map_displacementX");
  pro_mapDisplacementX.setValue(m_mapDisplacementX, dataType->getDataTypeDouble());  
  m_properties->addProperty(pro_mapDisplacementX);

  Property pro_mapDisplacementY(m_hashCode);
  pro_mapDisplacementY.setName("map_displacementY");
  pro_mapDisplacementY.setValue(m_mapDisplacementY, dataType->getDataTypeDouble());  
  m_properties->addProperty(pro_mapDisplacementY);

  Property pro_mapScale(m_hashCode);
  pro_mapScale.setName("map_scale");
  pro_mapScale.setValue((int)m_mapScale, dataType->getDataTypeInt());
  m_properties->addProperty(pro_mapScale);

  return m_properties;
}

void te::layout::MapModel::updateProperties( te::layout::Properties* properties, bool notify )
{
  ItemModelObservable::updateProperties(properties, false);

  Properties* vectorProps = const_cast<Properties*>(properties);  
  
  Property pro_layerNames = vectorProps->contains("layerNames");
  if(!pro_layerNames.isNull())
  {
    m_layerNames.clear();
    std::vector<Variant> names = pro_layerNames.getOptionChoices();
    std::vector<Variant>::const_iterator it = names.begin();
    for( ; it != names.end() ; ++it)
    {
      Variant v = (*it);
      std::string name = v.toString();
      m_layerNames.push_back(name);
    }
  }

  Property pro_layers = vectorProps->contains("layers");
  if(!pro_layers.isNull())
  {
    GenericVariant v = pro_layers.getValue().toGenericVariant();
    m_layers = v.toLayerList();
    if(m_layers.empty())
    {
      m_loadedLayer = false;
    }
    else
    {
      m_loadedLayer = true;
    }
  }

  Property pro_fixed = vectorProps->contains("fixedScale");
  if(!pro_fixed.isNull())
  {
    m_fixedScale = pro_fixed.getValue().toBool();
  }

  Property pro_mapDisplacementX = vectorProps->contains("map_displacementX");
  if(!pro_mapDisplacementX.isNull())
  {
    updateMapDisplacementX(pro_mapDisplacementX.getValue().toDouble());
  }

  Property pro_mapDisplacementY = vectorProps->contains("map_displacementY");
  if(!pro_mapDisplacementY.isNull())
  {
    updateMapDisplacementY(pro_mapDisplacementY.getValue().toDouble());
  }
<<<<<<< HEAD
  
=======

  Property pro_mapScale = vectorProps->contains("map_scale");
   if(!pro_mapScale.isNull())
   {
     m_mapScale = pro_mapScale.getValue().toInt();
   }

>>>>>>> fda13bc1
  updateVisitors();

  if(notify)
  {
    ContextItem context;
    notifyAll(context);
  }  
}

double te::layout::MapModel::getScale()
{
  if(m_layers.empty())
  {
    return 0;
  }

  std::list<te::map::AbstractLayerPtr>::iterator it;
  it = m_layers.begin();

  te::map::AbstractLayerPtr layer = (*it);

  if(layer.get() == 0)
    return 0;

  // World box: coordinates in the same SRS as the layer
  te::gm::Envelope worldBox = layer->getExtent();
  
  //About units names (SI): terralib5\resources\json\uom.json 
  te::common::UnitOfMeasurePtr unitPtr = unitMeasureLayer();

  if(!unitPtr)
    return 0;

  std::string nameUnit = unitPtr->getName();
  nameUnit = te::common::Convert2UCase(nameUnit);

  double    fx;
  double    fy;
  double    wMM;
  double    factor;
  double    area;

  wMM = m_box.getWidth();
  fx = m_box.getWidth()/worldBox.getWidth();
  fy = m_box.getHeight()/worldBox.getHeight();

  if (fx > fy)
  {
    factor = fy;
    area = (int)(factor * worldBox.getWidth() + .5);
  }
  else
  {
    factor = fx;
    area = (int)(factor * worldBox.getHeight() + .5);
  }
  
  if (nameUnit.compare("METRE") == 0)
    wMM /= 1000.;
  else if (nameUnit.compare("KILOMETRE") == 0)
    wMM /= 1000000.;
  else if (nameUnit.compare("FOOT") == 0)
    wMM /= (12. * 25.4);
  else if (nameUnit.compare("DEGREE") == 0)
    wMM /= 110000000.;

  double scale = (1. / factor ) /(wMM / area);
  if(m_systematic && m_fixedScale)
  {
    scale = m_systematic->getScale();
  }
  return scale;
}

te::gm::Envelope te::layout::MapModel::getWorldInMeters()
{
  te::gm::Envelope worldBox;

  if(m_layers.empty())
  {
    return worldBox;
  }

  std::list<te::map::AbstractLayerPtr>::iterator it;
  it = m_layers.begin();

  te::map::AbstractLayerPtr layer = (*it);
  
  if(layer.get() == 0)
    return worldBox;

  // World box: coordinates in the same SRS as the layer
  worldBox = layer->getExtent();
  int srid = layer->getSRID();
  
  //About units names (SI): terralib5\resources\json\uom.json 
  te::common::UnitOfMeasurePtr unitPtr = unitMeasureLayer();
  
  if(!unitPtr)
    return worldBox;
  
  std::string unitPtrStr = unitPtr->getName(); 
  unitPtrStr = te::common::Convert2UCase(unitPtrStr);

  if(unitPtrStr.compare("DEGREE") == 0)
  {

    Utils* utils = Context::getInstance().getUtils();

    int zone = utils->calculatePlanarZone(worldBox);
    std::string proj4 = utils->proj4DescToPlanar(zone);
    
    // Get the id of the projection of destination 
    std::pair<std::string, unsigned int> projMeters = te::srs::SpatialReferenceSystemManager::getInstance().getIdFromP4Txt(proj4); 

    // Remapping 
    worldBox.transform(srid, projMeters.second);   
  }

  return worldBox;
}

te::common::UnitOfMeasurePtr te::layout::MapModel::unitMeasureLayer()
{
  te::common::UnitOfMeasurePtr unitPtr;

  if(m_layers.empty())
  {
    return unitPtr;
  }

  std::list<te::map::AbstractLayerPtr>::iterator it;
  it = m_layers.begin();

  te::map::AbstractLayerPtr layer = (*it);
  
  //About units names (SI): terralib5\resources\json\uom.json 
  
  int srid = layer->getSRID();

  Utils* utils = Context::getInstance().getUtils();
  unitPtr = utils->unitMeasure(srid);
  return unitPtr;
}

te::gm::Envelope te::layout::MapModel::getWorldInDegrees()
{
  te::gm::Envelope worldBox;
  
  if(m_layers.empty())
  {
    return worldBox;
  }

  std::list<te::map::AbstractLayerPtr>::iterator it;
  it = m_layers.begin();

  te::map::AbstractLayerPtr layer = (*it);
  
  if(layer.get() == 0)
    return worldBox;

  // World box: coordinates in the same SRS as the layer
  worldBox = layer->getExtent();
  int srid = layer->getSRID();
    
  //About units names (SI): terralib5\resources\json\uom.json 
  te::common::UnitOfMeasurePtr unitPtr = unitMeasureLayer();

  if(!unitPtr)
    return worldBox;

  std::string unitPtrStr = unitPtr->getName(); 
  unitPtrStr = te::common::Convert2UCase(unitPtrStr);

  if(unitPtrStr.compare("DEGREE") != 0)
  {
    Utils* utils = Context::getInstance().getUtils();
    std::string proj4 = utils->proj4DescToGeodesic();

    // Get the id of the projection of destination 
    std::pair<std::string, unsigned int> projMeters = te::srs::SpatialReferenceSystemManager::getInstance().getIdFromP4Txt(proj4); 

    // Remapping 
    worldBox.transform(srid, projMeters.second);
  }

  return worldBox;
}

void te::layout::MapModel::setBox( te::gm::Envelope box )
{
  ItemModelObservable::setBox(box);

  recalculateMapBoxMM();
}

te::gm::Envelope te::layout::MapModel::getMapBox()
{
  return m_mapBoxMM;
}

void te::layout::MapModel::setPosition( const double& x, const double& y )
{
  ItemModelObservable::setPosition(x, y);

  recalculateMapBoxMM();
}

double te::layout::MapModel::getDisplacementX()
{
  return m_mapDisplacementX;
}

double te::layout::MapModel::getDisplacementY()
{
  return m_mapDisplacementY;
}

void te::layout::MapModel::setSystematic( Systematic* systematic )
{
  if(m_systematic)
  {
    delete m_systematic;
    m_systematic = 0;
  }

  m_systematic = systematic;
}

void te::layout::MapModel::generateSystematic( te::gm::Coord2D coord )
{
  if(!m_systematic)
    return;

  if(m_layers.empty())
  {
    return;
  }

  std::list<te::map::AbstractLayerPtr>::iterator it;
  it = m_layers.begin();

  te::map::AbstractLayerPtr layer = (*it);
  
  if(layer.get() == 0)
    return;

  int srid = layer->getSRID();  
  if(srid == 0)
    return;

  setFixedScale(true);

  double              height = 0.;
  double              width = 0.;
  double              x = coord.x;
  double              y = coord.y;
  te::gm::Coord2D      lowerLeft;
  te::gm::Coord2D     upperRight;

  height = m_systematic->getHeight();
  width = m_systematic->getWidth();

  te::gm::Envelope worldBox = getWorldInMeters();

  Utils* utils = Context::getInstance().getUtils();
  WorldTransformer transf = utils->getTransformGeo(worldBox, m_mapBoxMM);
  transf.setMirroring(false);

  transf.system2Tosystem1(x, y, x, y);

  x = floor(x/width);
  y = floor(y/height);

  lowerLeft = te::gm::Coord2D(x * width, y * height);
  upperRight = te::gm::Coord2D((x + 1) * width, (y + 1) * height);
    
  te::gm::LinearRing* lneOut0 = new te::gm::LinearRing(5, te::gm::LineStringType);
  lneOut0->setPointN(0, te::gm::Point(lowerLeft.x, upperRight.y));
  lneOut0->setPointN(1, te::gm::Point(lowerLeft.x, lowerLeft.y)); 
  lneOut0->setPointN(2, te::gm::Point(upperRight.x, lowerLeft.y));
  lneOut0->setPointN(3, te::gm::Point(upperRight.x, upperRight.y)); 
  lneOut0->setPointN(4, te::gm::Point(lowerLeft.x, upperRight.y)); 

  te::gm::Polygon* pol = new te::gm::Polygon(1, te::gm::PolygonType, 0, &worldBox);
  pol->setRingN(0, lneOut0);

  const te::gm::Envelope* polEnv = pol->getMBR();

  m_worldBox.m_llx = polEnv->m_llx;
  m_worldBox.m_lly = polEnv->m_lly;
  m_worldBox.m_urx = polEnv->m_urx;
  m_worldBox.m_ury = polEnv->m_ury;

  updateVisitors();
}

bool te::layout::MapModel::isFixedScale()
{
  return m_fixedScale;
}

void te::layout::MapModel::setFixedScale( bool fixed )
{
  m_fixedScale = fixed;
}

bool te::layout::MapModel::isPlanar()
{
  bool result = false;

  if(m_layers.empty())
  {
    return result;
  }

  std::list<te::map::AbstractLayerPtr>::iterator it;
  it = m_layers.begin();

  te::map::AbstractLayerPtr layer = (*it);
  
  if(layer.get() == 0)
    return result;
  
  //About units names (SI): terralib5\resources\json\uom.json 
  te::common::UnitOfMeasurePtr unitPtr = unitMeasureLayer();

  if(!unitPtr)
    return result;

  std::string unitPtrStr = unitPtr->getName(); 
  unitPtrStr = te::common::Convert2UCase(unitPtrStr);

  if(unitPtrStr.compare("DEGREE") != 0)
  {
    result = true;
  }

  return result;
}

te::gm::Envelope te::layout::MapModel::getWorldBox()
{
  te::gm::Envelope worldBox;

  if(m_layers.empty())
  {
    return worldBox;
  }

  std::list<te::map::AbstractLayerPtr>::iterator it;
  it = m_layers.begin();

  te::map::AbstractLayerPtr layer = (*it);

  if(layer.get() == 0)
    return worldBox;

  // World box: coordinates in the same SRS as the layer
  worldBox = layer->getExtent();
  int srid = layer->getSRID();

  if(!m_worldBox.isValid())
    return worldBox;

  //Planar World
  worldBox = m_worldBox;

  if(!isPlanar())
  {
    Utils* utils = Context::getInstance().getUtils();
    std::string proj4 = utils->proj4DescToGeodesic();

    // Get the id of the projection of destination 
    std::pair<std::string, unsigned int> projMeters = te::srs::SpatialReferenceSystemManager::getInstance().getIdFromP4Txt(proj4); 

    // Remapping 
    worldBox.transform(srid, projMeters.second); 
  }

  return worldBox;
}

std::map<te::gm::Point*, std::string> te::layout::MapModel::getTextMapAsObjectInfo()
{
  std::map<te::gm::Point*, std::string>  map;

  return map;
}

bool te::layout::MapModel::isLoadedLayer()
{
  return m_loadedLayer;
}

void te::layout::MapModel::setDisplacementX( double displacement )
{
  updateMapDisplacementX(displacement);
}

void te::layout::MapModel::setDisplacementY( double displacement )
{
  updateMapDisplacementY(displacement);
}

void te::layout::MapModel::recalculateMapBoxMM()
{
  m_mapBoxMM.m_llx = m_box.m_llx + m_mapDisplacementX;
  m_mapBoxMM.m_lly = m_box.m_lly + m_mapDisplacementY;
  m_mapBoxMM.m_urx = m_box.m_urx - m_mapDisplacementX;
  m_mapBoxMM.m_ury = m_box.m_ury - m_mapDisplacementY;
}

bool te::layout::MapModel::addLayer( te::map::AbstractLayerPtr layer )
{
  if(!layer)
    return false;

  std::list<te::map::AbstractLayerPtr>::iterator it;
  it = std::find(m_layers.begin(), m_layers.end(), layer);
  if(it != m_layers.end())
  {
    if((*it)->getId() == layer->getId())
      return false;
  }

  m_loadedLayer = true;

  m_layers.push_back(layer);

  updateVisitors();

  return true;
}

bool te::layout::MapModel::removeLayer( te::map::AbstractLayerPtr layer )
{
  bool result = false;
  std::list<te::map::AbstractLayerPtr>::iterator it;
  it = std::find(m_layers.begin(), m_layers.end(), layer);
  if(it != m_layers.end())
  {
    m_layers.erase(it);
    result = true;
  }

  if(m_layers.empty())
  {
    m_loadedLayer = false;
  }
  return result;
}

void te::layout::MapModel::clear()
{
  m_layers.clear();
  m_loadedLayer = false;
}

te::layout::Property te::layout::MapModel::getLayerNamesProperty() const
{
  Property prop;
  prop.setName("layerNames");

  if(m_layers.empty())
  {
    return prop;
  }

  EnumDataType* dataType = Enums::getInstance().getEnumDataType();

  std::vector<std::string> stringList = findLayerNames();

  std::vector<std::string>::const_iterator it;
  it = stringList.begin();

  for( ; it != stringList.end() ; ++it)
  {
    std::string name = (*it);

    Variant v;
    v.setValue(name, dataType->getDataTypeString());
    prop.addOption(v);
  }

  prop.setEditable(false);
  prop.setVisible(false);
  return prop;
}

te::layout::Property te::layout::MapModel::getLayersGenericVariant() const
{
  Property prop;
  prop.setName("layers");
  
  EnumDataType* dataType = Enums::getInstance().getEnumDataType();
  
  GenericVariant gv;
  gv.setList(m_layers, dataType->getDataTypeLayerList());

  prop.setValue(gv, dataType->getDataTypeGenericVariant());

  prop.setEditable(false);
  prop.setVisible(false);
  return prop;
}

std::list<te::map::AbstractLayerPtr> te::layout::MapModel::getLayers()
{
  return m_layers;
}

std::vector<std::string> te::layout::MapModel::getLayerNames()
{
  return m_layerNames;
}

std::vector<std::string> te::layout::MapModel::findLayerNames() const
{
  std::vector<std::string> stringList;

  std::list<te::map::AbstractLayerPtr>::const_iterator it;
  it = m_layers.begin();

  for( ; it != m_layers.end() ; ++it)
  {
    te::map::AbstractLayerPtr layer = (*it);
    std::string name = layer->getTitle();
    stringList.push_back(name);
  }

  return stringList;
}

te::gm::Envelope te::layout::MapModel::maxLayerExtent()
{
  te::gm::Envelope box;

  if(m_layers.empty())
  {
    return box;
  }
  
  std::list<te::map::AbstractLayerPtr>::const_iterator it;
  it = m_layers.begin();

  te::map::AbstractLayerPtr layer = (*it);

  box = layer->getExtent();

  return box;
}

void te::layout::MapModel::updateMapDisplacementX( double displacementX )
{
  double d_differenceX = 0;
  if(m_mapDisplacementX < displacementX)
  {
    d_differenceX = displacementX - m_mapDisplacementX;
    m_box.m_urx = m_box.m_urx + d_differenceX;
  }
  else
  {
    d_differenceX = m_mapDisplacementX - displacementX;
    m_box.m_urx = m_box.m_urx - d_differenceX;
  }
  m_mapDisplacementX = displacementX;
}

void te::layout::MapModel::updateMapDisplacementY( double displacementY )
{
  double d_differenceY = 0;
  if(m_mapDisplacementY < displacementY)
  {
    d_differenceY = displacementY - m_mapDisplacementY; 
    m_box.m_ury = m_box.m_ury + d_differenceY;
  }
  else
  {
    d_differenceY = m_mapDisplacementY - displacementY;
    m_box.m_ury = m_box.m_ury - d_differenceY;
  }
  m_mapDisplacementY = displacementY;
}

<|MERGE_RESOLUTION|>--- conflicted
+++ resolved
@@ -178,9 +178,6 @@
   {
     updateMapDisplacementY(pro_mapDisplacementY.getValue().toDouble());
   }
-<<<<<<< HEAD
-  
-=======
 
   Property pro_mapScale = vectorProps->contains("map_scale");
    if(!pro_mapScale.isNull())
@@ -188,7 +185,6 @@
      m_mapScale = pro_mapScale.getValue().toInt();
    }
 
->>>>>>> fda13bc1
   updateVisitors();
 
   if(notify)
