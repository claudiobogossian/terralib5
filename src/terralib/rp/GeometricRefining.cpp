/*  Copyright (C) 2001-2009 National Institute For Space Research (INPE) - Brazil.

    This file is part of the TerraLib - a Framework for building GIS enabled applications.

    TerraLib is free software: you can redistribute it and/or modify
    it under the terms of the GNU Lesser General Public License as published by
    the Free Software Foundation, either version 3 of the License,
    or (at your option) any later version.

    TerraLib is distributed in the hope that it will be useful,
    but WITHOUT ANY WARRANTY; without even the implied warranty of
    MERCHANTABILITY or FITNESS FOR A PARTICULAR PURPOSE. See the
    GNU Lesser General Public License for more details.

    You should have received a copy of the GNU Lesser General Public License
    along with TerraLib. See COPYING. If not, write to
    TerraLib Team at <terralib-team@terralib.org>.
 */

/*!
  \file terralib/rp/GeometricRefining.cpp
  \brief Geometric (and positioning) correction of a already geo-referenced raster using a set of reference rasters.
*/

#include "GeometricRefining.h"
#include "../geometry/MultiPoint.h"
#include "../geometry/Point.h"
#include "../geometry/Polygon.h"
#include "../geometry/Envelope.h"
#include "../geometry/GTFactory.h"
#include "../geometry/GTFilter.h"
#include "../memory/CachedRaster.h"
#include "../raster/Grid.h"
#include "../common/progress/TaskProgress.h"
#include "Register.h"
#include "Functions.h"

#include <limits>
#include <memory>
#include <cmath>

#include <boost/lexical_cast.hpp>

namespace te
{
  namespace rp
  {

    GeometricRefining::InputParameters::InputParameters()
    {
      reset();
    }

    GeometricRefining::InputParameters::InputParameters( const InputParameters& other )
    {
      reset();
      operator=( other );
    }

    GeometricRefining::InputParameters::~InputParameters()
    {
      reset();
    }

    void GeometricRefining::InputParameters::reset() throw( te::rp::Exception )
    {
      m_inRasterPtr = 0;
      m_inRasterBands2Process.clear();
      m_inRasterTPLocationBands.clear();
      m_referenceRastersPtr = 0;
      m_referenceRastersWeights.clear();
      m_referenceTPLocationBands.clear();
      m_enableMultiThread = true;
      m_enableProgress = false;
      m_interpMethod = te::rst::Interpolator::NearestNeighbor;
      m_locatorParams.reset();
      m_minInRasterCoveredAreaPercent = 25.0;
      m_minrReferenceRasterCoveredAreaPercent = 50.0;
      m_minrReferenceRasterRequiredTiePointsFactor = 1.5;
      m_inRasterSubSectorsFactor = 3;
      m_inRasterExpectedRowError = 10;
      m_inRasterExpectedColError = 10;
      m_inRasterExpectedRowDisplacement = 0;
      m_inRasterExpectedColDisplacement = 0;
      m_processAllReferenceRasters = true;
      m_enableRasterCache = true;
      m_geomTransfName = "Affine";
      m_geomTransfMaxTiePointError = 2.0;
      m_outliersRemotionAssurance = 0.75;
      m_outliersRemotionMaxIterations = 0;
      m_outputNoDataValue = 0.0;
    }

    const GeometricRefining::InputParameters& GeometricRefining::InputParameters::operator=(
      const GeometricRefining::InputParameters& params )
    {
      reset();

      m_inRasterPtr = params.m_inRasterPtr;
      m_inRasterBands2Process = params.m_inRasterBands2Process;
      m_inRasterTPLocationBands = params.m_inRasterTPLocationBands;
      m_referenceRastersPtr = params.m_referenceRastersPtr;
      m_referenceRastersWeights = params.m_referenceRastersWeights;
      m_referenceTPLocationBands = params.m_referenceTPLocationBands;
      m_enableMultiThread = params.m_enableMultiThread;
      m_enableProgress = params.m_enableProgress;
      m_interpMethod = params.m_interpMethod;
      m_locatorParams = params.m_locatorParams;
      m_minInRasterCoveredAreaPercent = params.m_minInRasterCoveredAreaPercent;
      m_minrReferenceRasterCoveredAreaPercent = params.m_minrReferenceRasterCoveredAreaPercent;
      m_minrReferenceRasterRequiredTiePointsFactor = params.m_minrReferenceRasterRequiredTiePointsFactor;
      m_inRasterSubSectorsFactor = params.m_inRasterSubSectorsFactor;
      m_inRasterExpectedRowError = params.m_inRasterExpectedRowError;
      m_inRasterExpectedColError = params.m_inRasterExpectedColError;
      m_inRasterExpectedRowDisplacement = params.m_inRasterExpectedRowDisplacement;
      m_inRasterExpectedColDisplacement = params.m_inRasterExpectedColDisplacement;
      m_processAllReferenceRasters = params.m_processAllReferenceRasters;
      m_enableRasterCache = params.m_enableRasterCache;
      m_geomTransfName = params.m_geomTransfName;
      m_geomTransfMaxTiePointError = params.m_geomTransfMaxTiePointError;
      m_outliersRemotionAssurance = params.m_outliersRemotionAssurance;
      m_outliersRemotionMaxIterations = params.m_outliersRemotionMaxIterations;
      m_outputNoDataValue = params.m_outputNoDataValue;

      return *this;
    }

    te::common::AbstractParameters* GeometricRefining::InputParameters::clone() const
    {
      return new InputParameters( *this );
    }
    
    // ----------------------------------------------------------------------

    GeometricRefining::OutputParameters::OutputParameters()
    {
      reset();
    }

    GeometricRefining::OutputParameters::OutputParameters( const OutputParameters& other )
    {
      reset();
      operator=( other );
    }

    GeometricRefining::OutputParameters::~OutputParameters()
    {
      reset();
    }

    void GeometricRefining::OutputParameters::reset() throw( te::rp::Exception )
    {
      m_inRasterCoveredAreaPercent = 0.0;
      m_rType.clear();
      m_rInfo.clear();
      m_outputRasterPtr.reset();
      m_matchingResult.clear();
      m_geomTransPtr.reset();
      m_tiePoints.clear();
    }

    const GeometricRefining::OutputParameters& GeometricRefining::OutputParameters::operator=(
      const GeometricRefining::OutputParameters& params )
    {
      reset();
        
      m_inRasterCoveredAreaPercent = params.m_inRasterCoveredAreaPercent;
      m_rType = params.m_rType;
      m_rInfo = params.m_rInfo;
      m_matchingResult = params.m_matchingResult;
      m_geomTransPtr.reset( params.m_geomTransPtr->clone() );
      m_tiePoints = params.m_tiePoints;

      return *this;
    }

    te::common::AbstractParameters* GeometricRefining::OutputParameters::clone() const
    {
      return new OutputParameters( *this );
    }
    
    // ----------------------------------------------------------------------

    GeometricRefining::GeometricRefining()
    {
      reset();
    }

    GeometricRefining::~GeometricRefining()
    {
    }

    bool GeometricRefining::execute( AlgorithmOutputParameters& outputParams )
      throw( te::rp::Exception )
    {
      if( ! m_isInitialized ) return false;
      
      GeometricRefining::OutputParameters* outParamsPtr = dynamic_cast<
        GeometricRefining::OutputParameters* >( &outputParams );
      TERP_TRUE_OR_THROW( outParamsPtr, "Invalid paramters" );
      
      outParamsPtr->m_outputRasterPtr.reset();
      
      {
        outParamsPtr->m_matchingResult.resize( 
          m_inputParameters.m_referenceRastersPtr->getObjsCount() );
        for( unsigned int idx = 0 ; idx < outParamsPtr->m_matchingResult.size() ;
          ++idx )
        {
          outParamsPtr->m_matchingResult[ idx ].m_status = 
            OutputParameters::MatchingResult::NotMatched;
          outParamsPtr->m_matchingResult[ idx ].m_referenceRasterIndex = idx;
        }
      }
      
      
      // progress
      
      std::auto_ptr< te::common::TaskProgress > progressPtr;
      if( m_inputParameters.m_enableProgress )
      {
        progressPtr.reset( new te::common::TaskProgress );
        
        progressPtr->setTotalSteps( 
          m_inputParameters.m_referenceRastersPtr->getObjsCount() );
        
        progressPtr->setMessage( "Analysing reference images" );
      }          
      
      // A global pointer to the Input raster
      
      te::rst::Raster const* inputRasterPtr = m_inputParameters.m_inRasterPtr;
      
      // Raster cache issues
      
      std::auto_ptr< te::mem::CachedRaster > inputCachedRasterPtr;
      
      if( m_inputParameters.m_enableRasterCache )
      {
        inputCachedRasterPtr.reset( new te::mem::CachedRaster( *inputRasterPtr,
          10, 0 ) );
        inputRasterPtr = inputCachedRasterPtr.get();
      }
      
      // splitting the reference rasters by sector
      
      std::vector< std::vector< unsigned int > > refRastersIndexesBySector( 
        m_inputParameters.m_inRasterSubSectorsFactor *
        m_inputParameters.m_inRasterSubSectorsFactor );
      unsigned int validReferenceRastersNumber = 0;
            
      {
        // reference rasters weights
        
        std::vector< double > referenceRastersWeights;
        if( m_inputParameters.m_referenceRastersWeights.size() )
        {
          referenceRastersWeights = m_inputParameters.m_referenceRastersWeights;
        }
        else
        {
          referenceRastersWeights.resize( m_inputParameters.m_referenceRastersPtr->getObjsCount(),
            1.0 );
        }
        
        // The search area
        
        const double inRasterExpectedXError = ((double)m_inputParameters.m_inRasterExpectedColError)
          * inputRasterPtr->getResolutionX();
        const double inRasterExpectedYError = ((double)m_inputParameters.m_inRasterExpectedRowError)
          * inputRasterPtr->getResolutionY();
        const double inRasterExpectedXDisplacement = ((double)m_inputParameters.m_inRasterExpectedColDisplacement)
          * inputRasterPtr->getResolutionX();
        const double inRasterExpectedYDisplacement = ((double)m_inputParameters.m_inRasterExpectedRowDisplacement)
          * inputRasterPtr->getResolutionY();
          
        const double searchAreaMinX = inputRasterPtr->getGrid()->getExtent()->getLowerLeftX() -
          inRasterExpectedXError + inRasterExpectedXDisplacement;
        const double searchAreaMaxX = inputRasterPtr->getGrid()->getExtent()->getUpperRightX() +
          inRasterExpectedXError + inRasterExpectedXDisplacement;

        const double searchAreaMinY = inputRasterPtr->getGrid()->getExtent()->getLowerLeftY() -
          inRasterExpectedYError + inRasterExpectedYDisplacement;
        const double searchAreaMaxY = inputRasterPtr->getGrid()->getExtent()->getUpperRightY() +
          inRasterExpectedYError + inRasterExpectedYDisplacement;          
          
        // Retriving each reference raster bounding boxes
        
        std::vector< te::gm::Envelope > selectedRefRastersBBoxes;
        std::vector< unsigned int > selectedRefRastersIndexes;
        te::rst::Raster const* refRasterPtr = 0;
        
        m_inputParameters.m_referenceRastersPtr->reset();
        
        while( ( refRasterPtr = m_inputParameters.m_referenceRastersPtr->getCurrentObj() ) )
        {
          te::gm::Envelope refRasterEnvelope( *refRasterPtr->getExtent() );
          
          // Reprojecting the reference raster bounding box, if needed
          
          if( refRasterPtr->getSRID() != inputRasterPtr->getSRID() )
          {
            refRasterEnvelope.transform( refRasterPtr->getSRID(),
              inputRasterPtr->getSRID() );
          }
          
          if( 
                 ( refRasterEnvelope.getLowerLeftX() > searchAreaMinX )
              && ( refRasterEnvelope.getLowerLeftX() < searchAreaMaxX )   
              && ( refRasterEnvelope.getUpperRightX() > searchAreaMinX )
              && ( refRasterEnvelope.getUpperRightX() < searchAreaMaxX )   
              && ( refRasterEnvelope.getLowerLeftY() > searchAreaMinY )
              && ( refRasterEnvelope.getLowerLeftY() < searchAreaMaxY )
              && ( refRasterEnvelope.getUpperRightY() > searchAreaMinY )
              && ( refRasterEnvelope.getUpperRightY() < searchAreaMaxY )              
            )
          {
            selectedRefRastersBBoxes.push_back( refRasterEnvelope );
            selectedRefRastersIndexes.push_back( 
              m_inputParameters.m_referenceRastersPtr->getCurrentOffset() );
            ++validReferenceRastersNumber;
          }
          
          // Moving to the next reference raster
          
          m_inputParameters.m_referenceRastersPtr->moveNext();
          
          // Progress 
          
          if( m_inputParameters.m_enableProgress )
          {
            progressPtr->pulse();
            if( ! progressPtr->isActive() ) return false;
          }             
        }
        
        // defining sectors
        
        double sectoXSize = ( searchAreaMaxX - searchAreaMinX ) / 
          ((double)m_inputParameters.m_inRasterSubSectorsFactor);
        double sectoYSize = ( searchAreaMaxY - searchAreaMinY ) / 
          ((double)m_inputParameters.m_inRasterSubSectorsFactor);        
        
        te::gm::Coord2D center;
        unsigned int sectoXOff = 0;
        unsigned int sectoYOff = 0;
        unsigned int refRastersIndexesBySectorIdx = 0;
        
        for( unsigned int selectedRefRastersBBoxesIdx = 0 ; selectedRefRastersBBoxesIdx < 
          selectedRefRastersBBoxes.size() ; ++selectedRefRastersBBoxesIdx )
        {
          center = selectedRefRastersBBoxes[ selectedRefRastersBBoxesIdx ].getCenter();
          sectoXOff = (unsigned int)std::floor( ( center.x - searchAreaMinX ) / sectoXSize );
          sectoYOff = (unsigned int)std::floor( ( center.y - searchAreaMinY ) / sectoYSize );
          
          refRastersIndexesBySectorIdx = ( sectoYOff * m_inputParameters.m_inRasterSubSectorsFactor ) +
            sectoXOff;
          assert( refRastersIndexesBySectorIdx < refRastersIndexesBySector.size() );
          
          refRastersIndexesBySector[ refRastersIndexesBySectorIdx ].push_back(
            selectedRefRastersIndexes[ selectedRefRastersBBoxesIdx ] );
        }
        
        // sorting the rasters inside each sector by the given weights
        // the first reference raster with higher weight
        
        unsigned int sectorRastersIndexesIdx = 0;
        unsigned int sectorRastersIndexesIdxBound = 0;
        unsigned int sectorRastersIndexesNextIdx = 0;
        unsigned int rasterIdx = 0;
        unsigned int nextRasterIdx = 0;
        
        for( refRastersIndexesBySectorIdx = 0 ; refRastersIndexesBySectorIdx <
          refRastersIndexesBySector.size() ; ++refRastersIndexesBySectorIdx )
        {
          std::vector< unsigned int >& sectorRastersIndexes = 
            refRastersIndexesBySector[ refRastersIndexesBySectorIdx ];
            
          if( sectorRastersIndexes.size() > 1 )  
          {
            sectorRastersIndexesIdxBound = sectorRastersIndexes.size() - 1;
            
            while( sectorRastersIndexesIdxBound != 0 )
            {
              for( sectorRastersIndexesIdx = 0 ; sectorRastersIndexesIdx <
                sectorRastersIndexesIdxBound  ; ++sectorRastersIndexesIdx )
              {
                sectorRastersIndexesNextIdx = sectorRastersIndexesIdx + 1;
                
                rasterIdx = sectorRastersIndexes[ sectorRastersIndexesIdx ];
                nextRasterIdx = sectorRastersIndexes[ sectorRastersIndexesNextIdx ];
                
                if( 
                    referenceRastersWeights[ rasterIdx ]  
                    <
                    referenceRastersWeights[ nextRasterIdx ]  
                  )
                {
                  sectorRastersIndexes[ sectorRastersIndexesIdx ] = nextRasterIdx;
                  sectorRastersIndexes[ sectorRastersIndexesNextIdx ] = rasterIdx;
                }
              }
              
              --sectorRastersIndexesIdxBound;
            }
          }
        }
      }
      
      // matching the reference rasters    
      
      if( m_inputParameters.m_enableProgress )
      {
        progressPtr.reset();
        progressPtr.reset( new te::common::TaskProgress );
        
        progressPtr->setTotalSteps( validReferenceRastersNumber );
        
        progressPtr->setMessage( "Matching reference images" );
      }        
      
      outParamsPtr->m_geomTransPtr.reset( te::gm::GTFactory::make( 
        m_inputParameters.m_geomTransfName ) );
      if( outParamsPtr->m_geomTransPtr.get() == 0 )
      {
        return false;
      }
      const unsigned int minimumRequiredTiePointsNumber = (unsigned int)
        (
          m_inputParameters.m_minrReferenceRasterRequiredTiePointsFactor
          * 
          ((double)outParamsPtr->m_geomTransPtr->getMinRequiredTiePoints() )
        );      
      outParamsPtr->m_geomTransPtr.reset();
      
      std::vector< InternalMatchingInfo > refRastersMatchingInfo;    
      
      bool continueOnLoop = true;
      
      while( continueOnLoop )
      {
        bool aRefRasterWasProcessed = false;
        
        for( unsigned int refRastersIndexesBySectorIdx = 0 ; refRastersIndexesBySectorIdx <
          refRastersIndexesBySector.size() ; ++refRastersIndexesBySectorIdx )
        {
          std::vector< unsigned int >& sector = 
            refRastersIndexesBySector[ refRastersIndexesBySectorIdx ];
            
          for( unsigned int sectorIdx = 0 ; sectorIdx < sector.size() ; ++sectorIdx )
          {          
            const unsigned int refRasterIdx = sector[ sectorIdx ];
              
            if( refRasterIdx < m_inputParameters.m_referenceRastersPtr->getObjsCount() )
            {
              // Mark the reference raster as processed
              
              sector[ sectorIdx ] = std::numeric_limits< unsigned int >::max();       
                
              aRefRasterWasProcessed = true; 
                
              // open the reference raster
              
              TERP_TRUE_OR_THROW( m_inputParameters.m_referenceRastersPtr->moveTo( refRasterIdx ),
                "Rasters feeder mover error" ); 
                
              te::rst::Raster const* refRasterPtr = 
                m_inputParameters.m_referenceRastersPtr->getCurrentObj();
                
              // Reprojection issues
                
/*              te::rp::Copy2DiskRaster( *refRasterPtr, "refRaster_" +
                boost::lexical_cast< std::string >( refRasterIdx ) + ".tif" );  */              
                
              std::auto_ptr< te::rst::Raster > reprojectedRefRasterPtr;
              
              if( inputRasterPtr->getSRID() != refRasterPtr->getSRID() )
              {
                std::map< std::string, std::string > rInfo;
                rInfo[ "FORCE_MEM_DRIVER" ] = "TRUE";
                
                reprojectedRefRasterPtr.reset( refRasterPtr->transform( 
                  inputRasterPtr->getSRID(), rInfo, te::rst::Interpolator::NearestNeighbor ) );
                
                TERP_TRUE_OR_RETURN_FALSE( reprojectedRefRasterPtr.get(),
                  "Raster reprojection error" );
                
                refRasterPtr = reprojectedRefRasterPtr.get();
              }              
              
//               te::rp::Copy2DiskRaster( *refRasterPtr, "refRaster_" +
//                 boost::lexical_cast< std::string >( refRasterIdx ) + "_reprojected.tif" );
              
              // The reference image position over the input image
              
              const double searchAreaULX = refRasterPtr->getGrid()->getExtent()->getLowerLeftX();
              const double searchAreaULY = refRasterPtr->getGrid()->getExtent()->getUpperRightY();
              
              // The search area over the input image
              
              double searchAreaULRow = 0;
              double searchAreaULCol = 0;
              inputRasterPtr->getGrid()->geoToGrid( searchAreaULX, searchAreaULY, searchAreaULCol, searchAreaULRow );
              
              double searchAreaLRRow = searchAreaULRow - 1.0 + ((double)refRasterPtr->getNumberOfRows());
              double searchAreaLRCol = searchAreaULCol - 1.0 + ((double)refRasterPtr->getNumberOfColumns());
              
              searchAreaULRow += ((double)m_inputParameters.m_inRasterExpectedRowDisplacement);
              searchAreaULRow -= ((double)m_inputParameters.m_inRasterExpectedRowError);
              searchAreaULRow = std::max( 0.0, searchAreaULRow );
              searchAreaULRow = std::min( searchAreaULRow, (double)( inputRasterPtr->getNumberOfRows() - 1 ) );              
              
              searchAreaLRRow += ((double)m_inputParameters.m_inRasterExpectedRowDisplacement);
              searchAreaLRRow += ((double)m_inputParameters.m_inRasterExpectedRowError);
              searchAreaLRRow = std::max( 0.0, searchAreaLRRow );
              searchAreaLRRow = std::min( searchAreaLRRow, (double)( inputRasterPtr->getNumberOfRows() - 1 ) );              
              
              searchAreaULCol += ((double)m_inputParameters.m_inRasterExpectedColDisplacement);
              searchAreaULCol -= ((double)m_inputParameters.m_inRasterExpectedColError);
              searchAreaULCol = std::max( 0.0, searchAreaULCol );
              searchAreaULCol = std::min( searchAreaULCol, (double)( inputRasterPtr->getNumberOfColumns() - 1 ) );  
              
              searchAreaLRCol += ((double)m_inputParameters.m_inRasterExpectedColDisplacement);
              searchAreaLRCol += ((double)m_inputParameters.m_inRasterExpectedColError);
              searchAreaLRCol = std::max( 0.0, searchAreaLRCol );
              searchAreaLRCol = std::min( searchAreaLRCol, (double)( inputRasterPtr->getNumberOfColumns() - 1 ) ); 
              
              const unsigned int searchAreaWidth = (unsigned int)( searchAreaLRCol - searchAreaULCol + 1.0 );
              const unsigned int searchAreaHeight = (unsigned int)( searchAreaLRRow - searchAreaULRow + 1.0 );
              
              if( ( searchAreaWidth > 1 ) && ( searchAreaHeight > 1 ) )
              {
<<<<<<< HEAD
                outParamsPtr->m_matchingResult[ refRasterIdx ].m_searchAreaRowStart = (unsigned int)
                  searchAreaULRow;
                outParamsPtr->m_matchingResult[ refRasterIdx ].m_searchAreaColStart = (unsigned int)
                  searchAreaULCol;   
=======
                outParamsPtr->m_matchingResult[ refRasterIdx ].m_searchAreaRowStart =
                  (unsigned int)searchAreaULRow;
                outParamsPtr->m_matchingResult[ refRasterIdx ].m_searchAreaColStart =
                  (unsigned int)searchAreaULCol;
>>>>>>> 8b71bc63
                outParamsPtr->m_matchingResult[ refRasterIdx ].m_searchAreaWidth =
                  searchAreaWidth;   
                outParamsPtr->m_matchingResult[ refRasterIdx ].m_searchAreaHeigh =
                  searchAreaHeight;                  
                  
                // Matching the reference image
                
                te::rp::TiePointsLocator::InputParameters locatorInputParams =
                  m_inputParameters.m_locatorParams;
                locatorInputParams.m_inRaster1Ptr = inputRasterPtr;
                locatorInputParams.m_inMaskRaster1Ptr = 0;
                locatorInputParams.m_inRaster1Bands = m_inputParameters.m_inRasterTPLocationBands;
                locatorInputParams.m_raster1TargetAreaLineStart = (unsigned int)searchAreaULRow;
                locatorInputParams.m_raster1TargetAreaColStart = (unsigned int)searchAreaULCol;
                locatorInputParams.m_raster1TargetAreaWidth = searchAreaWidth;
                locatorInputParams.m_raster1TargetAreaHeight = searchAreaHeight;
                locatorInputParams.m_inRaster2Ptr = refRasterPtr;
                locatorInputParams.m_inMaskRaster2Ptr = 0;
                locatorInputParams.m_inRaster2Bands = 
                  m_inputParameters.m_referenceTPLocationBands[ refRasterIdx ];
                locatorInputParams.m_raster2TargetAreaLineStart = 0;
                locatorInputParams.m_raster2TargetAreaColStart = 0;
                locatorInputParams.m_raster2TargetAreaWidth = 0;
                locatorInputParams.m_raster2TargetAreaHeight = 0;
                locatorInputParams.m_enableMultiThread = m_inputParameters.m_enableMultiThread;
                locatorInputParams.m_enableProgress = false;
                locatorInputParams.m_pixelSizeXRelation = inputRasterPtr->getResolutionX() / 
                  refRasterPtr->getResolutionX();
                locatorInputParams.m_pixelSizeYRelation = inputRasterPtr->getResolutionY() / 
                  refRasterPtr->getResolutionY();
                locatorInputParams.m_geomTransfName = m_inputParameters.m_geomTransfName;
                locatorInputParams.m_geomTransfMaxError = m_inputParameters.m_geomTransfMaxTiePointError;
                locatorInputParams.m_maxR1ToR2Offset = 0;
                locatorInputParams.m_enableGeometryFilter = true;
                locatorInputParams.m_geometryFilterAssurance = m_inputParameters.m_outliersRemotionAssurance;
                
                te::rp::TiePointsLocator locator;
                
                if( locator.initialize( locatorInputParams ) )
                {
                  te::rp::TiePointsLocator::OutputParameters locatorOutputParams;
                  
                  if( locator.execute( locatorOutputParams ) )
                  {
                    if( 
                        ( locatorOutputParams.m_transformationPtr.get() != 0 )
                        &&
                        ( 
                          locatorOutputParams.m_tiePoints.size()
                          >=
                          minimumRequiredTiePointsNumber
                        )
                      )
                    {
                      const double convexHullAreaPercent =
                        (
                          getTPConvexHullArea( locatorOutputParams.m_tiePoints, true )
                          /
                          (double)
                          (
                            refRasterPtr->getNumberOfColumns()
                            *
                            refRasterPtr->getNumberOfRows()
                          )
                        );
                      
                      if( ( 100.0 * convexHullAreaPercent ) >=
                          m_inputParameters.m_minrReferenceRasterCoveredAreaPercent )
                      {
                        InternalMatchingInfo matchingInfo;
                        matchingInfo.m_referenceRasterIndex = refRasterIdx;
                        matchingInfo.m_convexHullAreaPercent = convexHullAreaPercent;
                        
                        te::gm::GTParameters::TiePoint tiePoint;
                        for( unsigned int tpIdx = 0 ; tpIdx < locatorOutputParams.m_tiePoints.size() ;
                          ++tpIdx )
                        {
                          tiePoint.first.x = locatorOutputParams.m_tiePoints[ tpIdx ].first.x;
                          tiePoint.first.y = locatorOutputParams.m_tiePoints[ tpIdx ].first.y;
                          
                          refRasterPtr->getGrid()->gridToGeo( 
                             locatorOutputParams.m_tiePoints[ tpIdx ].second.x,
                             locatorOutputParams.m_tiePoints[ tpIdx ].second.y,
                             tiePoint.second.x,
                             tiePoint.second.y );
                          
                          matchingInfo.m_tiePoints.push_back( tiePoint );
                          outParamsPtr->m_matchingResult[ refRasterIdx ].m_tiePoints.push_back(
                            tiePoint );
                        }
                        
                        refRastersMatchingInfo.push_back( matchingInfo );

                        outParamsPtr->m_matchingResult[ refRasterIdx ].m_status = 
                          OutputParameters::MatchingResult::Success;
                      }
                      else
                      {
                        te::gm::GTParameters::TiePoint tiePoint;
                        for( unsigned int tpIdx = 0 ; tpIdx < locatorOutputParams.m_tiePoints.size() ;
                          ++tpIdx )
                        {
                          tiePoint.first.x = locatorOutputParams.m_tiePoints[ tpIdx ].first.x;
                          tiePoint.first.y = locatorOutputParams.m_tiePoints[ tpIdx ].first.y;
                          
                          refRasterPtr->getGrid()->gridToGeo( 
                             locatorOutputParams.m_tiePoints[ tpIdx ].second.x,
                             locatorOutputParams.m_tiePoints[ tpIdx ].second.y,
                             tiePoint.second.x,
                             tiePoint.second.y );
                          
                          outParamsPtr->m_matchingResult[ refRasterIdx ].m_tiePoints.push_back(
                            tiePoint );
                        }
                                                
                        outParamsPtr->m_matchingResult[ refRasterIdx ].m_status = 
                          OutputParameters::MatchingResult::Fail;    
                      }
                      
                      double ulCol = 0;
                      double ulRow = 0;
                      locatorOutputParams.m_transformationPtr->inverseMap(
                        0.0, 0.0, ulCol, ulRow );
                      
                      double lrCol = 0;
                      double lrRow = 0;
                      locatorOutputParams.m_transformationPtr->inverseMap(
                        (double)( refRasterPtr->getNumberOfColumns() - 1 ), 
                        (double)( refRasterPtr->getNumberOfRows() - 1 ), lrCol, lrRow );                      
                      
                      outParamsPtr->m_matchingResult[ refRasterIdx ].m_matchedPositionRowStart = 
                        (unsigned int)std::min( ulRow, lrRow );
                      outParamsPtr->m_matchingResult[ refRasterIdx ].m_matchedPositionColStart = 
                        (unsigned int)std::min( ulCol, lrCol );                        
                        
                      outParamsPtr->m_matchingResult[ refRasterIdx ].m_matchedPositionWidth = 
                        (unsigned int)std::abs( lrCol - ulCol );
                      outParamsPtr->m_matchingResult[ refRasterIdx ].m_matchedPositionHeight = 
                        (unsigned int)std::abs( lrRow - ulRow );                      
                    }
                    else
                    {
                      outParamsPtr->m_matchingResult[ refRasterIdx ].m_tiePoints =
                        locatorOutputParams.m_tiePoints;
                      outParamsPtr->m_matchingResult[ refRasterIdx ].m_status = 
                        OutputParameters::MatchingResult::Fail;                                                
                    }
                  }
                  else
                  {
                    outParamsPtr->m_matchingResult[ refRasterIdx ].m_status = 
                      OutputParameters::MatchingResult::Fail;
                  }
                }
                else
                {
                  outParamsPtr->m_matchingResult[ refRasterIdx ].m_status = 
                    OutputParameters::MatchingResult::Fail;
                }
              }
              else
              {
                outParamsPtr->m_matchingResult[ refRasterIdx ].m_status = 
                  OutputParameters::MatchingResult::Fail;
              }
              
              //skip to the next sector

              sectorIdx = sector.size();                               
              
              // Finding the tie-points in agreement with the choosen geometric transformation model
              
              if( !m_inputParameters.m_processAllReferenceRasters )
              {
                if( getTransformation( refRastersMatchingInfo, outParamsPtr->m_geomTransPtr,
                  outParamsPtr->m_tiePoints, outParamsPtr->m_inRasterCoveredAreaPercent ) )
                {
                  // No need to precess more reference rasters
                  // Break the loop
                  
                  refRastersIndexesBySectorIdx = refRastersIndexesBySector.size();
                  continueOnLoop = false;
                }
              }
              
              // Progress 
              
              if( m_inputParameters.m_enableProgress )
              {
                progressPtr->pulse();
                if( ! progressPtr->isActive() ) return false;
              }                           
            }
          }
        }
        
        if( ! aRefRasterWasProcessed )
        {
          continueOnLoop = false;
        }
      }
      
      // Finding the tie-points in agreement with the choosen geometric transformation model
      
      if( m_inputParameters.m_processAllReferenceRasters )
      {
        if( ! getTransformation( refRastersMatchingInfo, outParamsPtr->m_geomTransPtr,
          outParamsPtr->m_tiePoints, outParamsPtr->m_inRasterCoveredAreaPercent ) )
        {
          return false;
        }
      }
      else
      {
        
        if( outParamsPtr->m_geomTransPtr.get() == 0 )
        {
          return false;
        }
      }  
      
      // Generating the refined output raster
      
      te::rp::Register::InputParameters regInParams;
      regInParams.m_inputRasterPtr = inputRasterPtr;
      regInParams.m_inputRasterBands = m_inputParameters.m_inRasterBands2Process;
      regInParams.m_tiePoints.clear();
      regInParams.m_outputSRID = inputRasterPtr->getSRID();
      regInParams.m_outputResolutionX = inputRasterPtr->getResolutionX();
      regInParams.m_outputResolutionY = inputRasterPtr->getResolutionY();
      regInParams.m_interpMethod = m_inputParameters.m_interpMethod;
      regInParams.m_noDataValue = m_inputParameters.m_outputNoDataValue;
      regInParams.m_geomTransfName.clear();
      regInParams.m_geomTransfPtr = outParamsPtr->m_geomTransPtr.get();
      
      te::rp::Register::OutputParameters regOutParams;
      regOutParams.m_rType = outParamsPtr->m_rType;
      regOutParams.m_rInfo = outParamsPtr->m_rInfo;
      
      te::rp::Register registerInstance;
      
      if( ! registerInstance.initialize( regInParams ) )
      {
        return false;
      }
      
      if( ! registerInstance.execute( regOutParams ) )
      {
        return false;
      }
      
      outParamsPtr->m_outputRasterPtr.reset( regOutParams.m_outputRasterPtr.release() );
      
      return true;
    }

    void GeometricRefining::reset() throw( te::rp::Exception )
    {
      m_inputParameters.reset();
      m_isInitialized = false;
    }

    bool GeometricRefining::initialize( const AlgorithmInputParameters& inputParams )
      throw( te::rp::Exception )
    {
      reset();

      GeometricRefining::InputParameters const* inputParamsPtr = dynamic_cast<
        GeometricRefining::InputParameters const* >( &inputParams );
      TERP_TRUE_OR_THROW( inputParamsPtr, "Invalid paramters pointer" );

      m_inputParameters = *inputParamsPtr;
      
      // checking input raster
      
      TERP_TRUE_OR_RETURN_FALSE( m_inputParameters.m_inRasterPtr,
         "Invalid raster pointer" );
         
      TERP_TRUE_OR_RETURN_FALSE( 
        ( m_inputParameters.m_inRasterPtr->getAccessPolicy() & te::common::RAccess ),
         "Invalid raster" );  
         
      // Checking input raster bands
      
      for( unsigned int inRasterBands2ProcessIdx = 0 ; inRasterBands2ProcessIdx <
        m_inputParameters.m_inRasterBands2Process.size() ; 
        ++inRasterBands2ProcessIdx )
      {
        TERP_TRUE_OR_RETURN_FALSE( m_inputParameters.m_inRasterBands2Process[
          inRasterBands2ProcessIdx ] < m_inputParameters.m_inRasterPtr->getNumberOfBands(),
          "Invalid raster bands" ); 
      }
      
      for( unsigned int inRasterTPLocationBandsIdx = 0 ; inRasterTPLocationBandsIdx <
        m_inputParameters.m_inRasterTPLocationBands.size() ; 
        ++inRasterTPLocationBandsIdx )
      {
        TERP_TRUE_OR_RETURN_FALSE( m_inputParameters.m_inRasterTPLocationBands[
          inRasterTPLocationBandsIdx ] < m_inputParameters.m_inRasterPtr->getNumberOfBands(),
          "Invalid raster bands" ); 
      }      

      // Checking the feeder

      TERP_TRUE_OR_RETURN_FALSE( m_inputParameters.m_referenceRastersPtr,
        "Invalid reference rasters feeder pointer" )

      TERP_TRUE_OR_RETURN_FALSE(
        m_inputParameters.m_referenceRastersPtr->getObjsCount() > 0,
        "Invalid number of reference rasters" )
      
      // Checking reference rasters weights

      TERP_TRUE_OR_RETURN_FALSE(
        m_inputParameters.m_referenceRastersWeights.empty() ? true :
        m_inputParameters.m_referenceRastersWeights.size() ==
        m_inputParameters.m_referenceRastersPtr->getObjsCount(),
        "Invalid reference rasters weights" );

      // checking other parameters
        
      TERP_TRUE_OR_RETURN_FALSE( 
        ( ( m_inputParameters.m_minInRasterCoveredAreaPercent >= 0.0 ) &&
        ( m_inputParameters.m_minInRasterCoveredAreaPercent <= 100.0 ) ),
        "Invalid parameter m_minRasterCoveredAreaPercent" );
        
      TERP_TRUE_OR_RETURN_FALSE( 
        ( ( m_inputParameters.m_minrReferenceRasterCoveredAreaPercent >= 0.0 ) &&
        ( m_inputParameters.m_minrReferenceRasterCoveredAreaPercent <= 100.0 ) ),
        "Invalid parameter m_minrReferenceRasterCoveredAreaPercent" );   
      
      TERP_TRUE_OR_RETURN_FALSE( 
        ( m_inputParameters.m_minrReferenceRasterRequiredTiePointsFactor >= 0.0 ),
        "Invalid parameter m_minrReferenceRasterRequiredTiePointsFactor" );           
        
      TERP_TRUE_OR_RETURN_FALSE( 
        ( m_inputParameters.m_inRasterSubSectorsFactor > 0 ),
        "Invalid parameter m_rasterSubSectorsFactor" );           
        
      TERP_TRUE_OR_RETURN_FALSE( 
        ( m_inputParameters.m_inRasterExpectedRowError > 0 ),
        "Invalid parameter m_inRasterRowMaxError" );           
      
      TERP_TRUE_OR_RETURN_FALSE( 
        ( m_inputParameters.m_inRasterExpectedColError > 0 ),
        "Invalid parameter m_inRasterColMaxError" );        

      m_isInitialized = true;

      return true;
    }

    bool GeometricRefining::isInitialized() const
    {
      return m_isInitialized;
    }

    void GeometricRefining::convert( 
      const std::vector< InternalMatchingInfo >& inTiePoints,
      std::vector< te::gm::GTParameters::TiePoint >& outTiePoints,
      std::vector< double >& outTiePointsWeights ) const
    {
      outTiePoints.clear();
      outTiePointsWeights.clear();
      
      // Guessing limits
      
      std::auto_ptr< te::gm::GeometricTransformation > baseGeometricTransformPtr(
        te::gm::GTFactory::make( m_inputParameters.m_geomTransfName ) );
      TERP_DEBUG_TRUE_OR_THROW( baseGeometricTransformPtr.get(), "Invalid transformation" );

      const unsigned int minimumRequiredTiePointsNumber = (unsigned int)
        (
          m_inputParameters.m_minrReferenceRasterRequiredTiePointsFactor
          * 
          ((double)baseGeometricTransformPtr->getMinRequiredTiePoints() )
        );      
      
      double referenceImagesWeightsMin =  std::numeric_limits< double >::max();
      double referenceImagesWeightsMax = -1.0 * referenceImagesWeightsMin;      
      unsigned int inTiePointsIdx = 0;
      unsigned int mInfoTiePointsIdx = 0;
      double minTPNumberByRefRaster = std::numeric_limits< double >::max();
      double maxTPNumberByRefRaster = -1.0 * minTPNumberByRefRaster;
      double minConvexHullAreaPercentByRefRaster = std::numeric_limits< double >::max();
      double maxConvexHullAreaPercentByRefRaster = -1.0 * minConvexHullAreaPercentByRefRaster;
      double realTiePointsNumber = 0;
      
      for( inTiePointsIdx = 0 ; inTiePointsIdx < inTiePoints.size() ; ++inTiePointsIdx )
      {
        const InternalMatchingInfo& mInfo = inTiePoints[ inTiePointsIdx ];
        
        realTiePointsNumber = (double)( mInfo.m_tiePoints.size() - minimumRequiredTiePointsNumber );
        
        if( minTPNumberByRefRaster > realTiePointsNumber )
        {
          minTPNumberByRefRaster = realTiePointsNumber;
        }
        
        if( maxTPNumberByRefRaster < realTiePointsNumber )
        {
          maxTPNumberByRefRaster = realTiePointsNumber;
        }    
        
        if( minConvexHullAreaPercentByRefRaster > mInfo.m_convexHullAreaPercent )
        {
          minConvexHullAreaPercentByRefRaster = mInfo.m_convexHullAreaPercent;
        }
        
        if( maxConvexHullAreaPercentByRefRaster < mInfo.m_convexHullAreaPercent )
        {
          maxConvexHullAreaPercentByRefRaster = mInfo.m_convexHullAreaPercent;
        }
        
        if( m_inputParameters.m_referenceRastersWeights.size() )
        {
          if( referenceImagesWeightsMin > 
            ((double)m_inputParameters.m_referenceRastersWeights[ mInfo.m_referenceRasterIndex ] ) )
          {
            referenceImagesWeightsMin = 
              ((double)m_inputParameters.m_referenceRastersWeights[ mInfo.m_referenceRasterIndex ] );
          }
          
          if( referenceImagesWeightsMax < 
            ((double)m_inputParameters.m_referenceRastersWeights[ mInfo.m_referenceRasterIndex ] ) )
          {
            referenceImagesWeightsMax = 
              ((double)m_inputParameters.m_referenceRastersWeights[ mInfo.m_referenceRasterIndex ] );
          }  
        }
      }      
      
      double weight = 0;
      const double convexHullAreaPercentGain = ( maxConvexHullAreaPercentByRefRaster == 
        minConvexHullAreaPercentByRefRaster ) ? 0.0 :
        1.0 / ( maxConvexHullAreaPercentByRefRaster - minConvexHullAreaPercentByRefRaster );
      const double convexHullAreaPercentOffset = (convexHullAreaPercentGain == 0.0 ) ? 
        1.0 : -1.0 * minConvexHullAreaPercentByRefRaster;
      const double tiePointsNumberGain = ( maxTPNumberByRefRaster == 
        minTPNumberByRefRaster ) ? 0.0 :
        1.0 / ( maxTPNumberByRefRaster - minTPNumberByRefRaster );
      const double tiePointsNumberOffset = ( tiePointsNumberGain == 0.0 ) ? 1.0 : -1.0 * minTPNumberByRefRaster;      
      
      double referenceImagesWeightsGain = 0.0;
      double referenceImagesWeightsOffset = 0.0;
      if( m_inputParameters.m_referenceRastersWeights.size() )
      {
        referenceImagesWeightsGain = ( referenceImagesWeightsMax == 
          referenceImagesWeightsMin ) ? 0.0 :
          1.0 / ( referenceImagesWeightsMax - referenceImagesWeightsMin );
        referenceImagesWeightsOffset = (referenceImagesWeightsGain == 0.0 ) ? 
          1.0 : -1.0 * referenceImagesWeightsMin;
      }
      
      for( inTiePointsIdx = 0 ; inTiePointsIdx < inTiePoints.size() ; ++inTiePointsIdx )
      {
        const InternalMatchingInfo& mInfo = inTiePoints[ inTiePointsIdx ];
        
        realTiePointsNumber = (double)( mInfo.m_tiePoints.size() - minimumRequiredTiePointsNumber );
        
        weight = 
          (
            (
              ( mInfo.m_convexHullAreaPercent + convexHullAreaPercentOffset )
              *
              convexHullAreaPercentGain
            )
            +
            (
              ( realTiePointsNumber + tiePointsNumberOffset )
              *
              tiePointsNumberGain
            )
            +
            (
              ( m_inputParameters.m_referenceRastersWeights.empty() )
              ?
              (
                1.0
              )
              :
              (
                (
                  ((double)m_inputParameters.m_referenceRastersWeights[ mInfo.m_referenceRasterIndex ] )
                  +
                  referenceImagesWeightsOffset
                )
                *
                referenceImagesWeightsGain
              )
            )
          )
          /
          3.0;          
        
        for( mInfoTiePointsIdx = 0 ; mInfoTiePointsIdx < mInfo.m_tiePoints.size() ; 
          ++mInfoTiePointsIdx )
        {
          outTiePoints.push_back( mInfo.m_tiePoints[ mInfoTiePointsIdx ] );
          outTiePointsWeights.push_back( weight );
        }
      }
    }
    
    double GeometricRefining::getTPConvexHullArea( 
      const std::vector< te::gm::GTParameters::TiePoint >& tiePoints,
      const bool useTPSecondCoordPair ) const
    {
      std::auto_ptr< te::gm::Surface > convexHullPtr;
      if( !getTPConvexHull( tiePoints, useTPSecondCoordPair, convexHullPtr ) )
      {
        return 0.0;
      }
      else
      {
        return convexHullPtr->getArea();
      }
    }
    
    bool GeometricRefining::getTPConvexHull( 
      const std::vector< te::gm::GTParameters::TiePoint >& tiePoints,
      const bool useTPSecondCoordPair,
      std::auto_ptr< te::gm::Surface >& convexHullPtr ) const
    {
      if( tiePoints.size() < 3 )
      {
        return false;
      }
      else
      {
        te::gm::MultiPoint points( 0, te::gm::MultiPointType );
        
        for( unsigned int tiePointsIdx = 0 ; tiePointsIdx < tiePoints.size() ;
          ++tiePointsIdx )
        {
          if( useTPSecondCoordPair )
            points.add( new te::gm::Point( tiePoints[ tiePointsIdx ].second.x,
              tiePoints[ tiePointsIdx ].second.y ) );
          else
            points.add( new te::gm::Point( tiePoints[ tiePointsIdx ].first.x,
              tiePoints[ tiePointsIdx ].first.y ) );
        }
        
        std::auto_ptr< te::gm::Geometry > geomPtr( points.convexHull() );

        if( dynamic_cast< te::gm::Surface* >( geomPtr.get() ) )
        {
          convexHullPtr.reset( 
            dynamic_cast< te::gm::Surface* >( geomPtr.release() ) );
          return true;
        }
        else
        {
          return false;
        }
      }
    }   
    
    bool GeometricRefining::getTransformation( const std::vector< InternalMatchingInfo >& inTiePoints,
      std::auto_ptr< te::gm::GeometricTransformation >& geometricTransformPtr,
      std::vector< te::gm::GTParameters::TiePoint >& baseTransAgreementTiePoints,
      double& convexHullAreaPercent ) const
    {
      geometricTransformPtr.reset();
      baseTransAgreementTiePoints.clear();
      convexHullAreaPercent = 0.0;
      
      te::gm::GTParameters geoTransParams;
      std::vector< double > tiePointsWeights;
      convert( inTiePoints, geoTransParams.m_tiePoints, tiePointsWeights );
      
      te::gm::GTFilter filter;
      
      if( 
          ! filter.applyRansac( 
            m_inputParameters.m_geomTransfName,
            geoTransParams,
            (
              m_inputParameters.m_geomTransfMaxTiePointError
              *
              (
                std::min(
                  m_inputParameters.m_inRasterPtr->getResolutionX(),
                  m_inputParameters.m_inRasterPtr->getResolutionY()
                )
              )
            ),
            m_inputParameters.m_geomTransfMaxTiePointError,
            m_inputParameters.m_outliersRemotionMaxIterations,
            m_inputParameters.m_outliersRemotionAssurance,
            m_inputParameters.m_enableMultiThread,
            tiePointsWeights,
            baseTransAgreementTiePoints,
            geometricTransformPtr
          )
        )
      {
        geometricTransformPtr.reset();
        baseTransAgreementTiePoints.clear();
        return false;
      }
      
      convexHullAreaPercent =
        (
          100.0
          *
          getTPConvexHullArea( baseTransAgreementTiePoints, false )
          /
          (double)
          (
            m_inputParameters.m_inRasterPtr->getNumberOfColumns()
            *
            m_inputParameters.m_inRasterPtr->getNumberOfRows()
          )
        );       
        
      if( convexHullAreaPercent >= m_inputParameters.m_minInRasterCoveredAreaPercent )
      {
        return true;
      }
      else
      {      
        geometricTransformPtr.reset();
        baseTransAgreementTiePoints.clear();
        return false;
      }
    }

  } // end namespace rp
}   // end namespace te


<|MERGE_RESOLUTION|>--- conflicted
+++ resolved
@@ -1,1175 +1,1169 @@
-/*  Copyright (C) 2001-2009 National Institute For Space Research (INPE) - Brazil.
+/*  Copyright (C) 2001-2009 National Institute For Space Research (INPE) - Brazil.
+
+    This file is part of the TerraLib - a Framework for building GIS enabled applications.
+
+    TerraLib is free software: you can redistribute it and/or modify
+    it under the terms of the GNU Lesser General Public License as published by
+    the Free Software Foundation, either version 3 of the License,
+    or (at your option) any later version.
+
+    TerraLib is distributed in the hope that it will be useful,
+    but WITHOUT ANY WARRANTY; without even the implied warranty of
+    MERCHANTABILITY or FITNESS FOR A PARTICULAR PURPOSE. See the
+    GNU Lesser General Public License for more details.
+
+    You should have received a copy of the GNU Lesser General Public License
+    along with TerraLib. See COPYING. If not, write to
+    TerraLib Team at <terralib-team@terralib.org>.
+ */
+
+/*!
+  \file terralib/rp/GeometricRefining.cpp
+  \brief Geometric (and positioning) correction of a already geo-referenced raster using a set of reference rasters.
+*/
+
+#include "GeometricRefining.h"
+#include "../geometry/MultiPoint.h"
+#include "../geometry/Point.h"
+#include "../geometry/Polygon.h"
+#include "../geometry/Envelope.h"
+#include "../geometry/GTFactory.h"
+#include "../geometry/GTFilter.h"
+#include "../memory/CachedRaster.h"
+#include "../raster/Grid.h"
+#include "../common/progress/TaskProgress.h"
+#include "Register.h"
+#include "Functions.h"
+
+#include <limits>
+#include <memory>
+#include <cmath>
+
+#include <boost/lexical_cast.hpp>
+
+namespace te
+{
+  namespace rp
+  {
+
+    GeometricRefining::InputParameters::InputParameters()
+    {
+      reset();
+    }
+
+    GeometricRefining::InputParameters::InputParameters( const InputParameters& other )
+    {
+      reset();
+      operator=( other );
+    }
+
+    GeometricRefining::InputParameters::~InputParameters()
+    {
+      reset();
+    }
+
+    void GeometricRefining::InputParameters::reset() throw( te::rp::Exception )
+    {
+      m_inRasterPtr = 0;
+      m_inRasterBands2Process.clear();
+      m_inRasterTPLocationBands.clear();
+      m_referenceRastersPtr = 0;
+      m_referenceRastersWeights.clear();
+      m_referenceTPLocationBands.clear();
+      m_enableMultiThread = true;
+      m_enableProgress = false;
+      m_interpMethod = te::rst::Interpolator::NearestNeighbor;
+      m_locatorParams.reset();
+      m_minInRasterCoveredAreaPercent = 25.0;
+      m_minrReferenceRasterCoveredAreaPercent = 50.0;
+      m_minrReferenceRasterRequiredTiePointsFactor = 1.5;
+      m_inRasterSubSectorsFactor = 3;
+      m_inRasterExpectedRowError = 10;
+      m_inRasterExpectedColError = 10;
+      m_inRasterExpectedRowDisplacement = 0;
+      m_inRasterExpectedColDisplacement = 0;
+      m_processAllReferenceRasters = true;
+      m_enableRasterCache = true;
+      m_geomTransfName = "Affine";
+      m_geomTransfMaxTiePointError = 2.0;
+      m_outliersRemotionAssurance = 0.75;
+      m_outliersRemotionMaxIterations = 0;
+      m_outputNoDataValue = 0.0;
+    }
+
+    const GeometricRefining::InputParameters& GeometricRefining::InputParameters::operator=(
+      const GeometricRefining::InputParameters& params )
+    {
+      reset();
+
+      m_inRasterPtr = params.m_inRasterPtr;
+      m_inRasterBands2Process = params.m_inRasterBands2Process;
+      m_inRasterTPLocationBands = params.m_inRasterTPLocationBands;
+      m_referenceRastersPtr = params.m_referenceRastersPtr;
+      m_referenceRastersWeights = params.m_referenceRastersWeights;
+      m_referenceTPLocationBands = params.m_referenceTPLocationBands;
+      m_enableMultiThread = params.m_enableMultiThread;
+      m_enableProgress = params.m_enableProgress;
+      m_interpMethod = params.m_interpMethod;
+      m_locatorParams = params.m_locatorParams;
+      m_minInRasterCoveredAreaPercent = params.m_minInRasterCoveredAreaPercent;
+      m_minrReferenceRasterCoveredAreaPercent = params.m_minrReferenceRasterCoveredAreaPercent;
+      m_minrReferenceRasterRequiredTiePointsFactor = params.m_minrReferenceRasterRequiredTiePointsFactor;
+      m_inRasterSubSectorsFactor = params.m_inRasterSubSectorsFactor;
+      m_inRasterExpectedRowError = params.m_inRasterExpectedRowError;
+      m_inRasterExpectedColError = params.m_inRasterExpectedColError;
+      m_inRasterExpectedRowDisplacement = params.m_inRasterExpectedRowDisplacement;
+      m_inRasterExpectedColDisplacement = params.m_inRasterExpectedColDisplacement;
+      m_processAllReferenceRasters = params.m_processAllReferenceRasters;
+      m_enableRasterCache = params.m_enableRasterCache;
+      m_geomTransfName = params.m_geomTransfName;
+      m_geomTransfMaxTiePointError = params.m_geomTransfMaxTiePointError;
+      m_outliersRemotionAssurance = params.m_outliersRemotionAssurance;
+      m_outliersRemotionMaxIterations = params.m_outliersRemotionMaxIterations;
+      m_outputNoDataValue = params.m_outputNoDataValue;
+
+      return *this;
+    }
+
+    te::common::AbstractParameters* GeometricRefining::InputParameters::clone() const
+    {
+      return new InputParameters( *this );
+    }
+    
+    // ----------------------------------------------------------------------
+
+    GeometricRefining::OutputParameters::OutputParameters()
+    {
+      reset();
+    }
+
+    GeometricRefining::OutputParameters::OutputParameters( const OutputParameters& other )
+    {
+      reset();
+      operator=( other );
+    }
+
+    GeometricRefining::OutputParameters::~OutputParameters()
+    {
+      reset();
+    }
+
+    void GeometricRefining::OutputParameters::reset() throw( te::rp::Exception )
+    {
+      m_inRasterCoveredAreaPercent = 0.0;
+      m_rType.clear();
+      m_rInfo.clear();
+      m_outputRasterPtr.reset();
+      m_matchingResult.clear();
+      m_geomTransPtr.reset();
+      m_tiePoints.clear();
+    }
+
+    const GeometricRefining::OutputParameters& GeometricRefining::OutputParameters::operator=(
+      const GeometricRefining::OutputParameters& params )
+    {
+      reset();
+        
+      m_inRasterCoveredAreaPercent = params.m_inRasterCoveredAreaPercent;
+      m_rType = params.m_rType;
+      m_rInfo = params.m_rInfo;
+      m_matchingResult = params.m_matchingResult;
+      m_geomTransPtr.reset( params.m_geomTransPtr->clone() );
+      m_tiePoints = params.m_tiePoints;
+
+      return *this;
+    }
+
+    te::common::AbstractParameters* GeometricRefining::OutputParameters::clone() const
+    {
+      return new OutputParameters( *this );
+    }
+    
+    // ----------------------------------------------------------------------
+
+    GeometricRefining::GeometricRefining()
+    {
+      reset();
+    }
+
+    GeometricRefining::~GeometricRefining()
+    {
+    }
+
+    bool GeometricRefining::execute( AlgorithmOutputParameters& outputParams )
+      throw( te::rp::Exception )
+    {
+      if( ! m_isInitialized ) return false;
+      
+      GeometricRefining::OutputParameters* outParamsPtr = dynamic_cast<
+        GeometricRefining::OutputParameters* >( &outputParams );
+      TERP_TRUE_OR_THROW( outParamsPtr, "Invalid paramters" );
+      
+      outParamsPtr->m_outputRasterPtr.reset();
+      
+      {
+        outParamsPtr->m_matchingResult.resize( 
+          m_inputParameters.m_referenceRastersPtr->getObjsCount() );
+        for( unsigned int idx = 0 ; idx < outParamsPtr->m_matchingResult.size() ;
+          ++idx )
+        {
+          outParamsPtr->m_matchingResult[ idx ].m_status = 
+            OutputParameters::MatchingResult::NotMatched;
+          outParamsPtr->m_matchingResult[ idx ].m_referenceRasterIndex = idx;
+        }
+      }
+      
+      
+      // progress
+      
+      std::auto_ptr< te::common::TaskProgress > progressPtr;
+      if( m_inputParameters.m_enableProgress )
+      {
+        progressPtr.reset( new te::common::TaskProgress );
+        
+        progressPtr->setTotalSteps( 
+          m_inputParameters.m_referenceRastersPtr->getObjsCount() );
+        
+        progressPtr->setMessage( "Analysing reference images" );
+      }          
+      
+      // A global pointer to the Input raster
+      
+      te::rst::Raster const* inputRasterPtr = m_inputParameters.m_inRasterPtr;
+      
+      // Raster cache issues
+      
+      std::auto_ptr< te::mem::CachedRaster > inputCachedRasterPtr;
+      
+      if( m_inputParameters.m_enableRasterCache )
+      {
+        inputCachedRasterPtr.reset( new te::mem::CachedRaster( *inputRasterPtr,
+          10, 0 ) );
+        inputRasterPtr = inputCachedRasterPtr.get();
+      }
+      
+      // splitting the reference rasters by sector
+      
+      std::vector< std::vector< unsigned int > > refRastersIndexesBySector( 
+        m_inputParameters.m_inRasterSubSectorsFactor *
+        m_inputParameters.m_inRasterSubSectorsFactor );
+      unsigned int validReferenceRastersNumber = 0;
+            
+      {
+        // reference rasters weights
+        
+        std::vector< double > referenceRastersWeights;
+        if( m_inputParameters.m_referenceRastersWeights.size() )
+        {
+          referenceRastersWeights = m_inputParameters.m_referenceRastersWeights;
+        }
+        else
+        {
+          referenceRastersWeights.resize( m_inputParameters.m_referenceRastersPtr->getObjsCount(),
+            1.0 );
+        }
+        
+        // The search area
+        
+        const double inRasterExpectedXError = ((double)m_inputParameters.m_inRasterExpectedColError)
+          * inputRasterPtr->getResolutionX();
+        const double inRasterExpectedYError = ((double)m_inputParameters.m_inRasterExpectedRowError)
+          * inputRasterPtr->getResolutionY();
+        const double inRasterExpectedXDisplacement = ((double)m_inputParameters.m_inRasterExpectedColDisplacement)
+          * inputRasterPtr->getResolutionX();
+        const double inRasterExpectedYDisplacement = ((double)m_inputParameters.m_inRasterExpectedRowDisplacement)
+          * inputRasterPtr->getResolutionY();
+          
+        const double searchAreaMinX = inputRasterPtr->getGrid()->getExtent()->getLowerLeftX() -
+          inRasterExpectedXError + inRasterExpectedXDisplacement;
+        const double searchAreaMaxX = inputRasterPtr->getGrid()->getExtent()->getUpperRightX() +
+          inRasterExpectedXError + inRasterExpectedXDisplacement;
+
+        const double searchAreaMinY = inputRasterPtr->getGrid()->getExtent()->getLowerLeftY() -
+          inRasterExpectedYError + inRasterExpectedYDisplacement;
+        const double searchAreaMaxY = inputRasterPtr->getGrid()->getExtent()->getUpperRightY() +
+          inRasterExpectedYError + inRasterExpectedYDisplacement;          
+          
+        // Retriving each reference raster bounding boxes
+        
+        std::vector< te::gm::Envelope > selectedRefRastersBBoxes;
+        std::vector< unsigned int > selectedRefRastersIndexes;
+        te::rst::Raster const* refRasterPtr = 0;
+        
+        m_inputParameters.m_referenceRastersPtr->reset();
+        
+        while( ( refRasterPtr = m_inputParameters.m_referenceRastersPtr->getCurrentObj() ) )
+        {
+          te::gm::Envelope refRasterEnvelope( *refRasterPtr->getExtent() );
+          
+          // Reprojecting the reference raster bounding box, if needed
+          
+          if( refRasterPtr->getSRID() != inputRasterPtr->getSRID() )
+          {
+            refRasterEnvelope.transform( refRasterPtr->getSRID(),
+              inputRasterPtr->getSRID() );
+          }
+          
+          if( 
+                 ( refRasterEnvelope.getLowerLeftX() > searchAreaMinX )
+              && ( refRasterEnvelope.getLowerLeftX() < searchAreaMaxX )   
+              && ( refRasterEnvelope.getUpperRightX() > searchAreaMinX )
+              && ( refRasterEnvelope.getUpperRightX() < searchAreaMaxX )   
+              && ( refRasterEnvelope.getLowerLeftY() > searchAreaMinY )
+              && ( refRasterEnvelope.getLowerLeftY() < searchAreaMaxY )
+              && ( refRasterEnvelope.getUpperRightY() > searchAreaMinY )
+              && ( refRasterEnvelope.getUpperRightY() < searchAreaMaxY )              
+            )
+          {
+            selectedRefRastersBBoxes.push_back( refRasterEnvelope );
+            selectedRefRastersIndexes.push_back( 
+              m_inputParameters.m_referenceRastersPtr->getCurrentOffset() );
+            ++validReferenceRastersNumber;
+          }
+          
+          // Moving to the next reference raster
+          
+          m_inputParameters.m_referenceRastersPtr->moveNext();
+          
+          // Progress 
+          
+          if( m_inputParameters.m_enableProgress )
+          {
+            progressPtr->pulse();
+            if( ! progressPtr->isActive() ) return false;
+          }             
+        }
+        
+        // defining sectors
+        
+        double sectoXSize = ( searchAreaMaxX - searchAreaMinX ) / 
+          ((double)m_inputParameters.m_inRasterSubSectorsFactor);
+        double sectoYSize = ( searchAreaMaxY - searchAreaMinY ) / 
+          ((double)m_inputParameters.m_inRasterSubSectorsFactor);        
+        
+        te::gm::Coord2D center;
+        unsigned int sectoXOff = 0;
+        unsigned int sectoYOff = 0;
+        unsigned int refRastersIndexesBySectorIdx = 0;
+        
+        for( unsigned int selectedRefRastersBBoxesIdx = 0 ; selectedRefRastersBBoxesIdx < 
+          selectedRefRastersBBoxes.size() ; ++selectedRefRastersBBoxesIdx )
+        {
+          center = selectedRefRastersBBoxes[ selectedRefRastersBBoxesIdx ].getCenter();
+          sectoXOff = (unsigned int)std::floor( ( center.x - searchAreaMinX ) / sectoXSize );
+          sectoYOff = (unsigned int)std::floor( ( center.y - searchAreaMinY ) / sectoYSize );
+          
+          refRastersIndexesBySectorIdx = ( sectoYOff * m_inputParameters.m_inRasterSubSectorsFactor ) +
+            sectoXOff;
+          assert( refRastersIndexesBySectorIdx < refRastersIndexesBySector.size() );
+          
+          refRastersIndexesBySector[ refRastersIndexesBySectorIdx ].push_back(
+            selectedRefRastersIndexes[ selectedRefRastersBBoxesIdx ] );
+        }
+        
+        // sorting the rasters inside each sector by the given weights
+        // the first reference raster with higher weight
+        
+        unsigned int sectorRastersIndexesIdx = 0;
+        unsigned int sectorRastersIndexesIdxBound = 0;
+        unsigned int sectorRastersIndexesNextIdx = 0;
+        unsigned int rasterIdx = 0;
+        unsigned int nextRasterIdx = 0;
+        
+        for( refRastersIndexesBySectorIdx = 0 ; refRastersIndexesBySectorIdx <
+          refRastersIndexesBySector.size() ; ++refRastersIndexesBySectorIdx )
+        {
+          std::vector< unsigned int >& sectorRastersIndexes = 
+            refRastersIndexesBySector[ refRastersIndexesBySectorIdx ];
+            
+          if( sectorRastersIndexes.size() > 1 )  
+          {
+            sectorRastersIndexesIdxBound = sectorRastersIndexes.size() - 1;
+            
+            while( sectorRastersIndexesIdxBound != 0 )
+            {
+              for( sectorRastersIndexesIdx = 0 ; sectorRastersIndexesIdx <
+                sectorRastersIndexesIdxBound  ; ++sectorRastersIndexesIdx )
+              {
+                sectorRastersIndexesNextIdx = sectorRastersIndexesIdx + 1;
+                
+                rasterIdx = sectorRastersIndexes[ sectorRastersIndexesIdx ];
+                nextRasterIdx = sectorRastersIndexes[ sectorRastersIndexesNextIdx ];
+                
+                if( 
+                    referenceRastersWeights[ rasterIdx ]  
+                    <
+                    referenceRastersWeights[ nextRasterIdx ]  
+                  )
+                {
+                  sectorRastersIndexes[ sectorRastersIndexesIdx ] = nextRasterIdx;
+                  sectorRastersIndexes[ sectorRastersIndexesNextIdx ] = rasterIdx;
+                }
+              }
+              
+              --sectorRastersIndexesIdxBound;
+            }
+          }
+        }
+      }
+      
+      // matching the reference rasters    
+      
+      if( m_inputParameters.m_enableProgress )
+      {
+        progressPtr.reset();
+        progressPtr.reset( new te::common::TaskProgress );
+        
+        progressPtr->setTotalSteps( validReferenceRastersNumber );
+        
+        progressPtr->setMessage( "Matching reference images" );
+      }        
+      
+      outParamsPtr->m_geomTransPtr.reset( te::gm::GTFactory::make( 
+        m_inputParameters.m_geomTransfName ) );
+      if( outParamsPtr->m_geomTransPtr.get() == 0 )
+      {
+        return false;
+      }
+      const unsigned int minimumRequiredTiePointsNumber = (unsigned int)
+        (
+          m_inputParameters.m_minrReferenceRasterRequiredTiePointsFactor
+          * 
+          ((double)outParamsPtr->m_geomTransPtr->getMinRequiredTiePoints() )
+        );      
+      outParamsPtr->m_geomTransPtr.reset();
+      
+      std::vector< InternalMatchingInfo > refRastersMatchingInfo;    
+      
+      bool continueOnLoop = true;
+      
+      while( continueOnLoop )
+      {
+        bool aRefRasterWasProcessed = false;
+        
+        for( unsigned int refRastersIndexesBySectorIdx = 0 ; refRastersIndexesBySectorIdx <
+          refRastersIndexesBySector.size() ; ++refRastersIndexesBySectorIdx )
+        {
+          std::vector< unsigned int >& sector = 
+            refRastersIndexesBySector[ refRastersIndexesBySectorIdx ];
+            
+          for( unsigned int sectorIdx = 0 ; sectorIdx < sector.size() ; ++sectorIdx )
+          {          
+            const unsigned int refRasterIdx = sector[ sectorIdx ];
+              
+            if( refRasterIdx < m_inputParameters.m_referenceRastersPtr->getObjsCount() )
+            {
+              // Mark the reference raster as processed
+              
+              sector[ sectorIdx ] = std::numeric_limits< unsigned int >::max();       
+                
+              aRefRasterWasProcessed = true; 
+                
+              // open the reference raster
+              
+              TERP_TRUE_OR_THROW( m_inputParameters.m_referenceRastersPtr->moveTo( refRasterIdx ),
+                "Rasters feeder mover error" ); 
+                
+              te::rst::Raster const* refRasterPtr = 
+                m_inputParameters.m_referenceRastersPtr->getCurrentObj();
+                
+              // Reprojection issues
+                
+/*              te::rp::Copy2DiskRaster( *refRasterPtr, "refRaster_" +
+                boost::lexical_cast< std::string >( refRasterIdx ) + ".tif" );  */              
+                
+              std::auto_ptr< te::rst::Raster > reprojectedRefRasterPtr;
+              
+              if( inputRasterPtr->getSRID() != refRasterPtr->getSRID() )
+              {
+                std::map< std::string, std::string > rInfo;
+                rInfo[ "FORCE_MEM_DRIVER" ] = "TRUE";
+                
+                reprojectedRefRasterPtr.reset( refRasterPtr->transform( 
+                  inputRasterPtr->getSRID(), rInfo, te::rst::Interpolator::NearestNeighbor ) );
+                
+                TERP_TRUE_OR_RETURN_FALSE( reprojectedRefRasterPtr.get(),
+                  "Raster reprojection error" );
+                
+                refRasterPtr = reprojectedRefRasterPtr.get();
+              }              
+              
+//               te::rp::Copy2DiskRaster( *refRasterPtr, "refRaster_" +
+//                 boost::lexical_cast< std::string >( refRasterIdx ) + "_reprojected.tif" );
+              
+              // The reference image position over the input image
+              
+              const double searchAreaULX = refRasterPtr->getGrid()->getExtent()->getLowerLeftX();
+              const double searchAreaULY = refRasterPtr->getGrid()->getExtent()->getUpperRightY();
+              
+              // The search area over the input image
+              
+              double searchAreaULRow = 0;
+              double searchAreaULCol = 0;
+              inputRasterPtr->getGrid()->geoToGrid( searchAreaULX, searchAreaULY, searchAreaULCol, searchAreaULRow );
+              
+              double searchAreaLRRow = searchAreaULRow - 1.0 + ((double)refRasterPtr->getNumberOfRows());
+              double searchAreaLRCol = searchAreaULCol - 1.0 + ((double)refRasterPtr->getNumberOfColumns());
+              
+              searchAreaULRow += ((double)m_inputParameters.m_inRasterExpectedRowDisplacement);
+              searchAreaULRow -= ((double)m_inputParameters.m_inRasterExpectedRowError);
+              searchAreaULRow = std::max( 0.0, searchAreaULRow );
+              searchAreaULRow = std::min( searchAreaULRow, (double)( inputRasterPtr->getNumberOfRows() - 1 ) );              
+              
+              searchAreaLRRow += ((double)m_inputParameters.m_inRasterExpectedRowDisplacement);
+              searchAreaLRRow += ((double)m_inputParameters.m_inRasterExpectedRowError);
+              searchAreaLRRow = std::max( 0.0, searchAreaLRRow );
+              searchAreaLRRow = std::min( searchAreaLRRow, (double)( inputRasterPtr->getNumberOfRows() - 1 ) );              
+              
+              searchAreaULCol += ((double)m_inputParameters.m_inRasterExpectedColDisplacement);
+              searchAreaULCol -= ((double)m_inputParameters.m_inRasterExpectedColError);
+              searchAreaULCol = std::max( 0.0, searchAreaULCol );
+              searchAreaULCol = std::min( searchAreaULCol, (double)( inputRasterPtr->getNumberOfColumns() - 1 ) );  
+              
+              searchAreaLRCol += ((double)m_inputParameters.m_inRasterExpectedColDisplacement);
+              searchAreaLRCol += ((double)m_inputParameters.m_inRasterExpectedColError);
+              searchAreaLRCol = std::max( 0.0, searchAreaLRCol );
+              searchAreaLRCol = std::min( searchAreaLRCol, (double)( inputRasterPtr->getNumberOfColumns() - 1 ) ); 
+              
+              const unsigned int searchAreaWidth = (unsigned int)( searchAreaLRCol - searchAreaULCol + 1.0 );
+              const unsigned int searchAreaHeight = (unsigned int)( searchAreaLRRow - searchAreaULRow + 1.0 );
+              
+              if( ( searchAreaWidth > 1 ) && ( searchAreaHeight > 1 ) )
+              {
+                outParamsPtr->m_matchingResult[ refRasterIdx ].m_searchAreaRowStart = (unsigned int)
+                  searchAreaULRow;
+                outParamsPtr->m_matchingResult[ refRasterIdx ].m_searchAreaColStart = (unsigned int)
+                  searchAreaULCol;   
 
-    This file is part of the TerraLib - a Framework for building GIS enabled applications.
-
-    TerraLib is free software: you can redistribute it and/or modify
-    it under the terms of the GNU Lesser General Public License as published by
-    the Free Software Foundation, either version 3 of the License,
-    or (at your option) any later version.
-
-    TerraLib is distributed in the hope that it will be useful,
-    but WITHOUT ANY WARRANTY; without even the implied warranty of
-    MERCHANTABILITY or FITNESS FOR A PARTICULAR PURPOSE. See the
-    GNU Lesser General Public License for more details.
-
-    You should have received a copy of the GNU Lesser General Public License
-    along with TerraLib. See COPYING. If not, write to
-    TerraLib Team at <terralib-team@terralib.org>.
- */
-
-/*!
-  \file terralib/rp/GeometricRefining.cpp
-  \brief Geometric (and positioning) correction of a already geo-referenced raster using a set of reference rasters.
-*/
-
-#include "GeometricRefining.h"
-#include "../geometry/MultiPoint.h"
-#include "../geometry/Point.h"
-#include "../geometry/Polygon.h"
-#include "../geometry/Envelope.h"
-#include "../geometry/GTFactory.h"
-#include "../geometry/GTFilter.h"
-#include "../memory/CachedRaster.h"
-#include "../raster/Grid.h"
-#include "../common/progress/TaskProgress.h"
-#include "Register.h"
-#include "Functions.h"
-
-#include <limits>
-#include <memory>
-#include <cmath>
-
-#include <boost/lexical_cast.hpp>
-
-namespace te
-{
-  namespace rp
-  {
-
-    GeometricRefining::InputParameters::InputParameters()
-    {
-      reset();
-    }
-
-    GeometricRefining::InputParameters::InputParameters( const InputParameters& other )
-    {
-      reset();
-      operator=( other );
-    }
-
-    GeometricRefining::InputParameters::~InputParameters()
-    {
-      reset();
-    }
-
-    void GeometricRefining::InputParameters::reset() throw( te::rp::Exception )
-    {
-      m_inRasterPtr = 0;
-      m_inRasterBands2Process.clear();
-      m_inRasterTPLocationBands.clear();
-      m_referenceRastersPtr = 0;
-      m_referenceRastersWeights.clear();
-      m_referenceTPLocationBands.clear();
-      m_enableMultiThread = true;
-      m_enableProgress = false;
-      m_interpMethod = te::rst::Interpolator::NearestNeighbor;
-      m_locatorParams.reset();
-      m_minInRasterCoveredAreaPercent = 25.0;
-      m_minrReferenceRasterCoveredAreaPercent = 50.0;
-      m_minrReferenceRasterRequiredTiePointsFactor = 1.5;
-      m_inRasterSubSectorsFactor = 3;
-      m_inRasterExpectedRowError = 10;
-      m_inRasterExpectedColError = 10;
-      m_inRasterExpectedRowDisplacement = 0;
-      m_inRasterExpectedColDisplacement = 0;
-      m_processAllReferenceRasters = true;
-      m_enableRasterCache = true;
-      m_geomTransfName = "Affine";
-      m_geomTransfMaxTiePointError = 2.0;
-      m_outliersRemotionAssurance = 0.75;
-      m_outliersRemotionMaxIterations = 0;
-      m_outputNoDataValue = 0.0;
-    }
-
-    const GeometricRefining::InputParameters& GeometricRefining::InputParameters::operator=(
-      const GeometricRefining::InputParameters& params )
-    {
-      reset();
-
-      m_inRasterPtr = params.m_inRasterPtr;
-      m_inRasterBands2Process = params.m_inRasterBands2Process;
-      m_inRasterTPLocationBands = params.m_inRasterTPLocationBands;
-      m_referenceRastersPtr = params.m_referenceRastersPtr;
-      m_referenceRastersWeights = params.m_referenceRastersWeights;
-      m_referenceTPLocationBands = params.m_referenceTPLocationBands;
-      m_enableMultiThread = params.m_enableMultiThread;
-      m_enableProgress = params.m_enableProgress;
-      m_interpMethod = params.m_interpMethod;
-      m_locatorParams = params.m_locatorParams;
-      m_minInRasterCoveredAreaPercent = params.m_minInRasterCoveredAreaPercent;
-      m_minrReferenceRasterCoveredAreaPercent = params.m_minrReferenceRasterCoveredAreaPercent;
-      m_minrReferenceRasterRequiredTiePointsFactor = params.m_minrReferenceRasterRequiredTiePointsFactor;
-      m_inRasterSubSectorsFactor = params.m_inRasterSubSectorsFactor;
-      m_inRasterExpectedRowError = params.m_inRasterExpectedRowError;
-      m_inRasterExpectedColError = params.m_inRasterExpectedColError;
-      m_inRasterExpectedRowDisplacement = params.m_inRasterExpectedRowDisplacement;
-      m_inRasterExpectedColDisplacement = params.m_inRasterExpectedColDisplacement;
-      m_processAllReferenceRasters = params.m_processAllReferenceRasters;
-      m_enableRasterCache = params.m_enableRasterCache;
-      m_geomTransfName = params.m_geomTransfName;
-      m_geomTransfMaxTiePointError = params.m_geomTransfMaxTiePointError;
-      m_outliersRemotionAssurance = params.m_outliersRemotionAssurance;
-      m_outliersRemotionMaxIterations = params.m_outliersRemotionMaxIterations;
-      m_outputNoDataValue = params.m_outputNoDataValue;
-
-      return *this;
-    }
-
-    te::common::AbstractParameters* GeometricRefining::InputParameters::clone() const
-    {
-      return new InputParameters( *this );
-    }
-    
-    // ----------------------------------------------------------------------
-
-    GeometricRefining::OutputParameters::OutputParameters()
-    {
-      reset();
-    }
-
-    GeometricRefining::OutputParameters::OutputParameters( const OutputParameters& other )
-    {
-      reset();
-      operator=( other );
-    }
-
-    GeometricRefining::OutputParameters::~OutputParameters()
-    {
-      reset();
-    }
-
-    void GeometricRefining::OutputParameters::reset() throw( te::rp::Exception )
-    {
-      m_inRasterCoveredAreaPercent = 0.0;
-      m_rType.clear();
-      m_rInfo.clear();
-      m_outputRasterPtr.reset();
-      m_matchingResult.clear();
-      m_geomTransPtr.reset();
-      m_tiePoints.clear();
-    }
-
-    const GeometricRefining::OutputParameters& GeometricRefining::OutputParameters::operator=(
-      const GeometricRefining::OutputParameters& params )
-    {
-      reset();
-        
-      m_inRasterCoveredAreaPercent = params.m_inRasterCoveredAreaPercent;
-      m_rType = params.m_rType;
-      m_rInfo = params.m_rInfo;
-      m_matchingResult = params.m_matchingResult;
-      m_geomTransPtr.reset( params.m_geomTransPtr->clone() );
-      m_tiePoints = params.m_tiePoints;
-
-      return *this;
-    }
-
-    te::common::AbstractParameters* GeometricRefining::OutputParameters::clone() const
-    {
-      return new OutputParameters( *this );
-    }
-    
-    // ----------------------------------------------------------------------
-
-    GeometricRefining::GeometricRefining()
-    {
-      reset();
-    }
-
-    GeometricRefining::~GeometricRefining()
-    {
-    }
-
-    bool GeometricRefining::execute( AlgorithmOutputParameters& outputParams )
-      throw( te::rp::Exception )
-    {
-      if( ! m_isInitialized ) return false;
-      
-      GeometricRefining::OutputParameters* outParamsPtr = dynamic_cast<
-        GeometricRefining::OutputParameters* >( &outputParams );
-      TERP_TRUE_OR_THROW( outParamsPtr, "Invalid paramters" );
-      
-      outParamsPtr->m_outputRasterPtr.reset();
-      
-      {
-        outParamsPtr->m_matchingResult.resize( 
-          m_inputParameters.m_referenceRastersPtr->getObjsCount() );
-        for( unsigned int idx = 0 ; idx < outParamsPtr->m_matchingResult.size() ;
-          ++idx )
-        {
-          outParamsPtr->m_matchingResult[ idx ].m_status = 
-            OutputParameters::MatchingResult::NotMatched;
-          outParamsPtr->m_matchingResult[ idx ].m_referenceRasterIndex = idx;
-        }
-      }
-      
-      
-      // progress
-      
-      std::auto_ptr< te::common::TaskProgress > progressPtr;
-      if( m_inputParameters.m_enableProgress )
-      {
-        progressPtr.reset( new te::common::TaskProgress );
-        
-        progressPtr->setTotalSteps( 
-          m_inputParameters.m_referenceRastersPtr->getObjsCount() );
-        
-        progressPtr->setMessage( "Analysing reference images" );
-      }          
-      
-      // A global pointer to the Input raster
-      
-      te::rst::Raster const* inputRasterPtr = m_inputParameters.m_inRasterPtr;
-      
-      // Raster cache issues
-      
-      std::auto_ptr< te::mem::CachedRaster > inputCachedRasterPtr;
-      
-      if( m_inputParameters.m_enableRasterCache )
-      {
-        inputCachedRasterPtr.reset( new te::mem::CachedRaster( *inputRasterPtr,
-          10, 0 ) );
-        inputRasterPtr = inputCachedRasterPtr.get();
-      }
-      
-      // splitting the reference rasters by sector
-      
-      std::vector< std::vector< unsigned int > > refRastersIndexesBySector( 
-        m_inputParameters.m_inRasterSubSectorsFactor *
-        m_inputParameters.m_inRasterSubSectorsFactor );
-      unsigned int validReferenceRastersNumber = 0;
-            
-      {
-        // reference rasters weights
-        
-        std::vector< double > referenceRastersWeights;
-        if( m_inputParameters.m_referenceRastersWeights.size() )
-        {
-          referenceRastersWeights = m_inputParameters.m_referenceRastersWeights;
-        }
-        else
-        {
-          referenceRastersWeights.resize( m_inputParameters.m_referenceRastersPtr->getObjsCount(),
-            1.0 );
-        }
-        
-        // The search area
-        
-        const double inRasterExpectedXError = ((double)m_inputParameters.m_inRasterExpectedColError)
-          * inputRasterPtr->getResolutionX();
-        const double inRasterExpectedYError = ((double)m_inputParameters.m_inRasterExpectedRowError)
-          * inputRasterPtr->getResolutionY();
-        const double inRasterExpectedXDisplacement = ((double)m_inputParameters.m_inRasterExpectedColDisplacement)
-          * inputRasterPtr->getResolutionX();
-        const double inRasterExpectedYDisplacement = ((double)m_inputParameters.m_inRasterExpectedRowDisplacement)
-          * inputRasterPtr->getResolutionY();
-          
-        const double searchAreaMinX = inputRasterPtr->getGrid()->getExtent()->getLowerLeftX() -
-          inRasterExpectedXError + inRasterExpectedXDisplacement;
-        const double searchAreaMaxX = inputRasterPtr->getGrid()->getExtent()->getUpperRightX() +
-          inRasterExpectedXError + inRasterExpectedXDisplacement;
-
-        const double searchAreaMinY = inputRasterPtr->getGrid()->getExtent()->getLowerLeftY() -
-          inRasterExpectedYError + inRasterExpectedYDisplacement;
-        const double searchAreaMaxY = inputRasterPtr->getGrid()->getExtent()->getUpperRightY() +
-          inRasterExpectedYError + inRasterExpectedYDisplacement;          
-          
-        // Retriving each reference raster bounding boxes
-        
-        std::vector< te::gm::Envelope > selectedRefRastersBBoxes;
-        std::vector< unsigned int > selectedRefRastersIndexes;
-        te::rst::Raster const* refRasterPtr = 0;
-        
-        m_inputParameters.m_referenceRastersPtr->reset();
-        
-        while( ( refRasterPtr = m_inputParameters.m_referenceRastersPtr->getCurrentObj() ) )
-        {
-          te::gm::Envelope refRasterEnvelope( *refRasterPtr->getExtent() );
-          
-          // Reprojecting the reference raster bounding box, if needed
-          
-          if( refRasterPtr->getSRID() != inputRasterPtr->getSRID() )
-          {
-            refRasterEnvelope.transform( refRasterPtr->getSRID(),
-              inputRasterPtr->getSRID() );
-          }
-          
-          if( 
-                 ( refRasterEnvelope.getLowerLeftX() > searchAreaMinX )
-              && ( refRasterEnvelope.getLowerLeftX() < searchAreaMaxX )   
-              && ( refRasterEnvelope.getUpperRightX() > searchAreaMinX )
-              && ( refRasterEnvelope.getUpperRightX() < searchAreaMaxX )   
-              && ( refRasterEnvelope.getLowerLeftY() > searchAreaMinY )
-              && ( refRasterEnvelope.getLowerLeftY() < searchAreaMaxY )
-              && ( refRasterEnvelope.getUpperRightY() > searchAreaMinY )
-              && ( refRasterEnvelope.getUpperRightY() < searchAreaMaxY )              
-            )
-          {
-            selectedRefRastersBBoxes.push_back( refRasterEnvelope );
-            selectedRefRastersIndexes.push_back( 
-              m_inputParameters.m_referenceRastersPtr->getCurrentOffset() );
-            ++validReferenceRastersNumber;
-          }
-          
-          // Moving to the next reference raster
-          
-          m_inputParameters.m_referenceRastersPtr->moveNext();
-          
-          // Progress 
-          
-          if( m_inputParameters.m_enableProgress )
-          {
-            progressPtr->pulse();
-            if( ! progressPtr->isActive() ) return false;
-          }             
-        }
-        
-        // defining sectors
-        
-        double sectoXSize = ( searchAreaMaxX - searchAreaMinX ) / 
-          ((double)m_inputParameters.m_inRasterSubSectorsFactor);
-        double sectoYSize = ( searchAreaMaxY - searchAreaMinY ) / 
-          ((double)m_inputParameters.m_inRasterSubSectorsFactor);        
-        
-        te::gm::Coord2D center;
-        unsigned int sectoXOff = 0;
-        unsigned int sectoYOff = 0;
-        unsigned int refRastersIndexesBySectorIdx = 0;
-        
-        for( unsigned int selectedRefRastersBBoxesIdx = 0 ; selectedRefRastersBBoxesIdx < 
-          selectedRefRastersBBoxes.size() ; ++selectedRefRastersBBoxesIdx )
-        {
-          center = selectedRefRastersBBoxes[ selectedRefRastersBBoxesIdx ].getCenter();
-          sectoXOff = (unsigned int)std::floor( ( center.x - searchAreaMinX ) / sectoXSize );
-          sectoYOff = (unsigned int)std::floor( ( center.y - searchAreaMinY ) / sectoYSize );
-          
-          refRastersIndexesBySectorIdx = ( sectoYOff * m_inputParameters.m_inRasterSubSectorsFactor ) +
-            sectoXOff;
-          assert( refRastersIndexesBySectorIdx < refRastersIndexesBySector.size() );
-          
-          refRastersIndexesBySector[ refRastersIndexesBySectorIdx ].push_back(
-            selectedRefRastersIndexes[ selectedRefRastersBBoxesIdx ] );
-        }
-        
-        // sorting the rasters inside each sector by the given weights
-        // the first reference raster with higher weight
-        
-        unsigned int sectorRastersIndexesIdx = 0;
-        unsigned int sectorRastersIndexesIdxBound = 0;
-        unsigned int sectorRastersIndexesNextIdx = 0;
-        unsigned int rasterIdx = 0;
-        unsigned int nextRasterIdx = 0;
-        
-        for( refRastersIndexesBySectorIdx = 0 ; refRastersIndexesBySectorIdx <
-          refRastersIndexesBySector.size() ; ++refRastersIndexesBySectorIdx )
-        {
-          std::vector< unsigned int >& sectorRastersIndexes = 
-            refRastersIndexesBySector[ refRastersIndexesBySectorIdx ];
-            
-          if( sectorRastersIndexes.size() > 1 )  
-          {
-            sectorRastersIndexesIdxBound = sectorRastersIndexes.size() - 1;
-            
-            while( sectorRastersIndexesIdxBound != 0 )
-            {
-              for( sectorRastersIndexesIdx = 0 ; sectorRastersIndexesIdx <
-                sectorRastersIndexesIdxBound  ; ++sectorRastersIndexesIdx )
-              {
-                sectorRastersIndexesNextIdx = sectorRastersIndexesIdx + 1;
-                
-                rasterIdx = sectorRastersIndexes[ sectorRastersIndexesIdx ];
-                nextRasterIdx = sectorRastersIndexes[ sectorRastersIndexesNextIdx ];
-                
-                if( 
-                    referenceRastersWeights[ rasterIdx ]  
-                    <
-                    referenceRastersWeights[ nextRasterIdx ]  
-                  )
-                {
-                  sectorRastersIndexes[ sectorRastersIndexesIdx ] = nextRasterIdx;
-                  sectorRastersIndexes[ sectorRastersIndexesNextIdx ] = rasterIdx;
-                }
-              }
-              
-              --sectorRastersIndexesIdxBound;
-            }
-          }
-        }
-      }
-      
-      // matching the reference rasters    
-      
-      if( m_inputParameters.m_enableProgress )
-      {
-        progressPtr.reset();
-        progressPtr.reset( new te::common::TaskProgress );
-        
-        progressPtr->setTotalSteps( validReferenceRastersNumber );
-        
-        progressPtr->setMessage( "Matching reference images" );
-      }        
-      
-      outParamsPtr->m_geomTransPtr.reset( te::gm::GTFactory::make( 
-        m_inputParameters.m_geomTransfName ) );
-      if( outParamsPtr->m_geomTransPtr.get() == 0 )
-      {
-        return false;
-      }
-      const unsigned int minimumRequiredTiePointsNumber = (unsigned int)
-        (
-          m_inputParameters.m_minrReferenceRasterRequiredTiePointsFactor
-          * 
-          ((double)outParamsPtr->m_geomTransPtr->getMinRequiredTiePoints() )
-        );      
-      outParamsPtr->m_geomTransPtr.reset();
-      
-      std::vector< InternalMatchingInfo > refRastersMatchingInfo;    
-      
-      bool continueOnLoop = true;
-      
-      while( continueOnLoop )
-      {
-        bool aRefRasterWasProcessed = false;
-        
-        for( unsigned int refRastersIndexesBySectorIdx = 0 ; refRastersIndexesBySectorIdx <
-          refRastersIndexesBySector.size() ; ++refRastersIndexesBySectorIdx )
-        {
-          std::vector< unsigned int >& sector = 
-            refRastersIndexesBySector[ refRastersIndexesBySectorIdx ];
-            
-          for( unsigned int sectorIdx = 0 ; sectorIdx < sector.size() ; ++sectorIdx )
-          {          
-            const unsigned int refRasterIdx = sector[ sectorIdx ];
-              
-            if( refRasterIdx < m_inputParameters.m_referenceRastersPtr->getObjsCount() )
-            {
-              // Mark the reference raster as processed
-              
-              sector[ sectorIdx ] = std::numeric_limits< unsigned int >::max();       
-                
-              aRefRasterWasProcessed = true; 
-                
-              // open the reference raster
-              
-              TERP_TRUE_OR_THROW( m_inputParameters.m_referenceRastersPtr->moveTo( refRasterIdx ),
-                "Rasters feeder mover error" ); 
-                
-              te::rst::Raster const* refRasterPtr = 
-                m_inputParameters.m_referenceRastersPtr->getCurrentObj();
-                
-              // Reprojection issues
-                
-/*              te::rp::Copy2DiskRaster( *refRasterPtr, "refRaster_" +
-                boost::lexical_cast< std::string >( refRasterIdx ) + ".tif" );  */              
-                
-              std::auto_ptr< te::rst::Raster > reprojectedRefRasterPtr;
-              
-              if( inputRasterPtr->getSRID() != refRasterPtr->getSRID() )
-              {
-                std::map< std::string, std::string > rInfo;
-                rInfo[ "FORCE_MEM_DRIVER" ] = "TRUE";
-                
-                reprojectedRefRasterPtr.reset( refRasterPtr->transform( 
-                  inputRasterPtr->getSRID(), rInfo, te::rst::Interpolator::NearestNeighbor ) );
-                
-                TERP_TRUE_OR_RETURN_FALSE( reprojectedRefRasterPtr.get(),
-                  "Raster reprojection error" );
-                
-                refRasterPtr = reprojectedRefRasterPtr.get();
-              }              
-              
-//               te::rp::Copy2DiskRaster( *refRasterPtr, "refRaster_" +
-//                 boost::lexical_cast< std::string >( refRasterIdx ) + "_reprojected.tif" );
-              
-              // The reference image position over the input image
-              
-              const double searchAreaULX = refRasterPtr->getGrid()->getExtent()->getLowerLeftX();
-              const double searchAreaULY = refRasterPtr->getGrid()->getExtent()->getUpperRightY();
-              
-              // The search area over the input image
-              
-              double searchAreaULRow = 0;
-              double searchAreaULCol = 0;
-              inputRasterPtr->getGrid()->geoToGrid( searchAreaULX, searchAreaULY, searchAreaULCol, searchAreaULRow );
-              
-              double searchAreaLRRow = searchAreaULRow - 1.0 + ((double)refRasterPtr->getNumberOfRows());
-              double searchAreaLRCol = searchAreaULCol - 1.0 + ((double)refRasterPtr->getNumberOfColumns());
-              
-              searchAreaULRow += ((double)m_inputParameters.m_inRasterExpectedRowDisplacement);
-              searchAreaULRow -= ((double)m_inputParameters.m_inRasterExpectedRowError);
-              searchAreaULRow = std::max( 0.0, searchAreaULRow );
-              searchAreaULRow = std::min( searchAreaULRow, (double)( inputRasterPtr->getNumberOfRows() - 1 ) );              
-              
-              searchAreaLRRow += ((double)m_inputParameters.m_inRasterExpectedRowDisplacement);
-              searchAreaLRRow += ((double)m_inputParameters.m_inRasterExpectedRowError);
-              searchAreaLRRow = std::max( 0.0, searchAreaLRRow );
-              searchAreaLRRow = std::min( searchAreaLRRow, (double)( inputRasterPtr->getNumberOfRows() - 1 ) );              
-              
-              searchAreaULCol += ((double)m_inputParameters.m_inRasterExpectedColDisplacement);
-              searchAreaULCol -= ((double)m_inputParameters.m_inRasterExpectedColError);
-              searchAreaULCol = std::max( 0.0, searchAreaULCol );
-              searchAreaULCol = std::min( searchAreaULCol, (double)( inputRasterPtr->getNumberOfColumns() - 1 ) );  
-              
-              searchAreaLRCol += ((double)m_inputParameters.m_inRasterExpectedColDisplacement);
-              searchAreaLRCol += ((double)m_inputParameters.m_inRasterExpectedColError);
-              searchAreaLRCol = std::max( 0.0, searchAreaLRCol );
-              searchAreaLRCol = std::min( searchAreaLRCol, (double)( inputRasterPtr->getNumberOfColumns() - 1 ) ); 
-              
-              const unsigned int searchAreaWidth = (unsigned int)( searchAreaLRCol - searchAreaULCol + 1.0 );
-              const unsigned int searchAreaHeight = (unsigned int)( searchAreaLRRow - searchAreaULRow + 1.0 );
-              
-              if( ( searchAreaWidth > 1 ) && ( searchAreaHeight > 1 ) )
-              {
-<<<<<<< HEAD
-                outParamsPtr->m_matchingResult[ refRasterIdx ].m_searchAreaRowStart = (unsigned int)
-                  searchAreaULRow;
-                outParamsPtr->m_matchingResult[ refRasterIdx ].m_searchAreaColStart = (unsigned int)
-                  searchAreaULCol;   
-=======
-                outParamsPtr->m_matchingResult[ refRasterIdx ].m_searchAreaRowStart =
-                  (unsigned int)searchAreaULRow;
-                outParamsPtr->m_matchingResult[ refRasterIdx ].m_searchAreaColStart =
-                  (unsigned int)searchAreaULCol;
->>>>>>> 8b71bc63
-                outParamsPtr->m_matchingResult[ refRasterIdx ].m_searchAreaWidth =
-                  searchAreaWidth;   
-                outParamsPtr->m_matchingResult[ refRasterIdx ].m_searchAreaHeigh =
-                  searchAreaHeight;                  
-                  
-                // Matching the reference image
-                
-                te::rp::TiePointsLocator::InputParameters locatorInputParams =
-                  m_inputParameters.m_locatorParams;
-                locatorInputParams.m_inRaster1Ptr = inputRasterPtr;
-                locatorInputParams.m_inMaskRaster1Ptr = 0;
-                locatorInputParams.m_inRaster1Bands = m_inputParameters.m_inRasterTPLocationBands;
-                locatorInputParams.m_raster1TargetAreaLineStart = (unsigned int)searchAreaULRow;
-                locatorInputParams.m_raster1TargetAreaColStart = (unsigned int)searchAreaULCol;
-                locatorInputParams.m_raster1TargetAreaWidth = searchAreaWidth;
-                locatorInputParams.m_raster1TargetAreaHeight = searchAreaHeight;
-                locatorInputParams.m_inRaster2Ptr = refRasterPtr;
-                locatorInputParams.m_inMaskRaster2Ptr = 0;
-                locatorInputParams.m_inRaster2Bands = 
-                  m_inputParameters.m_referenceTPLocationBands[ refRasterIdx ];
-                locatorInputParams.m_raster2TargetAreaLineStart = 0;
-                locatorInputParams.m_raster2TargetAreaColStart = 0;
-                locatorInputParams.m_raster2TargetAreaWidth = 0;
-                locatorInputParams.m_raster2TargetAreaHeight = 0;
-                locatorInputParams.m_enableMultiThread = m_inputParameters.m_enableMultiThread;
-                locatorInputParams.m_enableProgress = false;
-                locatorInputParams.m_pixelSizeXRelation = inputRasterPtr->getResolutionX() / 
-                  refRasterPtr->getResolutionX();
-                locatorInputParams.m_pixelSizeYRelation = inputRasterPtr->getResolutionY() / 
-                  refRasterPtr->getResolutionY();
-                locatorInputParams.m_geomTransfName = m_inputParameters.m_geomTransfName;
-                locatorInputParams.m_geomTransfMaxError = m_inputParameters.m_geomTransfMaxTiePointError;
-                locatorInputParams.m_maxR1ToR2Offset = 0;
-                locatorInputParams.m_enableGeometryFilter = true;
-                locatorInputParams.m_geometryFilterAssurance = m_inputParameters.m_outliersRemotionAssurance;
-                
-                te::rp::TiePointsLocator locator;
-                
-                if( locator.initialize( locatorInputParams ) )
-                {
-                  te::rp::TiePointsLocator::OutputParameters locatorOutputParams;
-                  
-                  if( locator.execute( locatorOutputParams ) )
-                  {
-                    if( 
-                        ( locatorOutputParams.m_transformationPtr.get() != 0 )
-                        &&
-                        ( 
-                          locatorOutputParams.m_tiePoints.size()
-                          >=
-                          minimumRequiredTiePointsNumber
-                        )
-                      )
-                    {
-                      const double convexHullAreaPercent =
-                        (
-                          getTPConvexHullArea( locatorOutputParams.m_tiePoints, true )
-                          /
-                          (double)
-                          (
-                            refRasterPtr->getNumberOfColumns()
-                            *
-                            refRasterPtr->getNumberOfRows()
-                          )
-                        );
-                      
-                      if( ( 100.0 * convexHullAreaPercent ) >=
-                          m_inputParameters.m_minrReferenceRasterCoveredAreaPercent )
-                      {
-                        InternalMatchingInfo matchingInfo;
-                        matchingInfo.m_referenceRasterIndex = refRasterIdx;
-                        matchingInfo.m_convexHullAreaPercent = convexHullAreaPercent;
-                        
-                        te::gm::GTParameters::TiePoint tiePoint;
-                        for( unsigned int tpIdx = 0 ; tpIdx < locatorOutputParams.m_tiePoints.size() ;
-                          ++tpIdx )
-                        {
-                          tiePoint.first.x = locatorOutputParams.m_tiePoints[ tpIdx ].first.x;
-                          tiePoint.first.y = locatorOutputParams.m_tiePoints[ tpIdx ].first.y;
-                          
-                          refRasterPtr->getGrid()->gridToGeo( 
-                             locatorOutputParams.m_tiePoints[ tpIdx ].second.x,
-                             locatorOutputParams.m_tiePoints[ tpIdx ].second.y,
-                             tiePoint.second.x,
-                             tiePoint.second.y );
-                          
-                          matchingInfo.m_tiePoints.push_back( tiePoint );
-                          outParamsPtr->m_matchingResult[ refRasterIdx ].m_tiePoints.push_back(
-                            tiePoint );
-                        }
-                        
-                        refRastersMatchingInfo.push_back( matchingInfo );
-
-                        outParamsPtr->m_matchingResult[ refRasterIdx ].m_status = 
-                          OutputParameters::MatchingResult::Success;
-                      }
-                      else
-                      {
-                        te::gm::GTParameters::TiePoint tiePoint;
-                        for( unsigned int tpIdx = 0 ; tpIdx < locatorOutputParams.m_tiePoints.size() ;
-                          ++tpIdx )
-                        {
-                          tiePoint.first.x = locatorOutputParams.m_tiePoints[ tpIdx ].first.x;
-                          tiePoint.first.y = locatorOutputParams.m_tiePoints[ tpIdx ].first.y;
-                          
-                          refRasterPtr->getGrid()->gridToGeo( 
-                             locatorOutputParams.m_tiePoints[ tpIdx ].second.x,
-                             locatorOutputParams.m_tiePoints[ tpIdx ].second.y,
-                             tiePoint.second.x,
-                             tiePoint.second.y );
-                          
-                          outParamsPtr->m_matchingResult[ refRasterIdx ].m_tiePoints.push_back(
-                            tiePoint );
-                        }
-                                                
-                        outParamsPtr->m_matchingResult[ refRasterIdx ].m_status = 
-                          OutputParameters::MatchingResult::Fail;    
-                      }
-                      
-                      double ulCol = 0;
-                      double ulRow = 0;
-                      locatorOutputParams.m_transformationPtr->inverseMap(
-                        0.0, 0.0, ulCol, ulRow );
-                      
-                      double lrCol = 0;
-                      double lrRow = 0;
-                      locatorOutputParams.m_transformationPtr->inverseMap(
-                        (double)( refRasterPtr->getNumberOfColumns() - 1 ), 
-                        (double)( refRasterPtr->getNumberOfRows() - 1 ), lrCol, lrRow );                      
-                      
-                      outParamsPtr->m_matchingResult[ refRasterIdx ].m_matchedPositionRowStart = 
-                        (unsigned int)std::min( ulRow, lrRow );
-                      outParamsPtr->m_matchingResult[ refRasterIdx ].m_matchedPositionColStart = 
-                        (unsigned int)std::min( ulCol, lrCol );                        
-                        
-                      outParamsPtr->m_matchingResult[ refRasterIdx ].m_matchedPositionWidth = 
-                        (unsigned int)std::abs( lrCol - ulCol );
-                      outParamsPtr->m_matchingResult[ refRasterIdx ].m_matchedPositionHeight = 
-                        (unsigned int)std::abs( lrRow - ulRow );                      
-                    }
-                    else
-                    {
-                      outParamsPtr->m_matchingResult[ refRasterIdx ].m_tiePoints =
-                        locatorOutputParams.m_tiePoints;
-                      outParamsPtr->m_matchingResult[ refRasterIdx ].m_status = 
-                        OutputParameters::MatchingResult::Fail;                                                
-                    }
-                  }
-                  else
-                  {
-                    outParamsPtr->m_matchingResult[ refRasterIdx ].m_status = 
-                      OutputParameters::MatchingResult::Fail;
-                  }
-                }
-                else
-                {
-                  outParamsPtr->m_matchingResult[ refRasterIdx ].m_status = 
-                    OutputParameters::MatchingResult::Fail;
-                }
-              }
-              else
-              {
-                outParamsPtr->m_matchingResult[ refRasterIdx ].m_status = 
-                  OutputParameters::MatchingResult::Fail;
-              }
-              
-              //skip to the next sector
-
-              sectorIdx = sector.size();                               
-              
-              // Finding the tie-points in agreement with the choosen geometric transformation model
-              
-              if( !m_inputParameters.m_processAllReferenceRasters )
-              {
-                if( getTransformation( refRastersMatchingInfo, outParamsPtr->m_geomTransPtr,
-                  outParamsPtr->m_tiePoints, outParamsPtr->m_inRasterCoveredAreaPercent ) )
-                {
-                  // No need to precess more reference rasters
-                  // Break the loop
-                  
-                  refRastersIndexesBySectorIdx = refRastersIndexesBySector.size();
-                  continueOnLoop = false;
-                }
-              }
-              
-              // Progress 
-              
-              if( m_inputParameters.m_enableProgress )
-              {
-                progressPtr->pulse();
-                if( ! progressPtr->isActive() ) return false;
-              }                           
-            }
-          }
-        }
-        
-        if( ! aRefRasterWasProcessed )
-        {
-          continueOnLoop = false;
-        }
-      }
-      
-      // Finding the tie-points in agreement with the choosen geometric transformation model
-      
-      if( m_inputParameters.m_processAllReferenceRasters )
-      {
-        if( ! getTransformation( refRastersMatchingInfo, outParamsPtr->m_geomTransPtr,
-          outParamsPtr->m_tiePoints, outParamsPtr->m_inRasterCoveredAreaPercent ) )
-        {
-          return false;
-        }
-      }
-      else
-      {
-        
-        if( outParamsPtr->m_geomTransPtr.get() == 0 )
-        {
-          return false;
-        }
-      }  
-      
-      // Generating the refined output raster
-      
-      te::rp::Register::InputParameters regInParams;
-      regInParams.m_inputRasterPtr = inputRasterPtr;
-      regInParams.m_inputRasterBands = m_inputParameters.m_inRasterBands2Process;
-      regInParams.m_tiePoints.clear();
-      regInParams.m_outputSRID = inputRasterPtr->getSRID();
-      regInParams.m_outputResolutionX = inputRasterPtr->getResolutionX();
-      regInParams.m_outputResolutionY = inputRasterPtr->getResolutionY();
-      regInParams.m_interpMethod = m_inputParameters.m_interpMethod;
-      regInParams.m_noDataValue = m_inputParameters.m_outputNoDataValue;
-      regInParams.m_geomTransfName.clear();
-      regInParams.m_geomTransfPtr = outParamsPtr->m_geomTransPtr.get();
-      
-      te::rp::Register::OutputParameters regOutParams;
-      regOutParams.m_rType = outParamsPtr->m_rType;
-      regOutParams.m_rInfo = outParamsPtr->m_rInfo;
-      
-      te::rp::Register registerInstance;
-      
-      if( ! registerInstance.initialize( regInParams ) )
-      {
-        return false;
-      }
-      
-      if( ! registerInstance.execute( regOutParams ) )
-      {
-        return false;
-      }
-      
-      outParamsPtr->m_outputRasterPtr.reset( regOutParams.m_outputRasterPtr.release() );
-      
-      return true;
-    }
-
-    void GeometricRefining::reset() throw( te::rp::Exception )
-    {
-      m_inputParameters.reset();
-      m_isInitialized = false;
-    }
-
-    bool GeometricRefining::initialize( const AlgorithmInputParameters& inputParams )
-      throw( te::rp::Exception )
-    {
-      reset();
-
-      GeometricRefining::InputParameters const* inputParamsPtr = dynamic_cast<
-        GeometricRefining::InputParameters const* >( &inputParams );
-      TERP_TRUE_OR_THROW( inputParamsPtr, "Invalid paramters pointer" );
-
-      m_inputParameters = *inputParamsPtr;
-      
-      // checking input raster
-      
-      TERP_TRUE_OR_RETURN_FALSE( m_inputParameters.m_inRasterPtr,
-         "Invalid raster pointer" );
-         
-      TERP_TRUE_OR_RETURN_FALSE( 
-        ( m_inputParameters.m_inRasterPtr->getAccessPolicy() & te::common::RAccess ),
-         "Invalid raster" );  
-         
-      // Checking input raster bands
-      
-      for( unsigned int inRasterBands2ProcessIdx = 0 ; inRasterBands2ProcessIdx <
-        m_inputParameters.m_inRasterBands2Process.size() ; 
-        ++inRasterBands2ProcessIdx )
-      {
-        TERP_TRUE_OR_RETURN_FALSE( m_inputParameters.m_inRasterBands2Process[
-          inRasterBands2ProcessIdx ] < m_inputParameters.m_inRasterPtr->getNumberOfBands(),
-          "Invalid raster bands" ); 
-      }
-      
-      for( unsigned int inRasterTPLocationBandsIdx = 0 ; inRasterTPLocationBandsIdx <
-        m_inputParameters.m_inRasterTPLocationBands.size() ; 
-        ++inRasterTPLocationBandsIdx )
-      {
-        TERP_TRUE_OR_RETURN_FALSE( m_inputParameters.m_inRasterTPLocationBands[
-          inRasterTPLocationBandsIdx ] < m_inputParameters.m_inRasterPtr->getNumberOfBands(),
-          "Invalid raster bands" ); 
-      }      
-
-      // Checking the feeder
-
-      TERP_TRUE_OR_RETURN_FALSE( m_inputParameters.m_referenceRastersPtr,
-        "Invalid reference rasters feeder pointer" )
-
-      TERP_TRUE_OR_RETURN_FALSE(
-        m_inputParameters.m_referenceRastersPtr->getObjsCount() > 0,
-        "Invalid number of reference rasters" )
-      
-      // Checking reference rasters weights
-
-      TERP_TRUE_OR_RETURN_FALSE(
-        m_inputParameters.m_referenceRastersWeights.empty() ? true :
-        m_inputParameters.m_referenceRastersWeights.size() ==
-        m_inputParameters.m_referenceRastersPtr->getObjsCount(),
-        "Invalid reference rasters weights" );
-
-      // checking other parameters
-        
-      TERP_TRUE_OR_RETURN_FALSE( 
-        ( ( m_inputParameters.m_minInRasterCoveredAreaPercent >= 0.0 ) &&
-        ( m_inputParameters.m_minInRasterCoveredAreaPercent <= 100.0 ) ),
-        "Invalid parameter m_minRasterCoveredAreaPercent" );
-        
-      TERP_TRUE_OR_RETURN_FALSE( 
-        ( ( m_inputParameters.m_minrReferenceRasterCoveredAreaPercent >= 0.0 ) &&
-        ( m_inputParameters.m_minrReferenceRasterCoveredAreaPercent <= 100.0 ) ),
-        "Invalid parameter m_minrReferenceRasterCoveredAreaPercent" );   
-      
-      TERP_TRUE_OR_RETURN_FALSE( 
-        ( m_inputParameters.m_minrReferenceRasterRequiredTiePointsFactor >= 0.0 ),
-        "Invalid parameter m_minrReferenceRasterRequiredTiePointsFactor" );           
-        
-      TERP_TRUE_OR_RETURN_FALSE( 
-        ( m_inputParameters.m_inRasterSubSectorsFactor > 0 ),
-        "Invalid parameter m_rasterSubSectorsFactor" );           
-        
-      TERP_TRUE_OR_RETURN_FALSE( 
-        ( m_inputParameters.m_inRasterExpectedRowError > 0 ),
-        "Invalid parameter m_inRasterRowMaxError" );           
-      
-      TERP_TRUE_OR_RETURN_FALSE( 
-        ( m_inputParameters.m_inRasterExpectedColError > 0 ),
-        "Invalid parameter m_inRasterColMaxError" );        
-
-      m_isInitialized = true;
-
-      return true;
-    }
-
-    bool GeometricRefining::isInitialized() const
-    {
-      return m_isInitialized;
-    }
-
-    void GeometricRefining::convert( 
-      const std::vector< InternalMatchingInfo >& inTiePoints,
-      std::vector< te::gm::GTParameters::TiePoint >& outTiePoints,
-      std::vector< double >& outTiePointsWeights ) const
-    {
-      outTiePoints.clear();
-      outTiePointsWeights.clear();
-      
-      // Guessing limits
-      
-      std::auto_ptr< te::gm::GeometricTransformation > baseGeometricTransformPtr(
-        te::gm::GTFactory::make( m_inputParameters.m_geomTransfName ) );
-      TERP_DEBUG_TRUE_OR_THROW( baseGeometricTransformPtr.get(), "Invalid transformation" );
-
-      const unsigned int minimumRequiredTiePointsNumber = (unsigned int)
-        (
-          m_inputParameters.m_minrReferenceRasterRequiredTiePointsFactor
-          * 
-          ((double)baseGeometricTransformPtr->getMinRequiredTiePoints() )
-        );      
-      
-      double referenceImagesWeightsMin =  std::numeric_limits< double >::max();
-      double referenceImagesWeightsMax = -1.0 * referenceImagesWeightsMin;      
-      unsigned int inTiePointsIdx = 0;
-      unsigned int mInfoTiePointsIdx = 0;
-      double minTPNumberByRefRaster = std::numeric_limits< double >::max();
-      double maxTPNumberByRefRaster = -1.0 * minTPNumberByRefRaster;
-      double minConvexHullAreaPercentByRefRaster = std::numeric_limits< double >::max();
-      double maxConvexHullAreaPercentByRefRaster = -1.0 * minConvexHullAreaPercentByRefRaster;
-      double realTiePointsNumber = 0;
-      
-      for( inTiePointsIdx = 0 ; inTiePointsIdx < inTiePoints.size() ; ++inTiePointsIdx )
-      {
-        const InternalMatchingInfo& mInfo = inTiePoints[ inTiePointsIdx ];
-        
-        realTiePointsNumber = (double)( mInfo.m_tiePoints.size() - minimumRequiredTiePointsNumber );
-        
-        if( minTPNumberByRefRaster > realTiePointsNumber )
-        {
-          minTPNumberByRefRaster = realTiePointsNumber;
-        }
-        
-        if( maxTPNumberByRefRaster < realTiePointsNumber )
-        {
-          maxTPNumberByRefRaster = realTiePointsNumber;
-        }    
-        
-        if( minConvexHullAreaPercentByRefRaster > mInfo.m_convexHullAreaPercent )
-        {
-          minConvexHullAreaPercentByRefRaster = mInfo.m_convexHullAreaPercent;
-        }
-        
-        if( maxConvexHullAreaPercentByRefRaster < mInfo.m_convexHullAreaPercent )
-        {
-          maxConvexHullAreaPercentByRefRaster = mInfo.m_convexHullAreaPercent;
-        }
-        
-        if( m_inputParameters.m_referenceRastersWeights.size() )
-        {
-          if( referenceImagesWeightsMin > 
-            ((double)m_inputParameters.m_referenceRastersWeights[ mInfo.m_referenceRasterIndex ] ) )
-          {
-            referenceImagesWeightsMin = 
-              ((double)m_inputParameters.m_referenceRastersWeights[ mInfo.m_referenceRasterIndex ] );
-          }
-          
-          if( referenceImagesWeightsMax < 
-            ((double)m_inputParameters.m_referenceRastersWeights[ mInfo.m_referenceRasterIndex ] ) )
-          {
-            referenceImagesWeightsMax = 
-              ((double)m_inputParameters.m_referenceRastersWeights[ mInfo.m_referenceRasterIndex ] );
-          }  
-        }
-      }      
-      
-      double weight = 0;
-      const double convexHullAreaPercentGain = ( maxConvexHullAreaPercentByRefRaster == 
-        minConvexHullAreaPercentByRefRaster ) ? 0.0 :
-        1.0 / ( maxConvexHullAreaPercentByRefRaster - minConvexHullAreaPercentByRefRaster );
-      const double convexHullAreaPercentOffset = (convexHullAreaPercentGain == 0.0 ) ? 
-        1.0 : -1.0 * minConvexHullAreaPercentByRefRaster;
-      const double tiePointsNumberGain = ( maxTPNumberByRefRaster == 
-        minTPNumberByRefRaster ) ? 0.0 :
-        1.0 / ( maxTPNumberByRefRaster - minTPNumberByRefRaster );
-      const double tiePointsNumberOffset = ( tiePointsNumberGain == 0.0 ) ? 1.0 : -1.0 * minTPNumberByRefRaster;      
-      
-      double referenceImagesWeightsGain = 0.0;
-      double referenceImagesWeightsOffset = 0.0;
-      if( m_inputParameters.m_referenceRastersWeights.size() )
-      {
-        referenceImagesWeightsGain = ( referenceImagesWeightsMax == 
-          referenceImagesWeightsMin ) ? 0.0 :
-          1.0 / ( referenceImagesWeightsMax - referenceImagesWeightsMin );
-        referenceImagesWeightsOffset = (referenceImagesWeightsGain == 0.0 ) ? 
-          1.0 : -1.0 * referenceImagesWeightsMin;
-      }
-      
-      for( inTiePointsIdx = 0 ; inTiePointsIdx < inTiePoints.size() ; ++inTiePointsIdx )
-      {
-        const InternalMatchingInfo& mInfo = inTiePoints[ inTiePointsIdx ];
-        
-        realTiePointsNumber = (double)( mInfo.m_tiePoints.size() - minimumRequiredTiePointsNumber );
-        
-        weight = 
-          (
-            (
-              ( mInfo.m_convexHullAreaPercent + convexHullAreaPercentOffset )
-              *
-              convexHullAreaPercentGain
-            )
-            +
-            (
-              ( realTiePointsNumber + tiePointsNumberOffset )
-              *
-              tiePointsNumberGain
-            )
-            +
-            (
-              ( m_inputParameters.m_referenceRastersWeights.empty() )
-              ?
-              (
-                1.0
-              )
-              :
-              (
-                (
-                  ((double)m_inputParameters.m_referenceRastersWeights[ mInfo.m_referenceRasterIndex ] )
-                  +
-                  referenceImagesWeightsOffset
-                )
-                *
-                referenceImagesWeightsGain
-              )
-            )
-          )
-          /
-          3.0;          
-        
-        for( mInfoTiePointsIdx = 0 ; mInfoTiePointsIdx < mInfo.m_tiePoints.size() ; 
-          ++mInfoTiePointsIdx )
-        {
-          outTiePoints.push_back( mInfo.m_tiePoints[ mInfoTiePointsIdx ] );
-          outTiePointsWeights.push_back( weight );
-        }
-      }
-    }
-    
-    double GeometricRefining::getTPConvexHullArea( 
-      const std::vector< te::gm::GTParameters::TiePoint >& tiePoints,
-      const bool useTPSecondCoordPair ) const
-    {
-      std::auto_ptr< te::gm::Surface > convexHullPtr;
-      if( !getTPConvexHull( tiePoints, useTPSecondCoordPair, convexHullPtr ) )
-      {
-        return 0.0;
-      }
-      else
-      {
-        return convexHullPtr->getArea();
-      }
-    }
-    
-    bool GeometricRefining::getTPConvexHull( 
-      const std::vector< te::gm::GTParameters::TiePoint >& tiePoints,
-      const bool useTPSecondCoordPair,
-      std::auto_ptr< te::gm::Surface >& convexHullPtr ) const
-    {
-      if( tiePoints.size() < 3 )
-      {
-        return false;
-      }
-      else
-      {
-        te::gm::MultiPoint points( 0, te::gm::MultiPointType );
-        
-        for( unsigned int tiePointsIdx = 0 ; tiePointsIdx < tiePoints.size() ;
-          ++tiePointsIdx )
-        {
-          if( useTPSecondCoordPair )
-            points.add( new te::gm::Point( tiePoints[ tiePointsIdx ].second.x,
-              tiePoints[ tiePointsIdx ].second.y ) );
-          else
-            points.add( new te::gm::Point( tiePoints[ tiePointsIdx ].first.x,
-              tiePoints[ tiePointsIdx ].first.y ) );
-        }
-        
-        std::auto_ptr< te::gm::Geometry > geomPtr( points.convexHull() );
-
-        if( dynamic_cast< te::gm::Surface* >( geomPtr.get() ) )
-        {
-          convexHullPtr.reset( 
-            dynamic_cast< te::gm::Surface* >( geomPtr.release() ) );
-          return true;
-        }
-        else
-        {
-          return false;
-        }
-      }
-    }   
-    
-    bool GeometricRefining::getTransformation( const std::vector< InternalMatchingInfo >& inTiePoints,
-      std::auto_ptr< te::gm::GeometricTransformation >& geometricTransformPtr,
-      std::vector< te::gm::GTParameters::TiePoint >& baseTransAgreementTiePoints,
-      double& convexHullAreaPercent ) const
-    {
-      geometricTransformPtr.reset();
-      baseTransAgreementTiePoints.clear();
-      convexHullAreaPercent = 0.0;
-      
-      te::gm::GTParameters geoTransParams;
-      std::vector< double > tiePointsWeights;
-      convert( inTiePoints, geoTransParams.m_tiePoints, tiePointsWeights );
-      
-      te::gm::GTFilter filter;
-      
-      if( 
-          ! filter.applyRansac( 
-            m_inputParameters.m_geomTransfName,
-            geoTransParams,
-            (
-              m_inputParameters.m_geomTransfMaxTiePointError
-              *
-              (
-                std::min(
-                  m_inputParameters.m_inRasterPtr->getResolutionX(),
-                  m_inputParameters.m_inRasterPtr->getResolutionY()
-                )
-              )
-            ),
-            m_inputParameters.m_geomTransfMaxTiePointError,
-            m_inputParameters.m_outliersRemotionMaxIterations,
-            m_inputParameters.m_outliersRemotionAssurance,
-            m_inputParameters.m_enableMultiThread,
-            tiePointsWeights,
-            baseTransAgreementTiePoints,
-            geometricTransformPtr
-          )
-        )
-      {
-        geometricTransformPtr.reset();
-        baseTransAgreementTiePoints.clear();
-        return false;
-      }
-      
-      convexHullAreaPercent =
-        (
-          100.0
-          *
-          getTPConvexHullArea( baseTransAgreementTiePoints, false )
-          /
-          (double)
-          (
-            m_inputParameters.m_inRasterPtr->getNumberOfColumns()
-            *
-            m_inputParameters.m_inRasterPtr->getNumberOfRows()
-          )
-        );       
-        
-      if( convexHullAreaPercent >= m_inputParameters.m_minInRasterCoveredAreaPercent )
-      {
-        return true;
-      }
-      else
-      {      
-        geometricTransformPtr.reset();
-        baseTransAgreementTiePoints.clear();
-        return false;
-      }
-    }
-
-  } // end namespace rp
-}   // end namespace te
-
-
+                outParamsPtr->m_matchingResult[ refRasterIdx ].m_searchAreaWidth =
+                  searchAreaWidth;   
+                outParamsPtr->m_matchingResult[ refRasterIdx ].m_searchAreaHeigh =
+                  searchAreaHeight;                  
+                  
+                // Matching the reference image
+                
+                te::rp::TiePointsLocator::InputParameters locatorInputParams =
+                  m_inputParameters.m_locatorParams;
+                locatorInputParams.m_inRaster1Ptr = inputRasterPtr;
+                locatorInputParams.m_inMaskRaster1Ptr = 0;
+                locatorInputParams.m_inRaster1Bands = m_inputParameters.m_inRasterTPLocationBands;
+                locatorInputParams.m_raster1TargetAreaLineStart = (unsigned int)searchAreaULRow;
+                locatorInputParams.m_raster1TargetAreaColStart = (unsigned int)searchAreaULCol;
+                locatorInputParams.m_raster1TargetAreaWidth = searchAreaWidth;
+                locatorInputParams.m_raster1TargetAreaHeight = searchAreaHeight;
+                locatorInputParams.m_inRaster2Ptr = refRasterPtr;
+                locatorInputParams.m_inMaskRaster2Ptr = 0;
+                locatorInputParams.m_inRaster2Bands = 
+                  m_inputParameters.m_referenceTPLocationBands[ refRasterIdx ];
+                locatorInputParams.m_raster2TargetAreaLineStart = 0;
+                locatorInputParams.m_raster2TargetAreaColStart = 0;
+                locatorInputParams.m_raster2TargetAreaWidth = 0;
+                locatorInputParams.m_raster2TargetAreaHeight = 0;
+                locatorInputParams.m_enableMultiThread = m_inputParameters.m_enableMultiThread;
+                locatorInputParams.m_enableProgress = false;
+                locatorInputParams.m_pixelSizeXRelation = inputRasterPtr->getResolutionX() / 
+                  refRasterPtr->getResolutionX();
+                locatorInputParams.m_pixelSizeYRelation = inputRasterPtr->getResolutionY() / 
+                  refRasterPtr->getResolutionY();
+                locatorInputParams.m_geomTransfName = m_inputParameters.m_geomTransfName;
+                locatorInputParams.m_geomTransfMaxError = m_inputParameters.m_geomTransfMaxTiePointError;
+                locatorInputParams.m_maxR1ToR2Offset = 0;
+                locatorInputParams.m_enableGeometryFilter = true;
+                locatorInputParams.m_geometryFilterAssurance = m_inputParameters.m_outliersRemotionAssurance;
+                
+                te::rp::TiePointsLocator locator;
+                
+                if( locator.initialize( locatorInputParams ) )
+                {
+                  te::rp::TiePointsLocator::OutputParameters locatorOutputParams;
+                  
+                  if( locator.execute( locatorOutputParams ) )
+                  {
+                    if( 
+                        ( locatorOutputParams.m_transformationPtr.get() != 0 )
+                        &&
+                        ( 
+                          locatorOutputParams.m_tiePoints.size()
+                          >=
+                          minimumRequiredTiePointsNumber
+                        )
+                      )
+                    {
+                      const double convexHullAreaPercent =
+                        (
+                          getTPConvexHullArea( locatorOutputParams.m_tiePoints, true )
+                          /
+                          (double)
+                          (
+                            refRasterPtr->getNumberOfColumns()
+                            *
+                            refRasterPtr->getNumberOfRows()
+                          )
+                        );
+                      
+                      if( ( 100.0 * convexHullAreaPercent ) >=
+                          m_inputParameters.m_minrReferenceRasterCoveredAreaPercent )
+                      {
+                        InternalMatchingInfo matchingInfo;
+                        matchingInfo.m_referenceRasterIndex = refRasterIdx;
+                        matchingInfo.m_convexHullAreaPercent = convexHullAreaPercent;
+                        
+                        te::gm::GTParameters::TiePoint tiePoint;
+                        for( unsigned int tpIdx = 0 ; tpIdx < locatorOutputParams.m_tiePoints.size() ;
+                          ++tpIdx )
+                        {
+                          tiePoint.first.x = locatorOutputParams.m_tiePoints[ tpIdx ].first.x;
+                          tiePoint.first.y = locatorOutputParams.m_tiePoints[ tpIdx ].first.y;
+                          
+                          refRasterPtr->getGrid()->gridToGeo( 
+                             locatorOutputParams.m_tiePoints[ tpIdx ].second.x,
+                             locatorOutputParams.m_tiePoints[ tpIdx ].second.y,
+                             tiePoint.second.x,
+                             tiePoint.second.y );
+                          
+                          matchingInfo.m_tiePoints.push_back( tiePoint );
+                          outParamsPtr->m_matchingResult[ refRasterIdx ].m_tiePoints.push_back(
+                            tiePoint );
+                        }
+                        
+                        refRastersMatchingInfo.push_back( matchingInfo );
+
+                        outParamsPtr->m_matchingResult[ refRasterIdx ].m_status = 
+                          OutputParameters::MatchingResult::Success;
+                      }
+                      else
+                      {
+                        te::gm::GTParameters::TiePoint tiePoint;
+                        for( unsigned int tpIdx = 0 ; tpIdx < locatorOutputParams.m_tiePoints.size() ;
+                          ++tpIdx )
+                        {
+                          tiePoint.first.x = locatorOutputParams.m_tiePoints[ tpIdx ].first.x;
+                          tiePoint.first.y = locatorOutputParams.m_tiePoints[ tpIdx ].first.y;
+                          
+                          refRasterPtr->getGrid()->gridToGeo( 
+                             locatorOutputParams.m_tiePoints[ tpIdx ].second.x,
+                             locatorOutputParams.m_tiePoints[ tpIdx ].second.y,
+                             tiePoint.second.x,
+                             tiePoint.second.y );
+                          
+                          outParamsPtr->m_matchingResult[ refRasterIdx ].m_tiePoints.push_back(
+                            tiePoint );
+                        }
+                                                
+                        outParamsPtr->m_matchingResult[ refRasterIdx ].m_status = 
+                          OutputParameters::MatchingResult::Fail;    
+                      }
+                      
+                      double ulCol = 0;
+                      double ulRow = 0;
+                      locatorOutputParams.m_transformationPtr->inverseMap(
+                        0.0, 0.0, ulCol, ulRow );
+                      
+                      double lrCol = 0;
+                      double lrRow = 0;
+                      locatorOutputParams.m_transformationPtr->inverseMap(
+                        (double)( refRasterPtr->getNumberOfColumns() - 1 ), 
+                        (double)( refRasterPtr->getNumberOfRows() - 1 ), lrCol, lrRow );                      
+                      
+                      outParamsPtr->m_matchingResult[ refRasterIdx ].m_matchedPositionRowStart = 
+                        (unsigned int)std::min( ulRow, lrRow );
+                      outParamsPtr->m_matchingResult[ refRasterIdx ].m_matchedPositionColStart = 
+                        (unsigned int)std::min( ulCol, lrCol );                        
+                        
+                      outParamsPtr->m_matchingResult[ refRasterIdx ].m_matchedPositionWidth = 
+                        (unsigned int)std::abs( lrCol - ulCol );
+                      outParamsPtr->m_matchingResult[ refRasterIdx ].m_matchedPositionHeight = 
+                        (unsigned int)std::abs( lrRow - ulRow );                      
+                    }
+                    else
+                    {
+                      outParamsPtr->m_matchingResult[ refRasterIdx ].m_tiePoints =
+                        locatorOutputParams.m_tiePoints;
+                      outParamsPtr->m_matchingResult[ refRasterIdx ].m_status = 
+                        OutputParameters::MatchingResult::Fail;                                                
+                    }
+                  }
+                  else
+                  {
+                    outParamsPtr->m_matchingResult[ refRasterIdx ].m_status = 
+                      OutputParameters::MatchingResult::Fail;
+                  }
+                }
+                else
+                {
+                  outParamsPtr->m_matchingResult[ refRasterIdx ].m_status = 
+                    OutputParameters::MatchingResult::Fail;
+                }
+              }
+              else
+              {
+                outParamsPtr->m_matchingResult[ refRasterIdx ].m_status = 
+                  OutputParameters::MatchingResult::Fail;
+              }
+              
+              //skip to the next sector
+
+              sectorIdx = sector.size();                               
+              
+              // Finding the tie-points in agreement with the choosen geometric transformation model
+              
+              if( !m_inputParameters.m_processAllReferenceRasters )
+              {
+                if( getTransformation( refRastersMatchingInfo, outParamsPtr->m_geomTransPtr,
+                  outParamsPtr->m_tiePoints, outParamsPtr->m_inRasterCoveredAreaPercent ) )
+                {
+                  // No need to precess more reference rasters
+                  // Break the loop
+                  
+                  refRastersIndexesBySectorIdx = refRastersIndexesBySector.size();
+                  continueOnLoop = false;
+                }
+              }
+              
+              // Progress 
+              
+              if( m_inputParameters.m_enableProgress )
+              {
+                progressPtr->pulse();
+                if( ! progressPtr->isActive() ) return false;
+              }                           
+            }
+          }
+        }
+        
+        if( ! aRefRasterWasProcessed )
+        {
+          continueOnLoop = false;
+        }
+      }
+      
+      // Finding the tie-points in agreement with the choosen geometric transformation model
+      
+      if( m_inputParameters.m_processAllReferenceRasters )
+      {
+        if( ! getTransformation( refRastersMatchingInfo, outParamsPtr->m_geomTransPtr,
+          outParamsPtr->m_tiePoints, outParamsPtr->m_inRasterCoveredAreaPercent ) )
+        {
+          return false;
+        }
+      }
+      else
+      {
+        
+        if( outParamsPtr->m_geomTransPtr.get() == 0 )
+        {
+          return false;
+        }
+      }  
+      
+      // Generating the refined output raster
+      
+      te::rp::Register::InputParameters regInParams;
+      regInParams.m_inputRasterPtr = inputRasterPtr;
+      regInParams.m_inputRasterBands = m_inputParameters.m_inRasterBands2Process;
+      regInParams.m_tiePoints.clear();
+      regInParams.m_outputSRID = inputRasterPtr->getSRID();
+      regInParams.m_outputResolutionX = inputRasterPtr->getResolutionX();
+      regInParams.m_outputResolutionY = inputRasterPtr->getResolutionY();
+      regInParams.m_interpMethod = m_inputParameters.m_interpMethod;
+      regInParams.m_noDataValue = m_inputParameters.m_outputNoDataValue;
+      regInParams.m_geomTransfName.clear();
+      regInParams.m_geomTransfPtr = outParamsPtr->m_geomTransPtr.get();
+      
+      te::rp::Register::OutputParameters regOutParams;
+      regOutParams.m_rType = outParamsPtr->m_rType;
+      regOutParams.m_rInfo = outParamsPtr->m_rInfo;
+      
+      te::rp::Register registerInstance;
+      
+      if( ! registerInstance.initialize( regInParams ) )
+      {
+        return false;
+      }
+      
+      if( ! registerInstance.execute( regOutParams ) )
+      {
+        return false;
+      }
+      
+      outParamsPtr->m_outputRasterPtr.reset( regOutParams.m_outputRasterPtr.release() );
+      
+      return true;
+    }
+
+    void GeometricRefining::reset() throw( te::rp::Exception )
+    {
+      m_inputParameters.reset();
+      m_isInitialized = false;
+    }
+
+    bool GeometricRefining::initialize( const AlgorithmInputParameters& inputParams )
+      throw( te::rp::Exception )
+    {
+      reset();
+
+      GeometricRefining::InputParameters const* inputParamsPtr = dynamic_cast<
+        GeometricRefining::InputParameters const* >( &inputParams );
+      TERP_TRUE_OR_THROW( inputParamsPtr, "Invalid paramters pointer" );
+
+      m_inputParameters = *inputParamsPtr;
+      
+      // checking input raster
+      
+      TERP_TRUE_OR_RETURN_FALSE( m_inputParameters.m_inRasterPtr,
+         "Invalid raster pointer" );
+         
+      TERP_TRUE_OR_RETURN_FALSE( 
+        ( m_inputParameters.m_inRasterPtr->getAccessPolicy() & te::common::RAccess ),
+         "Invalid raster" );  
+         
+      // Checking input raster bands
+      
+      for( unsigned int inRasterBands2ProcessIdx = 0 ; inRasterBands2ProcessIdx <
+        m_inputParameters.m_inRasterBands2Process.size() ; 
+        ++inRasterBands2ProcessIdx )
+      {
+        TERP_TRUE_OR_RETURN_FALSE( m_inputParameters.m_inRasterBands2Process[
+          inRasterBands2ProcessIdx ] < m_inputParameters.m_inRasterPtr->getNumberOfBands(),
+          "Invalid raster bands" ); 
+      }
+      
+      for( unsigned int inRasterTPLocationBandsIdx = 0 ; inRasterTPLocationBandsIdx <
+        m_inputParameters.m_inRasterTPLocationBands.size() ; 
+        ++inRasterTPLocationBandsIdx )
+      {
+        TERP_TRUE_OR_RETURN_FALSE( m_inputParameters.m_inRasterTPLocationBands[
+          inRasterTPLocationBandsIdx ] < m_inputParameters.m_inRasterPtr->getNumberOfBands(),
+          "Invalid raster bands" ); 
+      }      
+
+      // Checking the feeder
+
+      TERP_TRUE_OR_RETURN_FALSE( m_inputParameters.m_referenceRastersPtr,
+        "Invalid reference rasters feeder pointer" )
+
+      TERP_TRUE_OR_RETURN_FALSE(
+        m_inputParameters.m_referenceRastersPtr->getObjsCount() > 0,
+        "Invalid number of reference rasters" )
+      
+      // Checking reference rasters weights
+
+      TERP_TRUE_OR_RETURN_FALSE(
+        m_inputParameters.m_referenceRastersWeights.empty() ? true :
+        m_inputParameters.m_referenceRastersWeights.size() ==
+        m_inputParameters.m_referenceRastersPtr->getObjsCount(),
+        "Invalid reference rasters weights" );
+
+      // checking other parameters
+        
+      TERP_TRUE_OR_RETURN_FALSE( 
+        ( ( m_inputParameters.m_minInRasterCoveredAreaPercent >= 0.0 ) &&
+        ( m_inputParameters.m_minInRasterCoveredAreaPercent <= 100.0 ) ),
+        "Invalid parameter m_minRasterCoveredAreaPercent" );
+        
+      TERP_TRUE_OR_RETURN_FALSE( 
+        ( ( m_inputParameters.m_minrReferenceRasterCoveredAreaPercent >= 0.0 ) &&
+        ( m_inputParameters.m_minrReferenceRasterCoveredAreaPercent <= 100.0 ) ),
+        "Invalid parameter m_minrReferenceRasterCoveredAreaPercent" );   
+      
+      TERP_TRUE_OR_RETURN_FALSE( 
+        ( m_inputParameters.m_minrReferenceRasterRequiredTiePointsFactor >= 0.0 ),
+        "Invalid parameter m_minrReferenceRasterRequiredTiePointsFactor" );           
+        
+      TERP_TRUE_OR_RETURN_FALSE( 
+        ( m_inputParameters.m_inRasterSubSectorsFactor > 0 ),
+        "Invalid parameter m_rasterSubSectorsFactor" );           
+        
+      TERP_TRUE_OR_RETURN_FALSE( 
+        ( m_inputParameters.m_inRasterExpectedRowError > 0 ),
+        "Invalid parameter m_inRasterRowMaxError" );           
+      
+      TERP_TRUE_OR_RETURN_FALSE( 
+        ( m_inputParameters.m_inRasterExpectedColError > 0 ),
+        "Invalid parameter m_inRasterColMaxError" );        
+
+      m_isInitialized = true;
+
+      return true;
+    }
+
+    bool GeometricRefining::isInitialized() const
+    {
+      return m_isInitialized;
+    }
+
+    void GeometricRefining::convert( 
+      const std::vector< InternalMatchingInfo >& inTiePoints,
+      std::vector< te::gm::GTParameters::TiePoint >& outTiePoints,
+      std::vector< double >& outTiePointsWeights ) const
+    {
+      outTiePoints.clear();
+      outTiePointsWeights.clear();
+      
+      // Guessing limits
+      
+      std::auto_ptr< te::gm::GeometricTransformation > baseGeometricTransformPtr(
+        te::gm::GTFactory::make( m_inputParameters.m_geomTransfName ) );
+      TERP_DEBUG_TRUE_OR_THROW( baseGeometricTransformPtr.get(), "Invalid transformation" );
+
+      const unsigned int minimumRequiredTiePointsNumber = (unsigned int)
+        (
+          m_inputParameters.m_minrReferenceRasterRequiredTiePointsFactor
+          * 
+          ((double)baseGeometricTransformPtr->getMinRequiredTiePoints() )
+        );      
+      
+      double referenceImagesWeightsMin =  std::numeric_limits< double >::max();
+      double referenceImagesWeightsMax = -1.0 * referenceImagesWeightsMin;      
+      unsigned int inTiePointsIdx = 0;
+      unsigned int mInfoTiePointsIdx = 0;
+      double minTPNumberByRefRaster = std::numeric_limits< double >::max();
+      double maxTPNumberByRefRaster = -1.0 * minTPNumberByRefRaster;
+      double minConvexHullAreaPercentByRefRaster = std::numeric_limits< double >::max();
+      double maxConvexHullAreaPercentByRefRaster = -1.0 * minConvexHullAreaPercentByRefRaster;
+      double realTiePointsNumber = 0;
+      
+      for( inTiePointsIdx = 0 ; inTiePointsIdx < inTiePoints.size() ; ++inTiePointsIdx )
+      {
+        const InternalMatchingInfo& mInfo = inTiePoints[ inTiePointsIdx ];
+        
+        realTiePointsNumber = (double)( mInfo.m_tiePoints.size() - minimumRequiredTiePointsNumber );
+        
+        if( minTPNumberByRefRaster > realTiePointsNumber )
+        {
+          minTPNumberByRefRaster = realTiePointsNumber;
+        }
+        
+        if( maxTPNumberByRefRaster < realTiePointsNumber )
+        {
+          maxTPNumberByRefRaster = realTiePointsNumber;
+        }    
+        
+        if( minConvexHullAreaPercentByRefRaster > mInfo.m_convexHullAreaPercent )
+        {
+          minConvexHullAreaPercentByRefRaster = mInfo.m_convexHullAreaPercent;
+        }
+        
+        if( maxConvexHullAreaPercentByRefRaster < mInfo.m_convexHullAreaPercent )
+        {
+          maxConvexHullAreaPercentByRefRaster = mInfo.m_convexHullAreaPercent;
+        }
+        
+        if( m_inputParameters.m_referenceRastersWeights.size() )
+        {
+          if( referenceImagesWeightsMin > 
+            ((double)m_inputParameters.m_referenceRastersWeights[ mInfo.m_referenceRasterIndex ] ) )
+          {
+            referenceImagesWeightsMin = 
+              ((double)m_inputParameters.m_referenceRastersWeights[ mInfo.m_referenceRasterIndex ] );
+          }
+          
+          if( referenceImagesWeightsMax < 
+            ((double)m_inputParameters.m_referenceRastersWeights[ mInfo.m_referenceRasterIndex ] ) )
+          {
+            referenceImagesWeightsMax = 
+              ((double)m_inputParameters.m_referenceRastersWeights[ mInfo.m_referenceRasterIndex ] );
+          }  
+        }
+      }      
+      
+      double weight = 0;
+      const double convexHullAreaPercentGain = ( maxConvexHullAreaPercentByRefRaster == 
+        minConvexHullAreaPercentByRefRaster ) ? 0.0 :
+        1.0 / ( maxConvexHullAreaPercentByRefRaster - minConvexHullAreaPercentByRefRaster );
+      const double convexHullAreaPercentOffset = (convexHullAreaPercentGain == 0.0 ) ? 
+        1.0 : -1.0 * minConvexHullAreaPercentByRefRaster;
+      const double tiePointsNumberGain = ( maxTPNumberByRefRaster == 
+        minTPNumberByRefRaster ) ? 0.0 :
+        1.0 / ( maxTPNumberByRefRaster - minTPNumberByRefRaster );
+      const double tiePointsNumberOffset = ( tiePointsNumberGain == 0.0 ) ? 1.0 : -1.0 * minTPNumberByRefRaster;      
+      
+      double referenceImagesWeightsGain = 0.0;
+      double referenceImagesWeightsOffset = 0.0;
+      if( m_inputParameters.m_referenceRastersWeights.size() )
+      {
+        referenceImagesWeightsGain = ( referenceImagesWeightsMax == 
+          referenceImagesWeightsMin ) ? 0.0 :
+          1.0 / ( referenceImagesWeightsMax - referenceImagesWeightsMin );
+        referenceImagesWeightsOffset = (referenceImagesWeightsGain == 0.0 ) ? 
+          1.0 : -1.0 * referenceImagesWeightsMin;
+      }
+      
+      for( inTiePointsIdx = 0 ; inTiePointsIdx < inTiePoints.size() ; ++inTiePointsIdx )
+      {
+        const InternalMatchingInfo& mInfo = inTiePoints[ inTiePointsIdx ];
+        
+        realTiePointsNumber = (double)( mInfo.m_tiePoints.size() - minimumRequiredTiePointsNumber );
+        
+        weight = 
+          (
+            (
+              ( mInfo.m_convexHullAreaPercent + convexHullAreaPercentOffset )
+              *
+              convexHullAreaPercentGain
+            )
+            +
+            (
+              ( realTiePointsNumber + tiePointsNumberOffset )
+              *
+              tiePointsNumberGain
+            )
+            +
+            (
+              ( m_inputParameters.m_referenceRastersWeights.empty() )
+              ?
+              (
+                1.0
+              )
+              :
+              (
+                (
+                  ((double)m_inputParameters.m_referenceRastersWeights[ mInfo.m_referenceRasterIndex ] )
+                  +
+                  referenceImagesWeightsOffset
+                )
+                *
+                referenceImagesWeightsGain
+              )
+            )
+          )
+          /
+          3.0;          
+        
+        for( mInfoTiePointsIdx = 0 ; mInfoTiePointsIdx < mInfo.m_tiePoints.size() ; 
+          ++mInfoTiePointsIdx )
+        {
+          outTiePoints.push_back( mInfo.m_tiePoints[ mInfoTiePointsIdx ] );
+          outTiePointsWeights.push_back( weight );
+        }
+      }
+    }
+    
+    double GeometricRefining::getTPConvexHullArea( 
+      const std::vector< te::gm::GTParameters::TiePoint >& tiePoints,
+      const bool useTPSecondCoordPair ) const
+    {
+      std::auto_ptr< te::gm::Surface > convexHullPtr;
+      if( !getTPConvexHull( tiePoints, useTPSecondCoordPair, convexHullPtr ) )
+      {
+        return 0.0;
+      }
+      else
+      {
+        return convexHullPtr->getArea();
+      }
+    }
+    
+    bool GeometricRefining::getTPConvexHull( 
+      const std::vector< te::gm::GTParameters::TiePoint >& tiePoints,
+      const bool useTPSecondCoordPair,
+      std::auto_ptr< te::gm::Surface >& convexHullPtr ) const
+    {
+      if( tiePoints.size() < 3 )
+      {
+        return false;
+      }
+      else
+      {
+        te::gm::MultiPoint points( 0, te::gm::MultiPointType );
+        
+        for( unsigned int tiePointsIdx = 0 ; tiePointsIdx < tiePoints.size() ;
+          ++tiePointsIdx )
+        {
+          if( useTPSecondCoordPair )
+            points.add( new te::gm::Point( tiePoints[ tiePointsIdx ].second.x,
+              tiePoints[ tiePointsIdx ].second.y ) );
+          else
+            points.add( new te::gm::Point( tiePoints[ tiePointsIdx ].first.x,
+              tiePoints[ tiePointsIdx ].first.y ) );
+        }
+        
+        std::auto_ptr< te::gm::Geometry > geomPtr( points.convexHull() );
+
+        if( dynamic_cast< te::gm::Surface* >( geomPtr.get() ) )
+        {
+          convexHullPtr.reset( 
+            dynamic_cast< te::gm::Surface* >( geomPtr.release() ) );
+          return true;
+        }
+        else
+        {
+          return false;
+        }
+      }
+    }   
+    
+    bool GeometricRefining::getTransformation( const std::vector< InternalMatchingInfo >& inTiePoints,
+      std::auto_ptr< te::gm::GeometricTransformation >& geometricTransformPtr,
+      std::vector< te::gm::GTParameters::TiePoint >& baseTransAgreementTiePoints,
+      double& convexHullAreaPercent ) const
+    {
+      geometricTransformPtr.reset();
+      baseTransAgreementTiePoints.clear();
+      convexHullAreaPercent = 0.0;
+      
+      te::gm::GTParameters geoTransParams;
+      std::vector< double > tiePointsWeights;
+      convert( inTiePoints, geoTransParams.m_tiePoints, tiePointsWeights );
+      
+      te::gm::GTFilter filter;
+      
+      if( 
+          ! filter.applyRansac( 
+            m_inputParameters.m_geomTransfName,
+            geoTransParams,
+            (
+              m_inputParameters.m_geomTransfMaxTiePointError
+              *
+              (
+                std::min(
+                  m_inputParameters.m_inRasterPtr->getResolutionX(),
+                  m_inputParameters.m_inRasterPtr->getResolutionY()
+                )
+              )
+            ),
+            m_inputParameters.m_geomTransfMaxTiePointError,
+            m_inputParameters.m_outliersRemotionMaxIterations,
+            m_inputParameters.m_outliersRemotionAssurance,
+            m_inputParameters.m_enableMultiThread,
+            tiePointsWeights,
+            baseTransAgreementTiePoints,
+            geometricTransformPtr
+          )
+        )
+      {
+        geometricTransformPtr.reset();
+        baseTransAgreementTiePoints.clear();
+        return false;
+      }
+      
+      convexHullAreaPercent =
+        (
+          100.0
+          *
+          getTPConvexHullArea( baseTransAgreementTiePoints, false )
+          /
+          (double)
+          (
+            m_inputParameters.m_inRasterPtr->getNumberOfColumns()
+            *
+            m_inputParameters.m_inRasterPtr->getNumberOfRows()
+          )
+        );       
+        
+      if( convexHullAreaPercent >= m_inputParameters.m_minInRasterCoveredAreaPercent )
+      {
+        return true;
+      }
+      else
+      {      
+        geometricTransformPtr.reset();
+        baseTransAgreementTiePoints.clear();
+        return false;
+      }
+    }
+
+  } // end namespace rp
+}   // end namespace te
+
+