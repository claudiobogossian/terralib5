--- conflicted
+++ resolved
@@ -918,13 +918,8 @@
                                            ${TERRALIB_ABSOLUTE_ROOT_DIR}/src/terralib/qt/widgets/st/AnimationScene.h
                                            ${TERRALIB_ABSOLUTE_ROOT_DIR}/src/terralib/qt/widgets/st/AnimationView.h
 										   ${TERRALIB_ABSOLUTE_ROOT_DIR}/src/terralib/qt/widgets/st/ObservationPropertiesWidget.h
-<<<<<<< HEAD
-										   ${TERRALIB_ABSOLUTE_ROOT_DIR}/src/terralib/qt/widgets/st/ObservationWizard.h
-										   ${TERRALIB_ABSOLUTE_ROOT_DIR}/src/terralib/qt/widgets/st/ObservationPropertiesWizardPage.h
-=======
 										   ${TERRALIB_ABSOLUTE_ROOT_DIR}/src/terralib/qt/widgets/st/ObservationPropertiesWizardPage.h
 										   ${TERRALIB_ABSOLUTE_ROOT_DIR}/src/terralib/qt/widgets/st/ObservationWizard.h										   
->>>>>>> 7782279e
                                            ${TERRALIB_ABSOLUTE_ROOT_DIR}/src/terralib/qt/widgets/st/PixmapItem.h
                                            ${TERRALIB_ABSOLUTE_ROOT_DIR}/src/terralib/qt/widgets/st/SliderPropertiesDialog.h
                                            ${TERRALIB_ABSOLUTE_ROOT_DIR}/src/terralib/qt/widgets/st/TrajectoryItem.h
