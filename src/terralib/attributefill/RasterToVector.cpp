/*  Copyright (C) 2008 National Institute For Space Research (INPE) - Brazil.

    This file is part of the TerraLib - a Framework for building GIS enabled applications.

    TerraLib is free software: you can redistribute it and/or modify
    it under the terms of the GNU Lesser General Public License as published by
    the Free Software Foundation, either version 3 of the License,
    or (at your option) any later version.

    TerraLib is distributed in the hope that it will be useful,
    but WITHOUT ANY WARRANTY; without even the implied warranty of
    MERCHANTABILITY or FITNESS FOR A PARTICULAR PURPOSE. See the
    GNU Lesser General Public License for more details.

    You should have received a copy of the GNU Lesser General Public License
    along with TerraLib. See COPYING. If not, write to
    TerraLib Team at <terralib-team@terralib.org>.
 */

/*!
 \file RasterToVector.cpp
 */

#include "../common/progress/TaskProgress.h"
#include "../common/Translator.h"

#include "../dataaccess/dataset/DataSet.h"
#include "../dataaccess/dataset/DataSetAdapter.h"

#include "../dataaccess/dataset/DataSetType.h"
#include "../dataaccess/dataset/DataSetTypeConverter.h"
#include "../dataaccess/dataset/ObjectIdSet.h"
#include "../dataaccess/datasource/DataSource.h"
#include "../dataaccess/datasource/DataSourceCapabilities.h"
#include "../dataaccess/utils/Utils.h"

#include "../datatype/Property.h"
#include "../datatype/StringProperty.h"

#include "../geometry.h"

#include "../memory/DataSetItem.h"

#include "../raster/RasterProperty.h"
#include "../raster/Utils.h"

#include "../rp/RasterAttributes.h"
#include "../rp/Texture.h"

#include "../statistics.h"

#include "Exception.h"
#include "RasterToVector.h"

// Boost
#include <boost/algorithm/string.hpp>
#include <boost/lexical_cast.hpp>


te::attributefill::RasterToVector::RasterToVector()
{
}

void te::attributefill::RasterToVector::setInput(te::da::DataSourcePtr inRasterDsrc,
                                              std::string inRasterName,
                                              std::auto_ptr<te::da::DataSetType> inRasterDsType,
                                              te::da::DataSourcePtr inVectorDsrc,
                                              std::string inVectorName,
                                              std::auto_ptr<te::da::DataSetType> inVectorDsType)
{
  m_inRasterDsrc = inRasterDsrc;
  m_inRasterName = inRasterName;
  m_inRasterDsType = inRasterDsType;
  m_inVectorDsrc = inVectorDsrc;
  m_inVectorName = inVectorName;
  m_inVectorDsType = inVectorDsType;
}

void te::attributefill::RasterToVector::setParams(std::vector<unsigned int> bands,
                                               std::vector<te::stat::StatisticalSummary> statSum,
                                               bool texture)
{
  m_bands = bands;
  m_statSum = statSum;
  m_texture = texture;
}

void te::attributefill::RasterToVector::setOutput(te::da::DataSourcePtr outDsrc, std::string dsName)
{
  m_outDsrc = outDsrc;
  m_outDset = dsName;
}

bool te::attributefill::RasterToVector::paramsAreValid()
{
  if (!m_inVectorDsType.get())
    return false;
  
  if (!m_inVectorDsType->hasGeom())
    return false;

  if (m_outDset.empty() || !m_outDsrc.get())
    return false;
  
  return true;
}

bool te::attributefill::RasterToVector::run()
{
// prepare vector
  te::gm::GeometryProperty* vectorProp = te::da::GetFirstGeomProperty(m_inVectorDsType.get());
  std::auto_ptr<te::da::DataSet> dsVector = m_inVectorDsrc->getDataSet(m_inVectorName);
  
// prepare raster
  te::rst::RasterProperty* rasterProp = te::da::GetFirstRasterProperty(m_inRasterDsType.get());
  
  std::auto_ptr<te::da::DataSet> dsRaster = m_inRasterDsrc->getDataSet(m_inRasterName);
  std::auto_ptr<te::rst::Raster> raster = dsRaster->getRaster(rasterProp->getName());
  double resX = raster->getResolutionX();
  double resY = raster->getResolutionY();
  
  te::gm::Envelope* env = raster->getExtent();

// raster Attributes
  te::rp::RasterAttributes* rasterAtt = 0;

// Parameters to get the percentage of classes by area
  bool percentByArea = false;
  std::vector<std::set<int> > pixelDistinct;
  std::vector<te::stat::StatisticalSummary>::iterator it = std::find(m_statSum.begin(), m_statSum.end(), te::stat::PERCENT_EACH_CLASS_BY_AREA);
  if (it != m_statSum.end())
  {
    pixelDistinct = getPixelDistinct(raster.get(), m_bands);
    percentByArea = true;
  }


// get output DataSetType.
  std::auto_ptr<te::da::DataSetType> outDsType;
  if (percentByArea)
    outDsType = getDataSetType(pixelDistinct);
  else
    outDsType = getDataSetType();
// create the output dataset in memory
  std::auto_ptr<te::mem::DataSet> outDataset(new te::mem::DataSet(outDsType.get()));


// task progress
  te::common::TaskProgress task("Processing Operation...");
  task.setTotalSteps((int)dsVector->size() * (int)m_statSum.size() * (int)m_bands.size());
  task.useTimer(true);


  dsVector->moveBeforeFirst();
  while(dsVector->moveNext())
  {
    te::mem::DataSetItem* outDSetItem = new te::mem::DataSetItem(outDataset.get());
    
    std::vector<te::dt::Property*> vecProp = m_inVectorDsType->getProperties();
    for(std::size_t i = 0; i < vecProp.size(); ++i)
    {
      outDSetItem->setValue(i, dsVector->getValue(i).release());
    }

// Geometry
    std::auto_ptr<te::gm::Geometry> geom = dsVector->getGeometry(vectorProp->getName());
    double area = 0;

// Values from raster
    std::vector<std::vector<double> > valuesFromRaster;
    valuesFromRaster.resize(m_bands.size());

// Contains
    bool contains = true;

    if(geom->getGeomTypeId() == te::gm::MultiPolygonType)
    {
      te::gm::MultiPolygon* mPolygon = dynamic_cast< te::gm::MultiPolygon* >(geom.get());
<<<<<<< HEAD
      contains = env->contains(*mPolygon->getMBR());
=======
>>>>>>> 37620949

      if (percentByArea)
        area = mPolygon->getArea();

      std::size_t n_geom = mPolygon->getNumGeometries();

      for(std::size_t n = 0; n < n_geom; ++n)
      {
        te::gm::Polygon* polygon = dynamic_cast< te::gm::Polygon* >(mPolygon->getGeometryN(n));
        std::vector<std::vector<double> > tempValues = rasterAtt->getValuesFromRaster(*raster, *polygon, m_bands);
        

        for(std::size_t band = 0; band < tempValues.size(); ++band)
        {
          std::vector<double>::iterator it;
          it = valuesFromRaster[band].end();

          valuesFromRaster[band].insert(it,
                                        tempValues[band].begin(),
                                        tempValues[band].end());
        }
      }
    }
    else if(geom->getGeomTypeId() == te::gm::PolygonType)
    {
      te::gm::Polygon* polygon = dynamic_cast< te::gm::Polygon* >(geom.get());
      contains = env->contains(*polygon->getMBR());

      if (percentByArea)
        area = polygon->getArea();

      valuesFromRaster = rasterAtt->getValuesFromRaster(*raster, *polygon, m_bands);
      
    }
    else
    {
      return false;
    }

    std::size_t init_index = m_inVectorDsType->getProperties().size();

// Statistics set value
    for(std::size_t band = 0; band < valuesFromRaster.size(); ++band)
    {
      te::stat::NumericStatisticalSummary summary = rasterAtt->getStatistics(valuesFromRaster[band]);
      
      if (percentByArea)
<<<<<<< HEAD
        te::stat::GetPercentOfEachClassByArea(valuesFromRaster[band], resX, resY, area, summary, contains);
=======
        te::stat::GetPercentOfEachClassByArea(valuesFromRaster[band], resX, resY, area, summary);
>>>>>>> 37620949

      std::size_t current_index = init_index + m_statSum.size();

      for(std::size_t it = 0, i = init_index; i < current_index; ++it, ++i)
      {
        te::stat::StatisticalSummary ss = m_statSum[it];

        switch(ss)
        {
          case te::stat::MIN_VALUE:
            outDSetItem->setDouble(i, summary.m_minVal);
            break;
          case te::stat::MAX_VALUE:
            outDSetItem->setDouble(i, summary.m_maxVal);
            break;
          case te::stat::COUNT:
            outDSetItem->setDouble(i, summary.m_count);
            break;
          case te::stat::VALID_COUNT:
            outDSetItem->setDouble(i, summary.m_validCount);
            break;
          case te::stat::MEAN:
            outDSetItem->setDouble(i, summary.m_mean);
            break;
          case te::stat::SUM:
            outDSetItem->setDouble(i, summary.m_sum);
            break;
          case te::stat::STANDARD_DEVIATION:
            outDSetItem->setDouble(i, summary.m_stdDeviation);
            break;
          case te::stat::VARIANCE:
            outDSetItem->setDouble(i, summary.m_variance);
            break;
          case te::stat::SKEWNESS:
            outDSetItem->setDouble(i, summary.m_skewness);
            break;
          case te::stat::KURTOSIS:
            outDSetItem->setDouble(i, summary.m_kurtosis);
            break;
          case te::stat::AMPLITUDE:
            outDSetItem->setDouble(i, summary.m_amplitude);
            break;
          case te::stat::MEDIAN:
            outDSetItem->setDouble(i, summary.m_median);
            break;
          case te::stat::VAR_COEFF:
            outDSetItem->setDouble(i, summary.m_varCoeff);
            break;
          case te::stat::MODE:
          {
            std::string mode;

            if (!summary.m_mode.empty())
            {
              mode = boost::lexical_cast<std::string>(summary.m_mode[0]);
              for(std::size_t m=1; m<summary.m_mode.size(); ++m)
              {
                mode += ",";
                mode += boost::lexical_cast<std::string>(summary.m_mode[m]);
              }
              outDSetItem->setString(i, mode);
            }
            else
            {
              outDSetItem->setString(i, "");
            }
            break;
          }
          case te::stat::PERCENT_EACH_CLASS_BY_AREA:
          {
            std::set<int>::iterator itPixelDistinct = pixelDistinct[band].begin();
            std::map<double, double>::iterator itPercent = summary.m_percentEachClass.begin();

            while (itPixelDistinct != pixelDistinct[band].end())
            {
              if (itPercent != summary.m_percentEachClass.end())
              {
                std::string name = outDSetItem->getPropertyName(i);
                std::vector<std::string> splitString;
                boost::split(splitString, name, boost::is_any_of("_"));
                if (splitString[1] == boost::lexical_cast<std::string>(itPercent->first))
                {
                  outDSetItem->setDouble(i, itPercent->second);
                  ++itPercent;
                }
                else
                {
                  outDSetItem->setDouble(i, 0);
                }
              }
              else
              {
                outDSetItem->setDouble(i, 0);
              }
              ++itPixelDistinct;
              ++i;
            }
            current_index += pixelDistinct[band].size() - 1;
            break;
          }
          default:
            continue;
        }
        task.pulse();
      }

      // texture
      std::vector<te::rp::Texture> metrics;
      init_index = current_index;

      if(m_texture == true)
      {
        metrics = getTexture(raster.get(), geom.get(), (int)m_bands.size());
        current_index += 5;
        for (std::size_t t = 0, i = init_index; i < current_index; ++t, ++i)
        {
          switch (t)
          {
            case 0:
            {
              outDSetItem->setDouble(i, metrics[band].m_contrast);
              break;
            }
            case 1:
            {
              outDSetItem->setDouble(i, metrics[band].m_dissimilarity);
              break;
            }
            case 2:
            {
              outDSetItem->setDouble(i, metrics[band].m_energy);
              break;
            }
            case 3:
            {
              outDSetItem->setDouble(i, metrics[band].m_entropy);
              break;
            }
            case 4:
            {
              outDSetItem->setDouble(i, metrics[band].m_homogeneity);
              break;
            }
          }
        }
      }

      init_index = current_index;
    }

    outDataset->add(outDSetItem);

    if (task.isActive() == false)
      throw te::attributefill::Exception(TE_TR("Operation canceled!"));
  }

  return save(outDataset,outDsType);
}

std::vector<std::set<int> > te::attributefill::RasterToVector::getPixelDistinct(te::rst::Raster* rst, std::vector<unsigned int> bands)
{
  std::vector<std::set<int> > pixelDistinct;
  int numRows = rst->getNumberOfRows();
  int numCols = rst->getNumberOfColumns();

  for (std::size_t b = 0; b < bands.size(); ++b)
  {
    std::set<int> pixelBandDistinct;
  
    for (int i = 0; i < numRows; ++i)
    {
      for (int j = 0; j < numCols; ++j)
      {
        double value;
        rst->getValue(j, i, value, bands[b]);
        pixelBandDistinct.insert((int)value);
      }
    }

    pixelDistinct.push_back(pixelBandDistinct);
  }

  return pixelDistinct;
}

std::auto_ptr<te::da::DataSetType> te::attributefill::RasterToVector::getDataSetType(std::vector<std::set<int> > pixelDistinct)
{
  std::auto_ptr<te::da::DataSetType> outdsType(new te::da::DataSetType(*m_inVectorDsType));
  outdsType->setCompositeName(m_outDset);
  outdsType->setName(m_outDset);
  outdsType->setTitle(m_outDset);

  te::da::PrimaryKey* pk = outdsType->getPrimaryKey();
  
  std::string name = pk->getName();
  name += "_" + m_outDset;
  pk->setName(name);

  for(std::size_t b = 0; b < m_bands.size(); ++b)
  {
    for(std::size_t i = 0; i < m_statSum.size(); ++i)
    {
      te::dt::SimpleProperty* prop;
      switch(m_statSum[i])
      {
        case 0:
          prop = new te::dt::SimpleProperty("B"+ boost::lexical_cast<std::string>(m_bands[b]) +"_Min_Value", te::dt::DOUBLE_TYPE);
          outdsType->add(prop);
          break;
        case 1:
          prop = new te::dt::SimpleProperty("B"+ boost::lexical_cast<std::string>(m_bands[b]) +"_Max_Value", te::dt::DOUBLE_TYPE);
          outdsType->add(prop);
          break;
        case 2:
          prop = new te::dt::SimpleProperty("B"+ boost::lexical_cast<std::string>(m_bands[b]) +"_Mean", te::dt::DOUBLE_TYPE);
          outdsType->add(prop);
          break;
        case 3:
          prop = new te::dt::SimpleProperty("B"+ boost::lexical_cast<std::string>(m_bands[b]) +"_Sum", te::dt::DOUBLE_TYPE);
          outdsType->add(prop);
          break;
        case 4:
          prop = new te::dt::SimpleProperty("B"+ boost::lexical_cast<std::string>(m_bands[b]) +"_Count", te::dt::DOUBLE_TYPE);
          outdsType->add(prop);
          break;
        case 5:
          prop = new te::dt::SimpleProperty("B"+ boost::lexical_cast<std::string>(m_bands[b]) +"_Valid_Count", te::dt::DOUBLE_TYPE);
          outdsType->add(prop);
          break;
        case 6:
          prop = new te::dt::SimpleProperty("B"+ boost::lexical_cast<std::string>(m_bands[b]) +"_Standard_Deviation", te::dt::DOUBLE_TYPE);
          outdsType->add(prop);
          break;
        case 7:
          prop = new te::dt::SimpleProperty("B"+ boost::lexical_cast<std::string>(m_bands[b]) +"_Variance", te::dt::DOUBLE_TYPE);
          outdsType->add(prop);
          break;
        case 8:
          prop = new te::dt::SimpleProperty("B"+ boost::lexical_cast<std::string>(m_bands[b]) +"_Skewness", te::dt::DOUBLE_TYPE);
          outdsType->add(prop);
          break;
        case 9:
          prop = new te::dt::SimpleProperty("B"+ boost::lexical_cast<std::string>(m_bands[b]) +"_Kurtosis", te::dt::DOUBLE_TYPE);
          outdsType->add(prop);
          break;
        case 10:
          prop = new te::dt::SimpleProperty("B"+ boost::lexical_cast<std::string>(m_bands[b]) +"_Amplitude", te::dt::DOUBLE_TYPE);
          outdsType->add(prop);
          break;
        case 11:
          prop = new te::dt::SimpleProperty("B"+ boost::lexical_cast<std::string>(m_bands[b]) +"_Median", te::dt::DOUBLE_TYPE);
          outdsType->add(prop);
          break;
        case 12:
          prop = new te::dt::SimpleProperty("B"+ boost::lexical_cast<std::string>(m_bands[b]) +"_Var_Coeff", te::dt::DOUBLE_TYPE);
          outdsType->add(prop);
          break;
        case 13:
          prop = new te::dt::StringProperty("B"+ boost::lexical_cast<std::string>(m_bands[b]) +"_Mode");
          outdsType->add(prop);
          break;
        case 14:
          {
            std::set<int>::iterator it = pixelDistinct[b].begin();
            while (it != pixelDistinct[b].end())
            {
              prop = new te::dt::SimpleProperty("B"+ boost::lexical_cast<std::string>(m_bands[b]) +"_"+ boost::lexical_cast<std::string>(*it), te::dt::DOUBLE_TYPE);
              outdsType->add(prop);
              ++it;
            }
          }
          break;
        default:
          continue;
      }
    }
    if(m_texture == true)
    {
      te::dt::SimpleProperty* propContrast = new te::dt::SimpleProperty("B"+ boost::lexical_cast<std::string>(m_bands[b]) +"_Contrast", te::dt::DOUBLE_TYPE);
      outdsType->add(propContrast);

      te::dt::SimpleProperty* propDissimilarity = new te::dt::SimpleProperty("B"+ boost::lexical_cast<std::string>(m_bands[b]) +"_Dissimilarity", te::dt::DOUBLE_TYPE);
      outdsType->add(propDissimilarity);

      te::dt::SimpleProperty* propEnergy = new te::dt::SimpleProperty("B"+ boost::lexical_cast<std::string>(m_bands[b]) +"_Energy", te::dt::DOUBLE_TYPE);
      outdsType->add(propEnergy);

      te::dt::SimpleProperty* propEntropy = new te::dt::SimpleProperty("B"+ boost::lexical_cast<std::string>(m_bands[b]) +"_Entropy", te::dt::DOUBLE_TYPE);
      outdsType->add(propEntropy);

      te::dt::SimpleProperty* propHomogeneity = new te::dt::SimpleProperty("B"+ boost::lexical_cast<std::string>(m_bands[b]) +"_Homogeneity", te::dt::DOUBLE_TYPE);
      outdsType->add(propHomogeneity);
    }
  }

  return outdsType;
}

std::vector<te::rp::Texture> te::attributefill::RasterToVector::getTexture( te::rst::Raster* rst,
                                                                            te::gm::Geometry* geom,
                                                                            int bands)
{
  te::rp::RasterAttributes rattributes;
  std::vector<te::rp::Texture> textureVec;
  
  te::gm::Polygon* polygon;

  if(geom->getGeomTypeId() == te::gm::MultiPolygonType)
  {
    te::gm::MultiPolygon* mPolygon = dynamic_cast< te::gm::MultiPolygon* >(geom);
    polygon = dynamic_cast< te::gm::Polygon* >(mPolygon->getGeometryN(0));
  }
  else
  {
    polygon = dynamic_cast< te::gm::Polygon* >(geom);
  }

  for(int i = 0; i < bands; ++i)
  {
    boost::numeric::ublas::matrix<double> glcm = rattributes.getGLCM(*rst, i, 1, 1, *polygon);
    te::rp::Texture metrics = rattributes.getGLCMMetrics(glcm);
    textureVec.push_back(metrics);
  }

  return textureVec;
}

bool te::attributefill::RasterToVector::save(std::auto_ptr<te::mem::DataSet> result, std::auto_ptr<te::da::DataSetType> outDsType)
{
  // do any adaptation necessary to persist the output dataset
  te::da::DataSetTypeConverter* converter = new te::da::DataSetTypeConverter(outDsType.get(), m_outDsrc->getCapabilities());
  te::da::DataSetType* dsTypeResult = converter->getResult();
  std::auto_ptr<te::da::DataSetAdapter> dsAdapter(te::da::CreateAdapter(result.get(), converter));
  
  std::map<std::string, std::string> options;
  // create the dataset
  m_outDsrc->createDataSet(dsTypeResult, options);
  
  // copy from memory to output datasource
  result->moveBeforeFirst();
  m_outDsrc->add(dsTypeResult->getName(),result.get(), options);
  
  // create the primary key if it is possible
  if (m_outDsrc->getCapabilities().getDataSetTypeCapabilities().supportsPrimaryKey())
  {
    std::string pk_name = dsTypeResult->getName() + "_pkey";
    te::da::PrimaryKey* pk = new te::da::PrimaryKey(pk_name, dsTypeResult);
    pk->add(dsTypeResult->getProperty(0));
    m_outDsrc->addPrimaryKey(m_outDset,pk);
  }
  
  return true;
}<|MERGE_RESOLUTION|>--- conflicted
+++ resolved
@@ -123,6 +123,7 @@
 
 // raster Attributes
   te::rp::RasterAttributes* rasterAtt = 0;
+
 
 // Parameters to get the percentage of classes by area
   bool percentByArea = false;
@@ -176,10 +177,7 @@
     if(geom->getGeomTypeId() == te::gm::MultiPolygonType)
     {
       te::gm::MultiPolygon* mPolygon = dynamic_cast< te::gm::MultiPolygon* >(geom.get());
-<<<<<<< HEAD
       contains = env->contains(*mPolygon->getMBR());
-=======
->>>>>>> 37620949
 
       if (percentByArea)
         area = mPolygon->getArea();
@@ -227,11 +225,7 @@
       te::stat::NumericStatisticalSummary summary = rasterAtt->getStatistics(valuesFromRaster[band]);
       
       if (percentByArea)
-<<<<<<< HEAD
         te::stat::GetPercentOfEachClassByArea(valuesFromRaster[band], resX, resY, area, summary, contains);
-=======
-        te::stat::GetPercentOfEachClassByArea(valuesFromRaster[band], resX, resY, area, summary);
->>>>>>> 37620949
 
       std::size_t current_index = init_index + m_statSum.size();
 
