/*
  Copyright (C) 2008 National Institute For Space Research (INPE) - Brazil.

  This file is part of the TerraLib - a Framework for building GIS enabled applications.

  TerraLib is free software: you can redistribute it and/or modify
  it under the terms of the GNU Lesser General Public License as published by
  the Free Software Foundation, either version 3 of the License,
  or (at your option) any later version.

  TerraLib is distributed in the hope that it will be useful,
  but WITHOUT ANY WARRANTY; without even the implied warranty of
  MERCHANTABILITY or FITNESS FOR A PARTICULAR PURPOSE. See the
  GNU Lesser General Public License for more details.

  You should have received a copy of the GNU Lesser General Public License
  along with TerraLib. See COPYING. If not, write to
  TerraLib Team at <terralib-team@terralib.org>.
 */

/*!
  \file terralib/core/URI.h

  \brief A class for representing URIs (Uniform Resource Identifier).

  \author Gilberto Ribeiro de Queiroz
  \author Vinicius Campanha
 */

#ifndef __TERRALIB_CORE_URI_URI_H__
#define __TERRALIB_CORE_URI_URI_H__

/*
  The URI class is based on the specification from Glyn Matthews and Dean Michael Berris:
      Title: A URI Library for C++.
      Document Number: N3625.
      Date: 2013-04-30.
      Authors: Glyn Matthews and Dean Michael Berris
      Homepage: http://www.open-std.org/jtc1/sc22/wg21/docs/papers/2013/n3625.html.

  The code below is based on the implementation available at:
  https://github.com/cpp-netlib/cpp-netlib

  The original copyright notices is:
// Copyright 2009, 2010, 2011, 2012 Dean Michael Berris, Jeroen Habraken, Glyn
// Matthews.
// Distributed under the Boost Software License, Version 1.0.
 */

// TerraLib
#include "URIParts.h"

// STL
#include <string>

// Boost
#include <boost/range/iterator_range.hpp>
#include <boost/regex.hpp>

namespace te
{
  namespace core
  {
    class URI
    {
    public:

      // typedefs
      typedef std::string string_type;
      //      typedef string_type::iterator iterator;
      typedef string_type::const_iterator const_iterator;
      //      typedef std::iterator_traits<iterator>::value_type value_type;
      //      typedef boost::iterator_range<const_iterator> const_range_type;


      /*!
       * \brief Default constructor.
      */
      URI();

      /*!
       * \brief The constructor that receives a URI, check the enconde, validate it and parses it.
       * \param uri An URI to be parsed.
       * \exception URIException when the given URI isn't valid.
       */
      URI(string_type uri);

      //        template <typename InputIter, class Alloc = std::allocator<value_type> >
      //        explicit URI(const InputIter &first, const InputIter &last, const Alloc &alloc = Alloc());
      //
      //        template <class Source, class Alloc = std::allocator<value_type>>
      //        explicit URI(const Source& source, const Alloc& alloc = Alloc());

      /*!
       * \brief Copy constructor.
      */
      URI(const URI& other);

      //      URI(URI&& other) noexcept;

      /*!
       * \brief Default destructor.
      */
      ~URI() = default;

      /*!
       * \brief Assingment operator.
      */
      URI& operator=(const URI& other);

<<<<<<< HEAD
      //      URI& operator=(URI&& other) noexcept;
=======
      //URI& operator=(URI&& other) noexcept;
>>>>>>> 73517634

      /*!
       * \brief Swap operation.
      */
      void swap(URI& other) noexcept;

      /*!
       * \brief Parse the URI stored in uri_ member.
       *
       *      It uses regex to validate and parse the given URI.
       *      After this, if the given URI is valid, the match_ member will have the references
       *  to all parts of the URI.
       *      The regex split the URI by using groups in regex, "(...)", so knowing the group number,
       *  you can require the corresponding match, from match_.
       *      It's important to verify the groups sequence after updating the search regex.
       *
       * \exception URIException when the given URI isn't valid.
       */
      void parse();

      //      void parseScheme(const_iterator& begin_it, const_iterator end_it);
      //      void parseHost(const_iterator& begin_it, const_iterator end_it);
      //      void parsePort(const_iterator& begin_it, const_iterator end_it);
      //      void parsePath(const_iterator& begin_it, const_iterator end_it);
      //      void parseQuery(const_iterator& begin_it, const_iterator end_it);
      //      void parseFragment(const_iterator& begin_it, const_iterator end_it);
      //      void parseUserInfo(const_iterator& begin_it, const_iterator end_it);

      // iterators
      //      const_iterator begin() const;

      //      const_iterator end() const;

      //      const_range_type scheme_range() const;

      //      const_range_type userInfo_range() const;

      //      const_range_type host_range() const;

      //      const_range_type port_range() const;

      //      const_range_type path_range() const;

      //      const_range_type query_range() const;

      //      const_range_type fragment_range() const;

      // accessors

      /*!
       * \brief Retrieving the full URI

       * \return Returns the complete URI.
       */
      string_type uri() const;

      /*!
       * \brief Retrieving the scheme

       * \return Returns the URI scheme.
       */
      string_type scheme() const;

      /*!
       * \brief Retrieving the user information

       * \return Returns the URI user information.
       */
      string_type user() const;

      /*!
       * \brief Retrieving the password information

       * \return Returns the URI password information.
       */
      string_type password() const;

      /*!
       * \brief Retrieving the host

       * \return Returns the URI host.
       */
      string_type host() const;

      /*!
       * \brief Retrieving the port

       * \return Returns the URI port.
       */
      string_type port() const;

      /*!
       * \brief Retrieving the path

       * \return Returns the URI path.
       */
      string_type path() const;

      /*!
       * \brief Retrieving the query

       * \return Returns the URI query.
       */
      string_type query() const;

      /*!
       * \brief Retrieving the fragment

       * \return Returns the URI fragment.
       */
      string_type fragment() const;

      /*!
       * \brief Return if the given URI is valid or not.

       * \return Returns true if the given URI is valid.
       */
      bool isValid() const;

      /*!
       * \brief Check if the uri_ contains any invalid character and parse it to his hexadecimal value
       */
      void encode();
      string_type hex_to_letter(int i);

    private:

      string_type uri_;
      boost::match_results< const_iterator > match_;
      bool isValid_;
      //      URIParts<const_iterator> uriParts_;
    };

    //    template <typename InputIter, class Alloc> inline
    //    URI::URI(const InputIter &first, const InputIter &last, const Alloc &alloc)
    //      : uri_(first, last), isValid_(false)
    //    {
    //      parse();
    //    }

    //    template <class Source, class Alloc> inline
    //    URI::URI(const Source& source, const Alloc& alloc)
    //
    //    {
    //    }

    //    inline URI::const_range_type URI::scheme_range() const { return uriParts_.scheme; }

    //    inline URI::const_range_type URI::userInfo_range() const
    //    {
    //      return uriParts_.hier_part.user_info ? uriParts_.hier_part.user_info.get()
    //                                           : const_range_type();
    //    }

    //    inline URI::const_range_type URI::host_range() const
    //    {
    //      return uriParts_.hier_part.host ? uriParts_.hier_part.host.get()
    //                                      : const_range_type();
    //    }

    //    inline URI::const_range_type URI::port_range() const
    //    {
    //      return uriParts_.hier_part.port ? uriParts_.hier_part.port.get()
    //                                      : const_range_type();
    //    }

    //    inline URI::const_range_type URI::path_range() const
    //    {
    //      return uriParts_.hier_part.path ? uriParts_.hier_part.path.get()
    //                                      : const_range_type();
    //    }

    //    inline URI::const_range_type URI::query_range() const
    //    {
    //      return uriParts_.query ? uriParts_.query.get() : const_range_type();
    //    }

    //    inline URI::const_range_type URI::fragment_range() const
    //    {
    //      return uriParts_.fragment ? uriParts_.fragment.get() : const_range_type();
    //    }

  }  // end namespace core
}    // end namespace te

#endif  // __TERRALIB_CORE_URI_URI_H__<|MERGE_RESOLUTION|>--- conflicted
+++ resolved
@@ -108,11 +108,7 @@
       */
       URI& operator=(const URI& other);
 
-<<<<<<< HEAD
       //      URI& operator=(URI&& other) noexcept;
-=======
-      //URI& operator=(URI&& other) noexcept;
->>>>>>> 73517634
 
       /*!
        * \brief Swap operation.
