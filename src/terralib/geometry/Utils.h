--- conflicted
+++ resolved
@@ -175,7 +175,6 @@
     TEGEOMEXPORT te::gm::Geometry* UnaryUnion(te::gm::Geometry* geom);
 
     /*!
-<<<<<<< HEAD
     \brief It will get the centroid of the input geometries.
 
     \param geom   Input Geometry.
@@ -204,7 +203,7 @@
 
     TEGEOMEXPORT bool AdjustSegment(te::gm::Point* P0, te::gm::Point* P1, double d0, te::gm::Coord2D& P0out, te::gm::Coord2D& P1out);
 
-=======
+	/*!
     \brief It will get a list of polygons formed by the polygonization.
 
     \param g      Input Polygon.
@@ -246,7 +245,6 @@
     \param pAdd A reference to a vector of geometries.
     */
     TEGEOMEXPORT void AddLineString(te::gm::LineString* lineString, std::vector<te::gm::Geometry*>& pAdd);
->>>>>>> c722e55b
 
   } // end namespace gm
 }   // end namespace te
