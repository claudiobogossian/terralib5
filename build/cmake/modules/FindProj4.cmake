#
#  Copyright (C) 2008-2014 National Institute For Space Research (INPE) - Brazil.
#
#  This file is part of the TerraLib - a Framework for building GIS enabled applications.
#
#  TerraLib is free software: you can redistribute it and/or modify
#  it under the terms of the GNU Lesser General Public License as published by
#  the Free Software Foundation, either version 3 of the License,
#  or (at your option) any later version.
#
#  TerraLib is distributed in the hope that it will be useful,
#  but WITHOUT ANY WARRANTY; without even the implied warranty of
#  MERCHANTABILITY or FITNESS FOR A PARTICULAR PURPOSE. See the
#  GNU Lesser General Public License for more details.
#
#  You should have received a copy of the GNU Lesser General Public License
#  along with TerraLib. See COPYING. If not, write to
#  TerraLib Team at <terralib-team@terralib.org>.
#
#
#  Description: Find Proj4 - find Proj4 include directory and libraries.
#
#  PROJ4_INCLUDE_DIR - where to find proj_api.h.
#  PROJ4_LIBRARY     - where to find proj libraries.
#  PROJ4_FOUND       - True if Proj4 found.
#
#  Author: Gilberto Ribeiro de Queiroz <gribeiro@dpi.inpe.br>
#          Juan Carlos P. Garrido <juan@dpi.inpe.br>
#

if(UNIX)

  find_path(PROJ4_INCLUDE_DIR
            NAMES proj_api.h
            PATHS /usr
                  /usr/local
            PATH_SUFFIXES include)

  find_library(PROJ4_LIBRARY
               NAMES proj
               PATHS /usr
                     /usr/local
               PATH_SUFFIXES lib)
elseif(WIN32)

  find_path(PROJ4_INCLUDE_DIR
            NAMES proj_api.h
            PATH_SUFFIXES include
                          include/proj4)

  find_library(PROJ4_LIBRARY_RELEASE
               NAMES proj_i proj
               PATH_SUFFIXES lib)

  find_library(PROJ4_LIBRARY_DEBUG
<<<<<<< HEAD
               NAMES proj_i_d proj_id proj_d proj_i
               PATH_SUFFIXES lib)
=======
               NAMES proj_id proj_i_d proj_d)
>>>>>>> 5d7fe4a7

  if(PROJ4_LIBRARY_RELEASE AND PROJ4_LIBRARY_DEBUG)
    set(PROJ4_LIBRARY optimized ${PROJ4_LIBRARY_RELEASE} debug ${PROJ4_LIBRARY_DEBUG})
  elseif(PROJ4_LIBRARY_RELEASE)
    set(PROJ4_LIBRARY optimized ${PROJ4_LIBRARY_RELEASE} debug ${PROJ4_LIBRARY_RELEASE})
  elseif(PROJ4_LIBRARY_DEBUG)
    set(PROJ4_LIBRARY optimized ${PROJ4_LIBRARY_DEBUG} debug ${PROJ4_LIBRARY_DEBUG})
  endif()

endif()

include(FindPackageHandleStandardArgs)

FIND_PACKAGE_HANDLE_STANDARD_ARGS(Proj4 DEFAULT_MSG PROJ4_LIBRARY PROJ4_INCLUDE_DIR)

mark_as_advanced(PROJ4_INCLUDE_DIR PROJ4_LIBRARY)<|MERGE_RESOLUTION|>--- conflicted
+++ resolved
@@ -53,12 +53,7 @@
                PATH_SUFFIXES lib)
 
   find_library(PROJ4_LIBRARY_DEBUG
-<<<<<<< HEAD
-               NAMES proj_i_d proj_id proj_d proj_i
-               PATH_SUFFIXES lib)
-=======
                NAMES proj_id proj_i_d proj_d)
->>>>>>> 5d7fe4a7
 
   if(PROJ4_LIBRARY_RELEASE AND PROJ4_LIBRARY_DEBUG)
     set(PROJ4_LIBRARY optimized ${PROJ4_LIBRARY_RELEASE} debug ${PROJ4_LIBRARY_DEBUG})
