--- conflicted
+++ resolved
@@ -45,13 +45,8 @@
         class BufferAction;
         class GeometricOpAction;
         class IntersectionAction;
-<<<<<<< HEAD
         class MultipartToSinglepartAction;
-        //class PolygonToLineAction;
-=======
-        class PolygonToLineAction;
->>>>>>> cdce7b14
-        //class SummarizationAction;
+        class PolygonToLineAction;        //class SummarizationAction;
         //class TransformationAction;
 
         class Plugin : public te::plugin::Plugin
@@ -88,13 +83,8 @@
             BufferAction* m_buffer;    //!< Buffer Operation Action
             GeometricOpAction* m_geometricOp;    //!< Geometric Operation
             IntersectionAction* m_intersection;    //!< Intersection Operation Action
-<<<<<<< HEAD
             MultipartToSinglepartAction* m_multipart2singlepart;    //!< Intersection Operation Action
-            //PolygonToLineAction* m_polygonToLine;    //!< Polygon to Line Operation Action
-=======
-            PolygonToLineAction* m_polygonToLine;    //!< Polygon to Line Operation Action
->>>>>>> cdce7b14
-            //SummarizationAction* m_summarization;    //!< Summarization Operation Action
+            PolygonToLineAction* m_polygonToLine;    //!< Polygon to Line Operation Action            //SummarizationAction* m_summarization;    //!< Summarization Operation Action
             //TransformationAction* m_transformation;    //!< Transformation Operation Action
 
         };
