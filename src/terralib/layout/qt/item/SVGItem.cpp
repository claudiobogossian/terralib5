--- conflicted
+++ resolved
@@ -69,45 +69,8 @@
 
   drawBackground(painter);
 
-<<<<<<< HEAD
-  PointModel* model = dynamic_cast<PointModel*>(m_model);
-
-  if(model)
-  {
-    EnumPointType* enumScale = model->getEnumPointType();
-
-    /*if(model->getCurrentPointType() == enumScale->getStarType())
-    {
-      drawStar(painter);
-    }
-    if(model->getCurrentPointType() == enumScale->getCircleType())
-    {
-      drawCircle(painter);
-    }
-    if(model->getCurrentPointType() == enumScale->getXType())
-    {
-      drawX(painter);
-    }
-    if(model->getCurrentPointType() == enumScale->getSquareType())
-    {
-      drawSquare(painter);
-    }
-    if(model->getCurrentPointType() == enumScale->getRhombusType())
-    {
-      drawRhombus(painter);
-    }
-    if(model->getCurrentPointType() == enumScale->getCrossType())
-    {
-      drawCross(painter);
-    }*/
-  }
-
-  drawFrame(painter);
-
-=======
   drawSVG(painter);
   
->>>>>>> 48501007
   //Draw Selection
   if (option->state & QStyle::State_Selected)
   {
