--- conflicted
+++ resolved
@@ -148,12 +148,7 @@
   if (it != kvp.end())
     CPLSetConfigOption("SHAPE_ENCODING", it->second.c_str());
 
-<<<<<<< HEAD
-  if (boost::filesystem::exists(path))
-=======
   if (te::core::FileSystem::exists(path))
-    //m_ogrDS = OGRSFDriverRegistrar::Open(path.c_str(), 1);
->>>>>>> 87fd0c2b
     m_ogrDS = (GDALDataset*)GDALOpenEx(path.c_str(), GDAL_OF_UPDATE, NULL, NULL, NULL);
   
   // let's try to open it without update permission
@@ -326,14 +321,10 @@
 
 bool te::ogr::DataSource::exists(const std::string& connInfo)
 {
-<<<<<<< HEAD
   te::core::URI auxURI(connInfo);
   std::string path = auxURI.path();
 
-  return boost::filesystem::exists(path);
-=======
-  return te::core::FileSystem::exists(dsInfo.begin()->second);
->>>>>>> 87fd0c2b
+  return te::core::FileSystem::exists(path);
 }
 
 std::vector<std::string> te::ogr::DataSource::getDataSourceNames(const std::string& connInfo)
