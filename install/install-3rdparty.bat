<<<<<<< HEAD
set "ROOT_DIR=%CD%"

set "BUILD_LOG=%ROOT_DIR%\..\build.log"
set "CONFIG_LOG=%ROOT_DIR%\..\config.log"
set "FAILURES_LOG="%ROOT_DIR%\..\failures.log"

::  Setting visual studio environment
::  =================================

IF DEFINED TERRALIB_X64 ( 
set "_config=x64"  
set "_X86=_x64"
set "PATH=%CMAKE_FILEPATH%;%QMAKE_FILEPATH%;%ROOT_DIR%\icu\bin64;%ROOT_DIR%\curl-7.42.1\binaries%_X86%\lib;%PATH%"
set _CMAKE_GENERATOR="Visual Studio 12 2013 Win64" 
) ELSE ( 
set "_config=x86"
set "_X86=_x86"
set "PATH=%CMAKE_FILEPATH%;%QMAKE_FILEPATH%;%ROOT_DIR%\icu\bin;%ROOT_DIR%\curl-7.42.1\binaries%_X86%\lib;%PATH%"
set _CMAKE_GENERATOR="Visual Studio 12 2013" 
)

echo | set /p="Configuring visual studio... "<nul

call "%VCVARS_FILEPATH%"\vcvarsall.bat %_config%

echo done.
echo.

::  ================================

set "INCLUDE=%WIN32MAK_FILEPATH%;%INCLUDE%"

goto begin_libs

:: Building libraries
::  ==================

:append_log_begin
SETLOCAL
echo ********************** >> %CONFIG_LOG% 2>nul
echo %1 >> %CONFIG_LOG% 2>nul
echo ********************** >> %CONFIG_LOG% 2>nul

echo ********************** >> %BUILD_LOG% 2>nul
echo %1 >> %BUILD_LOG% 2>nul
echo ********************** >> %BUILD_LOG% 2>nul
goto :EOF
ENDLOCAL


:append_log_end
SETLOCAL
echo. >> %CONFIG_LOG% 2>nul
echo ********************** >> %CONFIG_LOG% 2>nul
echo. >> %CONFIG_LOG% 2>nul
echo. >> %CONFIG_LOG% 2>nul

echo. >> %BUILD_LOG% 2>nul
echo ********************** >> %BUILD_LOG% 2>nul
echo. >> %BUILD_LOG% 2>nul
echo. >> %BUILD_LOG% 2>nul

goto :EOF
ENDLOCAL

:skip_build
SETLOCAL
echo skip.

goto :EOF
ENDLOCAL

:remove_lib
SETLOCAL
del %TERRALIB_DEPENDENCIES_DIR%\lib\*%1* /S /Q >nul 2>nul

goto :EOF
ENDLOCAL

:: 1-Nome da biblioteca
:: 2-Mensagem de erro simples.
:: 3-Desvio, nome do atalho para a próxima biblioteca

:buildFailLog
SETLOCAL
set FAIL=1
echo fail on %2.
echo %1: fail on %2. >>%FAILURES_LOG%  

goto :EOF
ENDLOCAL


:begin_libs

set LIBS_DIR=%TERRALIB_DEPENDENCIES_DIR%\lib

:: libraries not linked against TerraLib 5 (NOT fully installed)
:: -------------------------------------------------------------
set EXPAT=%LIBS_DIR%\expat.dll
set EAY=%LIBS_DIR%\libeay32.dll
set EAYD=%LIBS_DIR%\libeay32d.dll
set SSL=%LIBS_DIR%\ssleay32.dll
set SSLD=%LIBS_DIR%\ssleay32d.dll
set ZLIB=%LIBS_DIR%\zlib.dll
set ZLIBD=%LIBS_DIR%\zlibd.dll
set READLINE=%LIBS_DIR%\readline-32.dll
set READLINED=%LIBS_DIR%\readline-32d.dll
set PCRE=%LIBS_DIR%\pcre.dll
set PCRED=%LIBS_DIR%\pcred.dll
set FREEXL=%LIBS_DIR%\freexl.dll
set FREEXLD=%LIBS_DIR%\freexld.dll
set PNG=%LIBS_DIR%\libpng15.dll
set HDF4=%LIBS_DIR%\hdfdll.dll
set TIFF=%LIBS_DIR%\libtiff.dll
set GEOTIFF=%LIBS_DIR%\libgeotiff.dll
set ICU=%LIBS_DIR%\icuuc52.dll
set XML2=%LIBS_DIR%\libxml2.dll
set NETCDF=%LIBS_DIR%\netcdf.dll

set APR=%ROOT_DIR%\install%_X86%\bin\libapr-1.dll
set APRD=%ROOT_DIR%\install%_X86%\bin\libapr-1d.dll
set APRUTIL=%ROOT_DIR%\install%_X86%\bin\libaprutil-1.dll
set APRUTILD=%ROOT_DIR%\install%_X86%\bin\libaprutil-1d.dll
set LIBKML=%ROOT_DIR%\libkml-master\build%_X86%\Release\libkml.lib
set BZIP=%ROOT_DIR%\bzip2-1.0.6\lib%_X86%\libbz2.lib
set JPEG=%ROOT_DIR%\jpeg-9a\build%_X86%\libjpeg.lib
set MINIZIP=%ROOT_DIR%\unzip101e\build%_X86%\Release\minizip.lib

set "_aux=_x86"
IF DEFINED TERRALIB_X64 set "_aux=_x64"
set URIPARSER=%ROOT_DIR%\uriparser-0.8.4\win32\build%_aux%\uriparser.lib

:: libraries linked against TerraLib 5 (fully installed)
:: -------------------------------------------------------------
set LOG4CXX=%LIBS_DIR%\log4cxx.lib
set ICONV=%LIBS_DIR%\iconv.lib
set PROJ=%LIBS_DIR%\proj_i.lib
set GEOS=%LIBS_DIR%\geos_i.lib
set XERCES=%LIBS_DIR%\xerces-c_3.lib
set BOOST=%LIBS_DIR%\boost_system-mt.lib
set PGIS=%LIBS_DIR%\libpqdll.lib
set SQLITE=%LIBS_DIR%\sqlite3.lib
set SPATIALITE=%LIBS_DIR%\spatialite_i.lib
set GDAL=%LIBS_DIR%\gdal_i.lib
set PROPERTYBROWSER=%LIBS_DIR%\qt_property_browser.lib
set QWT=%LIBS_DIR%\qwt.lib
set LUA=%LIBS_DIR%\lua.lib
set TERRALIB4=%LIBS_DIR%\terralib.lib
set CURL=%LIBS_DIR%\libcurl.lib
set GETTEXT=%LIBS_DIR%\intl.lib
set QSCINTILLA=%LIBS_DIR%\qscintilla2.lib

del %ROOT_DIR%\..\*.log /S /Q >nul 2>nul

IF NOT EXIST %LIBS_DIR% (
  mkdir %TERRALIB_DEPENDENCIES_DIR%\include >nul 2>nul 
  mkdir %TERRALIB_DEPENDENCIES_DIR%\lib >nul 2>nul 
  goto begin_build
)

goto cppunit_deps

:begin_build

:: CppUnit version 1.12.1
set CPPUNIT_DIR=%ROOT_DIR%\cppunit-1.12.1
set CPPUNIT_INCLUDE_DIR=%TERRALIB_DEPENDENCIES_DIR%\include\cppunit
set CPPUNIT_LIBRARY=%LIBS_DIR%\cppunit_dll.lib
set CPPUNITD_LIBRARY=%LIBS_DIR%\cppunitd_dll.lib

:: Check dependencies
goto end_cppunit_deps
:cppunit_deps
goto iconv_deps
:end_cppunit_deps

echo | set /p="Installing cppunit... "<nul

IF EXIST %CPPUNIT_LIBRARY% call :skip_build && goto iconv 

call :append_log_begin cppunit

:begin_cppunit

IF NOT DEFINED TERRALIB_X64 set "_bits=_x86"

cd %CPPUNIT_DIR%\src >nul 2>nul

( msbuild /m /t:clean /p:Configuration=Release cppunit\cppunit_dll.vcxproj >>%BUILD_LOG% 2>nul ) || call :buildFailLog cppunit  "clean release" && goto iconv

( msbuild /m /t:clean cppunit\cppunit_dll.vcxproj >>%BUILD_LOG% 2>nul ) || call :buildFailLog cppunit  "clean debug" && goto iconv

( msbuild /m /p:Configuration=Release cppunit\cppunit_dll.vcxproj >>%BUILD_LOG% 2>nul ) || call :buildFailLog cppunit "build release" && goto iconv

( msbuild /m cppunit\cppunit_dll.vcxproj >>%BUILD_LOG% 2>nul ) || call :buildFailLog cppunit "build debug" && goto iconv

IF NOT EXIST %CPPUNIT_INCLUDE_DIR% mkdir %CPPUNIT_INCLUDE_DIR%

xcopy %CPPUNIT_DIR%\include\cppunit %CPPUNIT_INCLUDE_DIR% /S /Y >nul 2>nul

xcopy %CPPUNIT_DIR%\src\cppunit\ReleaseDll%_bits%\*.lib %LIBS_DIR% /Y >nul 2>nul

xcopy %CPPUNIT_DIR%\src\cppunit\ReleaseDll%_bits%\*.dll %LIBS_DIR% /Y >nul 2>nul

xcopy %CPPUNIT_DIR%\src\cppunit\DebugDll%_bits%\*.lib %LIBS_DIR% /Y >nul 2>nul

xcopy %CPPUNIT_DIR%\src\cppunit\DebugDll%_bits%\*.dll %LIBS_DIR% /Y >nul 2>nul  

call :append_log_end cppunit

:end_cppunit

echo done.

cd %ROOT_DIR%
:: ====

:iconv

::  ====
::  Iconv
set ICONV_DIR=%ROOT_DIR%\iconv
set ICONV_INCLUDE_DIR=%TERRALIB_DEPENDENCIES_DIR%\include
set ICONV_LIBRARY=%ICONV%
set ICONVD_LIBRARY=%LIBS_DIR%\iconvd.lib
set ICONV_LIBRARIES=debug;%ICONVD_LIBRARY%;optimized;%ICONV_LIBRARY%

:: Check dependencies
goto end_iconv_deps
:iconv_deps
goto gettext_deps
:end_iconv_deps

echo | set /p="Installing iconv... "<nul

IF EXIST %ICONV_LIBRARY% call :skip_build && goto gettext 

call :append_log_begin iconv

:begin_iconv

cd %ICONV_DIR% >nul 2>nul

( msbuild /m /t:clean  myIconv.sln >>%BUILD_LOG% 2>nul ) || call :buildFailLog iconv  "clean debug" && goto gettext

( msbuild /m /p:Configuration=Release /t:clean myIconv.sln >>%BUILD_LOG% 2>nul ) || call :buildFailLog iconv  "clean release" && goto gettext

( msbuild /m  myIconv.sln >>%BUILD_LOG% 2>nul ) || call :buildFailLog iconv "build debug" && goto gettext

( msbuild /m /p:Configuration=Release myIconv.sln >>%BUILD_LOG% 2>nul ) || call :buildFailLog iconv "build release" && goto gettext

xcopy %ICONV_DIR%\myIconv\include\iconv.h %ICONV_INCLUDE_DIR% /Y >nul 2>nul

IF DEFINED TERRALIB_X64 ( 
  set "_libF=x64" 
) ELSE set "_libF=x86"

xcopy %ICONV_DIR%\%_libF%\Release\*.lib %LIBS_DIR% /Y  >nul 2>nul
xcopy %ICONV_DIR%\%_libF%\Release\*.dll %LIBS_DIR% /Y  >nul 2>nul

xcopy %ICONV_DIR%\%_libF%\Debug\*.lib %LIBS_DIR% /Y  >nul 2>nul
xcopy %ICONV_DIR%\%_libF%\Debug\*.dll %LIBS_DIR% /Y  >nul 2>nul

call :append_log_end iconv

:end_iconv

echo done.

cd %ROOT_DIR%
::  ========

:gettext

::  ====
::  GetText
set GETTEXT_DIR=%ROOT_DIR%\gettext-0.19.4
set GETTEXT_INCLUDE_DIR=%TERRALIB_DEPENDENCIES_DIR%\include
set GETTEXT_LIBRARY=%GETTEXT%
set GETTEXTD_LIBRARY=%LIBS_DIR%\intld.lib

:: Check dependencies
goto end_gettext_deps
:gettext_deps
IF NOT EXIST %ICONV% call :remove_lib %GETTEXT% && goto expat_deps
goto expat_deps
:end_gettext_deps

echo | set /p="Installing gettext... "<nul

IF EXIST %GETTEXT_LIBRARY% call :skip_build && goto expat 

call :append_log_begin gettext

:begin_gettext

cd %GETTEXT_DIR% >nul 2>nul

( msbuild /m /p:Configuration=Release /t:clean libintl.vcxproj >>%BUILD_LOG% 2>nul  ) || call :buildFailLog gettext "clean release" && goto expat

( msbuild /m /p:Configuration=Release libintl.vcxproj >>%BUILD_LOG% 2>nul  ) || call :buildFailLog gettext "build release" && goto expat

( msbuild /m /t:clean libintl.vcxproj >>%BUILD_LOG% 2>nul  ) || call :buildFailLog gettext "clean release" && goto expat

( msbuild /m libintl.vcxproj >>%BUILD_LOG% 2>nul  ) || call :buildFailLog gettext "build release" && goto expat

copy %GETTEXT_DIR%\libgnuintl.h %GETTEXT_INCLUDE_DIR%\libintl.h /Y >nul 2>nul
copy %GETTEXT_DIR%\config.h %GETTEXT_INCLUDE_DIR%\libintlConfig.h /Y >nul 2>nul

IF DEFINED TERRALIB_X64 ( 
  set "_libF=-X64" 
) ELSE set "_libF=-Win32"

xcopy %GETTEXT_DIR%\Release%_libF%\*.lib %LIBS_DIR% /Y  >nul 2>nul
xcopy %GETTEXT_DIR%\Release%_libF%\*.dll %LIBS_DIR% /Y  >nul 2>nul

xcopy %GETTEXT_DIR%\Debug%_libF%\*.lib %LIBS_DIR% /Y  >nul 2>nul
xcopy %GETTEXT_DIR%\Debug%_libF%\*.dll %LIBS_DIR% /Y  >nul 2>nul

call :append_log_end gettext

:end_gettext

echo done.

cd %ROOT_DIR%
::  ========

:expat

:: Expat version 2.1.0
set EXPAT_DIR=%ROOT_DIR%\expat-2.1.0
set EXPAT_INCLUDE_DIR=%EXPAT_DIR%\binaries%_X86%\include
set EXPAT_LIBRARY=%EXPAT_DIR%\binaries%_X86%\lib\expat.lib
set EXPATD_LIBRARY=%EXPAT_DIR%\binaries%_X86%\lib\expatd.lib

:: Check dependencies
goto end_expat_deps
:expat_deps
goto apr_deps
:end_expat_deps

echo | set /p="Installing expat... "<nul

IF EXIST %EXPAT% call :skip_build && goto apr 

call :append_log_begin expat

:begin_expat

cd %EXPAT_DIR%

del build%_X86% /S /Q >nul 2>nul

del binaries%_X86% /S /Q >nul 2>nul

mkdir build%_X86% >nul 2>nul

cd build%_X86% >nul 2>nul

( cmake -G %_CMAKE_GENERATOR% -DCMAKE_INSTALL_PREFIX=%EXPAT_DIR%\binaries%_X86% ^
 -DCMAKE_DEBUG_POSTFIX=d %EXPAT_DIR% >>%CONFIG_LOG% 2>nul ) || call :buildFailLog expat "configuring" && goto apr

( msbuild /m /p:Configuration=Release INSTALL.vcxproj >>%BUILD_LOG% 2>nul ) || call :buildFailLog expat "build release" && goto apr

( msbuild /m INSTALL.vcxproj >>%BUILD_LOG% 2>nul ) || call :buildFailLog expat "build debug" && goto apr

xcopy %EXPAT_DIR%\binaries%_X86%\bin\*.dll %LIBS_DIR% /Y >nul 2>nul

call :append_log_end expat

:end_expat  

echo done.

cd %ROOT_DIR%
:: ====

:apr

:: APR-1.5.2
::  =========================================
set APACHE_INSTALL_DIR=%ROOT_DIR%\install%_X86%

set APR_DIR=%ROOT_DIR%\apr-1.5.2
set APR_INCLUDE_DIR=%APACHE_INSTALL_DIR%\include
set APR_LIBRARY=%APACHE_INSTALL_DIR%\lib\libapr-1.lib
set APRD_LIBRARY=%APACHE_INSTALL_DIR%\lib\libapr-1d.lib

:: Check dependencies
goto end_apr_deps
:apr_deps
goto zlib_deps
:end_apr_deps

echo | set /p="Installing apr... "<nul

IF EXIST %APR% call :skip_build && goto zlib 

call :append_log_begin apr

:begin_apr

cd %APR_DIR% >nul 2>nul

IF EXIST building%_X86% del /s /Q building%_X86% >nul 2>nul

mkdir building%_X86% >nul 2>nul

cd building%_X86% >nul 2>nul

( cmake -G %_CMAKE_GENERATOR% -DCMAKE_INSTALL_PREFIX=%APACHE_INSTALL_DIR% -DCMAKE_DEBUG_POSTFIX=d -DINSTALL_PDB=OFF %APR_DIR% >>%CONFIG_LOG% 2>nul ) || call :buildFailLog apr "configuring" && goto zlib 

( msbuild /m INSTALL.vcxproj /p:Configuration=Release >>%BUILD_LOG% 2>nul ) || call :buildFailLog apr "build release" && goto zlib

( msbuild /m INSTALL.vcxproj >>%BUILD_LOG% 2>nul ) || call :buildFailLog apr "build debug" && goto zlib

call :append_log_end apr

:end_apr  

echo done.

cd %ROOT_DIR%
::  ================================

:zlib

:: ZLIB
::  ====
set ZL_DIR=%ROOT_DIR%\zlib-1.2.8
set ZL_INCLUDE_DIR=%ZL_DIR%;%ZL_DIR%\build%_X86%
set ZL_LIBRARY=%ZL_DIR%\build%_X86%\Release\zlib.lib
set ZLD_LIBRARY=%ZL_DIR%\build%_X86%\Debug\zlibd.lib
set ZL_LIBRARIES=debug;%ZLD_LIBRARY%;optimized;%ZL_LIBRARY%

:: Check dependencies
goto end_zlib_deps
:zlib_deps
goto openssl_deps
:end_zlib_deps

echo | set /p="Installing zlib... "<nul

IF EXIST %ZLIB% call :skip_build && goto openssl 

call :append_log_begin zlib

:begin_zlib

cd %ZL_DIR%

del build%_X86% /S /Q >nul 2>nul

mkdir build%_X86% >nul 2>nul

cd build%_X86% >nul 2>nul

( cmake -G %_CMAKE_GENERATOR% -DCMAKE_INSTALL_PREFIX=%TERRALIB_DEPENDENCIES_DIR% %ZL_DIR% >>%CONFIG_LOG% 2>nul ) || call :buildFailLog  zlib "configuring" && goto openssl

( msbuild /m /p:Configuration=Release zlib.vcxproj >>%BUILD_LOG% 2>nul ) || call :buildFailLog zlib "build release" && goto openssl

( msbuild /m zlib.vcxproj >>%BUILD_LOG% 2>nul ) || call :buildFailLog zlib "build debug" && goto openssl

xcopy %ZL_DIR%\build%_X86%\Release\*.dll %LIBS_DIR% /Y >nul 2>nul

xcopy %ZL_DIR%\build%_X86%\Debug\*.dll %LIBS_DIR% /Y >nul 2>nul

call :append_log_end zlib

:end_zlib  

echo done.

cd %ROOT_DIR%
::  ================================

:openssl

IF NOT DEFINED TERRALIB_X64 (
set "_x86_=.x86"
set "_out_=32"
) ELSE ( 
set "_out_=64" 
set "_x86_=.x64"
)

::  OPENSSL 
set SSL_DIR=%ROOT_DIR%\openssl-master
set SSL_INCLUDE_DIR=%SSL_DIR%\inc%_out_%
set SSL_LIBRARY=%SSL_DIR%\out%_out_%dll\ssleay32.lib
set SSLD_LIBRARY=%SSL_DIR%\out%_out_%dll.dbg\ssleay32d.lib
set EAY_LIBRARY=%SSL_DIR%\out%_out_%dll\libeay32.lib
set EAYD_LIBRARY=%SSL_DIR%\out%_out_%dll.dbg\libeay32d.lib

:: Check dependencies
goto end_openssl_deps
:openssl_deps
IF NOT EXIST %ZLIB% call :remove_lib %SSL% && goto apr_util_deps
goto apr_util_deps
:end_openssl_deps

echo | set /p="Installing openssl... "<nul

IF EXIST %SSL% call :skip_build && goto apr_util 

call :append_log_begin openssl

:begin_openssl

del %SSL_DIR%\build%_X86% /S /Q >nul 2>nul

mkdir %SSL_DIR%\build%_X86% >nul 2>nul

cd %SSL_DIR%

:: Clear
del %SSL_DIR%\out%_out_%dll\* /S /Q >nul 2>nul

del %SSL_DIR%\out%_out_%dll.dbg\* /S /Q >nul 2>nul

del %SSL_DIR%\tmp%_out_%dll\*.obj /S /Q >nul 2>nul

del %SSL_DIR%\tmp%_out_%dll\*.pdb /S /Q >nul 2>nul

del %SSL_DIR%\tmp%_out_%dll.dbg\*.obj /S /Q >nul 2>nul

del %SSL_DIR%\tmp%_out_%dll.dbg\*.pdb /S /Q >nul 2>nul

::  Building release
copy ms\libeay32.release%_x86_%.def.in ms\libeay32.def /Y >nul 2>nul

copy ms\ssleay32.release%_x86_%.def.in ms\ssleay32.def /Y >nul 2>nul

::copy ms\nt.release%_x86_%.mak.in ms\nt.mak /Y >nul 2>nul

copy ms\ntdll.release%_x86_%.mak.in ms\ntdll.mak /Y >nul 2>nul  

( nmake /f ms\ntdll.mak lib >>%BUILD_LOG% 2>nul ) || call :buildFailLog openssl "build release" && goto apr_util

copy ms\libeay32.debug%_x86_%.def.in ms\libeay32.def /Y >nul 2>nul

copy ms\ssleay32.debug%_x86_%.def.in ms\ssleay32.def /Y >nul 2>nul

::copy ms\nt.debug%_x86_%.mak.in ms\nt.mak /Y >nul 2>nul

copy ms\ntdll.debug%_x86_%.mak.in ms\ntdll.mak /Y >nul 2>nul

( nmake /f ms\ntdll.mak lib >>%BUILD_LOG% 2>nul ) || call :buildFailLog openssl "build debug" && goto apr_util

xcopy out%_out_%dll\ssleay32.dll %LIBS_DIR% /Y >nul 2>nul

xcopy out%_out_%dll\libeay32.dll %LIBS_DIR% /Y >nul 2>nul

xcopy out%_out_%dll.dbg\ssleay32d.dll %LIBS_DIR% /Y >nul 2>nul

xcopy out%_out_%dll.dbg\libeay32d.dll %LIBS_DIR% /Y >nul 2>nul

call :append_log_end openssl

:end_openssl  

echo done.

cd %ROOT_DIR%
::  ====


:apr_util


:: APRUTIL-1.5.4
::  =========================================
set APRUTIL_DIR=%ROOT_DIR%\apr-util-1.5.4
set APRUTIL_INCLUDE_DIR=%APACHE_INSTALL_DIR%\include
set APRUTIL_LIBRARY=%APACHE_INSTALL_DIR%\lib\libaprutil-1.lib
set APRUTILD_LIBRARY=%APACHE_INSTALL_DIR%\lib\libaprutil-1d.lib

:: Check dependencies
goto end_apr_util_deps
:apr_util_deps
IF NOT EXIST %APR% call :remove_lib aprutil && goto log4cxx_deps
IF NOT EXIST %EXPAT% call :remove_lib aprutil && goto log4cxx_deps
goto log4cxx_deps
:end_apr_util_deps

echo | set /p="Installing apr-util... "<nul

IF EXIST %APRUTIL% call :skip_build && goto log4cxx 

call :append_log_begin apr_util

:begin_apr_util

cd %APRUTIL_DIR% >nul 2>nul

del building%_X86% /S /Q >nul 2>nul

mkdir building%_X86% >nul 2>nul

cd building%_X86% >nul 2>nul

( cmake -G %_CMAKE_GENERATOR% -DCMAKE_INSTALL_PREFIX=%APACHE_INSTALL_DIR% ^
-DCMAKE_DEBUG_POSTFIX=d ^
-DINSTALL_PDB=OFF ^
-D_OPENSSL_VERSION=1.1.0 ^
-DOPENSSL_INCLUDE_DIR=%SSL_INCLUDE_DIR% ^
-DLIB_EAY_LIBRARY_DEBUG=%EAYD_LIBRARY% ^
-DLIB_EAY_LIBRARY_RELEASE=%EAY_LIBRARY% ^
-DSSL_EAY_LIBRARY_DEBUG=%SSLD_LIBRARY% ^
-DSSL_EAY_LIBRARY_RELEASE=%SSL_LIBRARY% ^
-DXMLLIB_LIBRARIES:STRING="debug;%EXPATD_LIBRARY%;optimized;%EXPAT_LIBRARY%" ^
-DXMLLIB_INCLUDE_DIR=%EXPAT_INCLUDE_DIR% ^
-DAPR_INCLUDE_DIR=%APACHE_INSTALL_DIR%/include ^
-DAPR_LIBRARIES=%APR_LIBRARY% %APRUTIL_DIR% >>%CONFIG_LOG% 2>nul ) || call :buildFailLog apr-util "configuring" && goto log4cxx 

( msbuild /m INSTALL.vcxproj /p:Configuration=Release >>%BUILD_LOG% 2>nul ) || call :buildFailLog apr-util "build release" && goto log4cxx

( msbuild /m INSTALL.vcxproj >>%BUILD_LOG% 2>nul ) || call :buildFailLog apr-util "build debug" && goto log4cxx

call :append_log_end apr_util

:end_apr_util  

echo done.

cd %ROOT_DIR%
::  ================================

:log4cxx

:: Log4cxx-0.10.0
::  =========================================
set LOG4CXX_DIR=%ROOT_DIR%\apache-log4cxx-0.10.0
set LOG4CXX_LIBRARY=%LOG4CXX%

:: Check dependencies
goto end_log4cxx_deps
:log4cxx_deps
IF NOT EXIST %APR% call :remove_lib log4cxx && goto bzip_deps
IF NOT EXIST %APRUTIL% call :remove_lib log4cxx && goto bzip_deps
goto bzip_deps
:end_log4cxx_deps

echo | set /p="Installing log4cxx... "<nul

IF EXIST %LOG4CXX_LIBRARY% call :skip_build && goto bzip 

call :append_log_begin log4cxx

:begin_log4cxx

cd %LOG4CXX_DIR%\projects >nul 2>nul

( msbuild /m /p:Configuration=Release /t:clean >>%BUILD_LOG% 2>nul ) || call :buildFailLog log4cxx  "clean release" && goto bzip

( msbuild /m /t:clean >>%BUILD_LOG% 2>nul ) || call :buildFailLog log4cxx  "clean debug" && goto bzip

( msbuild /m /p:Configuration=Release >>%BUILD_LOG% 2>nul ) || call :buildFailLog log4cxx "build release" && goto bzip

( msbuild /m >>%BUILD_LOG% 2>nul ) || call :buildFailLog log4cxx "build debug" && goto bzip

IF NOT EXIST %TERRALIB_DEPENDENCIES_DIR%\include\log4cxx mkdir %TERRALIB_DEPENDENCIES_DIR%\include\log4cxx >nul 2>nul

xcopy ..\src\main\include\log4cxx %TERRALIB_DEPENDENCIES_DIR%\include\log4cxx /S /Y >nul 2>nul

xcopy Debug%_X86%\log4cxxd.lib %LIBS_DIR% /Y >nul 2>nul

xcopy Debug%_X86%\log4cxxd.dll %LIBS_DIR% /Y >nul 2>nul

xcopy Release%_X86%\log4cxx.lib %LIBS_DIR% /Y >nul 2>nul

xcopy Release%_X86%\log4cxx.dll %LIBS_DIR% /Y >nul 2>nul

xcopy %APACHE_INSTALL_DIR%\bin\libapr*.dll %LIBS_DIR% /Y >nul 2>nul

call :append_log_end log4cxx

:end_log4cxx

echo done.

cd %ROOT_DIR%
::  ================================

:bzip

:: BZIP2
::  =========================================
set BZIP2_DIR=%ROOT_DIR%\bzip2-1.0.6
set BZIP2_INCLUDE_DIR=%BZIP2_DIR%
set BZIP2_LIBRARY=%BZIP2_DIR%\lib%_X86%\libbz2.lib
set BZIP2D_LIBRARY=%BZIP2_DIR%\lib%_X86%\libbz2d.lib

:: Check dependencies
goto end_bzip_deps
:bzip_deps
goto readline_deps
:end_bzip_deps

echo | set /p="Installing bzip2... "<nul

IF EXIST %BZIP2_LIBRARY% call :skip_build && goto readline 

call :append_log_begin bzip

:begin_bzip

cd %BZIP2_DIR% >nul 2>nul

del *.lib /Q >nul 2>nul

del *.pdb /Q >nul 2>nul

IF NOT EXIST lib%_X86% mkdir lib%_X86% >nul 2>nul

( nmake /f makefile.msc lib >>%BUILD_LOG% 2>nul ) || call :buildFailLog bzip "build release" && goto readline

xcopy *.lib lib%_X86% /Y >nul 2>nul 

( nmake /f makefile.msc clean >>%BUILD_LOG% 2>nul ) || call :buildFailLog bzip  "clean release" && goto readline

( nmake /f makefile.msc DEBUG=1 lib >>%BUILD_LOG% 2>nul ) || call :buildFailLog bzip "build debug" && goto readline

xcopy *.lib lib%_X86% /Y >nul 2>nul 

( nmake /f makefile.msc DEBUG=1 clean >>%BUILD_LOG% 2>nul ) || call :buildFailLog bzip  "clean debug" && goto readline

call :append_log_end bzip

:end_bzip

echo done.

cd %ROOT_DIR%
::  ================================

:readline

IF NOT DEFINED TERRALIB_X64 (
  set "_x86_=x86" 
) ELSE set "_x86_=x64"

:: ReadLine
set READLINE_DIR=%ROOT_DIR%\readline-32
set READLINE_INCLUDE_DIR=%READLINE_DIR%\readline-32\src
set READLINE_LIBRARY=%READLINE_DIR%\Release\%_x86_%\readline-32.lib
set READLINED_LIBRARY=%READLINE_DIR%\Debug\%_x86_%\readline-32d.lib
set READLINE_LIBRARIES=debug;%READLINED_LIBRARY%;optimized;%READLINE_LIBRARY%

:: Check dependencies
goto end_readline_deps
:readline_deps
goto pcre_deps
:end_readline_deps

echo | set /p="Installing readline... "<nul

IF EXIST %READLINE% call :skip_build && goto pcre 

call :append_log_begin readline

:begin_readline

cd %READLINE_DIR% >nul 2>nul

( msbuild /m /p:Configuration=Release /t:clean >>%BUILD_LOG% 2>nul ) || call :buildFailLog readline  "clean release" && goto pcre

( msbuild /m /t:clean >>%BUILD_LOG% 2>nul ) || call :buildFailLog readline  "clean debug" && goto pcre

( msbuild /m /p:Configuration=Release >>%BUILD_LOG% 2>nul ) || call :buildFailLog readline "build release" && goto pcre

( msbuild /m >>%BUILD_LOG% 2>nul ) || call :buildFailLog readline "build debug" && goto pcre

xcopy %READLINE_DIR%\Release\%_x86_%\*.dll %LIBS_DIR% /Y >nul 2>nul

xcopy %READLINE_DIR%\Debug\%_x86_%\*.dll %LIBS_DIR% /Y >nul 2>nul

call :append_log_end readline

:end_readline

echo done.

cd %ROOT_DIR%
::  ========

:pcre

::  ====
:: PCRE
set PCRE_DIR=%ROOT_DIR%\pcre-8.37
set "PCRE_INCLUDE_DIR= /I%PCRE_DIR% /I%PCRE_DIR%\sljit /I%PCRE_DIR%\build%_X86%"
set PCRE_LIBRARY=%PCRE_DIR%\build%_X86%\Release\pcre.lib
set PCRED_LIBRARY=%PCRE_DIR%\build%_X86%\Debug\pcred.lib
set PCRE_LIBRARIES=debug;%PCRED_LIBRARY%;optimized;%PCRE_LIBRARY%

:: Check dependencies
goto end_pcre_deps
:pcre_deps
IF NOT EXIST %BZIP% call :remove_lib pcre && goto freexl_deps
IF NOT EXIST %ZLIB% call :remove_lib pcre && goto freexl_deps
IF NOT EXIST %READLINE% call :remove_lib pcre && goto freexl_deps
goto freexl_deps
:end_pcre_deps

echo | set /p="Installing pcre... "<nul

IF EXIST %PCRE% call :skip_build && goto freexl 

call :append_log_begin pcre

:begin_pcre

cd %PCRE_DIR% >nul 2>nul

del build%_X86% /S /Q >nul 2>nul

mkdir build%_X86% >nul 2>nul

cd build%_X86% >nul 2>nul

( cmake -G %_CMAKE_GENERATOR% ^
-DBZIP2_INCLUDE_DIR="%BZIP2_INCLUDE_DIR%" ^
-DBZIP2_LIBRARY_RELEASE="%BZIP2_LIBRARY%" ^
-DBZIP2_LIBRARY_DEBUG="%BZIP2D_LIBRARY%" ^
-DZLIB_INCLUDE_DIR="%ZL_INCLUDE_DIR%" ^
-DZLIB_LIBRARY:STRING="%ZL_LIBRARIES%" ^
-DREADLINE_INCLUDE_DIR="%READLINE_INCLUDE_DIR%" ^
-DREADLINE_LIBRARY:STRING="%READLINE_LIBRARIES%" ^
-DBUILD_SHARED_LIBS=ON %PCRE_DIR% >>%CONFIG_LOG% 2>nul ) || call :buildFailLog pcre "configuring" && goto freexl 

( msbuild /m /p:Configuration=Release pcre.vcxproj >>%BUILD_LOG% 2>nul ) || call :buildFailLog pcre "build release" && goto freexl

( msbuild /m pcre.vcxproj >>%BUILD_LOG% 2>nul ) || call :buildFailLog pcre "build debug" && goto freexl

xcopy %PCRE_DIR%\build%_X86%\Release\pcre.dll %LIBS_DIR% /Y >nul 2>nul

xcopy %PCRE_DIR%\build%_X86%\Debug\pcred.dll %LIBS_DIR% /Y >nul 2>nul

call :append_log_end pcre

:end_pcre

echo done.

cd %ROOT_DIR%
::  ========


:freexl

::  FreeXL
set FREEXL_DIR=%ROOT_DIR%\freexl-1.0.1
set FREEXL_INCLUDE_DIR=%FREEXL_DIR%\headers
set FREEXL_LIBRARY=%FREEXL_DIR%\lib%_X86%\freexl.lib
set FREEXLD_LIBRARY=%FREEXL_DIR%\lib%_X86%\freexld.lib
set FREEXL_LIBRARIES=debug;%FREEXLD_LIBRARY%;optimized;%FREEXL_LIBRARY%

:: Check dependencies
goto end_freexl_deps
:freexl_deps
IF NOT EXIST %ICONV% call :remove_lib freexl && goto proj_deps
goto proj_deps
:end_freexl_deps

echo | set /p="Installing freexl... "<nul

IF EXIST %FREEXL% call :skip_build && goto proj 

call :append_log_begin freexl

:begin_freexl

cd %FREEXL_DIR% >nul 2>nul

del lib%_X86% /S /Q >nul 2>nul

mkdir lib%_X86% >nul 2>nul

del *.ilk /S /Q >nul 2>nul

( nmake /f makefile.vc >>%BUILD_LOG% 2>nul ) || call :buildFailLog freexl "build release" && goto proj

xcopy *.lib lib%_X86% /Y >nul 2>nul

xcopy *.dll lib%_X86% /Y >nul 2>nul

( nmake /f makefile.vc clean >>%BUILD_LOG% 2>nul ) || call :buildFailLog freexl  "clean release" && goto proj

( nmake /f makefile.vc DEBUG=1 >>%BUILD_LOG% 2>nul ) || call :buildFailLog freexl "build debug" && goto proj

xcopy *.lib lib%_X86% /Y >nul 2>nul

xcopy *.dll lib%_X86% /Y >nul 2>nul

xcopy lib%_X86%\*.dll %LIBS_DIR% /Y >nul 2>nul

( nmake /f makefile.vc DEBUG=1 clean >>%BUILD_LOG% 2>nul ) || call :buildFailLog freexl  "clean debug" && goto proj

call :append_log_end freexl

:end_freexl

echo done.

cd %ROOT_DIR%
::  ========

:proj

::  Proj4 version 4.9.1 
set PJ_DIR=%ROOT_DIR%\proj-4.9.1
set PJ_INCLUDE_DIR=%TERRALIB_DEPENDENCIES_DIR%\include
set PJ_LIBRARY=%TERRALIB_DEPENDENCIES_DIR%\lib\proj_i.lib
set PJD_LIBRARY=%TERRALIB_DEPENDENCIES_DIR%\lib\proj_id.lib
set PJ_LIBRARIES=debug;%PJD_LIBRARY%;optimized;%PJ_LIBRARY%

:: Check dependencies
goto end_proj_deps
:proj_deps
goto png_deps
:end_proj_deps

echo | set /p="Installing proj... "<nul

IF EXIST %PROJ% call :skip_build && goto png 

call :append_log_begin proj

:begin_proj

cd %PJ_DIR% >nul 2>nul

del *.ilk /S /Q >nul 2>nul

( nmake /f makefile.vc install-all INSTDIR=%TERRALIB_DEPENDENCIES_DIR% >>%BUILD_LOG% 2>nul ) || call :buildFailLog proj "build release" && goto png

( nmake /f makefile.vc clean >>%BUILD_LOG% 2>nul ) || call :buildFailLog proj  "clean release" && goto png

( nmake /f makefile.vc DEBUG=1 >>%BUILD_LOG% 2>nul ) || call :buildFailLog proj "build debug" && goto png

xcopy src\*d.lib %LIBS_DIR% /Y >nul 2>nul

xcopy src\*d.dll %LIBS_DIR% /Y >nul 2>nul

( nmake /f makefile.vc DEBUG=1 clean >>%BUILD_LOG% 2>nul ) || call :buildFailLog proj  "clean debug" && goto png

call :append_log_end proj

:end_proj

echo done.

cd %ROOT_DIR%
::  ====

:png

::  LibPNG 
set PNG_DIR=%ROOT_DIR%\libpng-1.5.17
set PNG_INCLUDE_DIR=%PNG_DIR%\deploy%_X86%\include
set PNG_LIBRARY=%PNG_DIR%\deploy%_X86%\lib\libpng15.lib
set PNGD_LIBRARY=%PNG_DIR%\deploy%_X86%\lib\libpng15d.lib

:: Check dependencies
goto end_png_deps
:png_deps
IF NOT EXIST %ZLIB% call :remove_lib png && goto geos_deps
goto geos_deps
:end_png_deps

echo | set /p="Installing libpng... "<nul

IF EXIST %PNG% call :skip_build && goto geos 

call :append_log_begin png

:begin_png

cd %PNG_DIR% >nul 2>nul

del deploy%_X86% /S /Q >nul 2>nul

del build%_X86% /S /Q >nul 2>nul

mkdir build%_X86% >nul 2>nul

cd build%_X86% >nul 2>nul

( cmake -G %_CMAKE_GENERATOR% -DCMAKE_INSTALL_PREFIX=%PNG_DIR%\deploy%_X86% ^
-DPNG_STATIC=OFF ^
-DPNG_TESTS=OFF ^
-DZLIB_INCLUDE_DIR:STRING="%ZL_INCLUDE_DIR%" ^
-DZLIB_LIBRARY:STRING="%ZL_LIBRARIES%" %PNG_DIR% >>%CONFIG_LOG% 2>nul ) || call :buildFailLog png "configuring" && goto geos

( msbuild /m /p:Configuration=Release INSTALL.vcxproj >>%BUILD_LOG% 2>nul ) || call :buildFailLog png "build release" && goto geos

( msbuild /m INSTALL.vcxproj >>%BUILD_LOG% 2>nul ) || call :buildFailLog png "build debug" && goto geos

xcopy %PNG_DIR%\deploy%_X86%\bin\*.dll %LIBS_DIR% /Y >nul 2>nul

call :append_log_end png

:end_png

echo done.

cd %ROOT_DIR%
:: ====

:geos

::  GEOS 
set G_DIR=%ROOT_DIR%\libgeos-3.5.0
set GEOS_INCLUDE_DIR=%TERRALIB_DEPENDENCIES_DIR%\include
set GEOS_LIBRARY=%TERRALIB_DEPENDENCIES_DIR%\lib\geos_i.lib
set GEOSD_LIBRARY=%TERRALIB_DEPENDENCIES_DIR%\lib\geos_id.lib
set GEOSC_LIBRARY=%TERRALIB_DEPENDENCIES_DIR%\lib\geos_c_i.lib
set GEOSCD_LIBRARY=%TERRALIB_DEPENDENCIES_DIR%\lib\geos_c_id.lib

:: Check dependencies
goto end_geos_deps
:geos_deps
goto jpeg_deps
:end_geos_deps

echo | set /p="Installing geos... "<nul

IF EXIST %GEOS% call :skip_build && goto jpeg 

call :append_log_begin geos

:begin_geos

cd %G_DIR% >nul 2>nul

IF NOT EXIST capi\geos_c.h autogen.bat >nul 2>nul

IF NOT EXIST geos_svn_revision.h echo #define GEOS_SVN_REVISION "1.2.1" > geos_svn_revision.h 2>nul

IF DEFINED TERRALIB_X64 ( 
  set "_win64=YES"
) ELSE set "_win64="

( nmake /f makefile.vc WIN64=%_win64% >>%BUILD_LOG% 2>nul ) || call :buildFailLog geos "build release" && goto jpeg

del lib%_X86% /S /Q >nul 2>nul 

mkdir lib%_X86% >nul 2>nul

xcopy src\*.lib lib%_X86% /Y >nul 2>nul 

xcopy src\*.dll lib%_X86% /Y >nul 2>nul 

::  Clean  
( nmake /f makefile.vc WIN64=%_win64% clean >>%BUILD_LOG% 2>nul ) || call :buildFailLog geos  "clean release" && goto jpeg

del capi\*.obj /Q >nul 2>nul

( nmake /f makefile.vc BUILD_DEBUG=YES WIN64=%_win64% >>%BUILD_LOG% 2>nul ) || call :buildFailLog geos "build debug" && goto jpeg

xcopy src\*.dll .\lib%_X86% /Y >nul 2>nul

xcopy src\*.lib .\lib%_X86% /Y >nul 2>nul

( nmake /f makefile.vc BUILD_DEBUG=YES WIN64=%_win64% clean >>%BUILD_LOG% 2>nul ) || call :buildFailLog geos  "clean debug" && goto jpeg

del capi\*.obj /Q >nul 2>nul

::  INSTALL
IF NOT EXIST %GEOS_INCLUDE_DIR%\geos mkdir %GEOS_INCLUDE_DIR%\geos  

xcopy include\geos\*.h %GEOS_INCLUDE_DIR%\geos /S /Y >nul 2>nul  

xcopy capi\geos_c.h %GEOS_INCLUDE_DIR% /Y >nul 2>nul  

xcopy include\geos.h %GEOS_INCLUDE_DIR% /Y >nul 2>nul  

xcopy lib%_X86%\*.dll %TERRALIB_DEPENDENCIES_DIR%\lib /Y >nul 2>nul  

xcopy lib%_X86%\*i.lib %TERRALIB_DEPENDENCIES_DIR%\lib /Y >nul 2>nul  

xcopy lib%_X86%\*id.lib %TERRALIB_DEPENDENCIES_DIR%\lib /Y >nul 2>nul  

call :append_log_end geos

:end_geos

echo done.

cd %ROOT_DIR%
::  ====

:jpeg

:: JPEG
set JPG_DIR=%ROOT_DIR%\jpeg-9a
set JPG_INCLUDE_DIR=%JPG_DIR%
set JPG_LIBRARY=%JPG_DIR%\build%_X86%\libjpeg.lib
set JPGD_LIBRARY=%JPG_DIR%\build%_X86%\libjpegd.lib

:: Check dependencies
goto end_jpeg_deps
:jpeg_deps
goto hdf4_deps
:end_jpeg_deps

echo | set /p="Installing jpeg... "<nul

IF EXIST %JPEG% call :skip_build && goto hdf4 

call :append_log_begin jpeg

:begin_jpeg

cd %JPG_DIR% >nul 2>nul

del build%_X86% /S /Q >nul 2>nul

mkdir build%_X86% >nul 2>nul

( nmake /f makefile.vc libjpeg.lib >>%BUILD_LOG% 2>nul ) || call :buildFailLog jpeg "build release" && goto hdf4

xcopy *.lib build%_X86% /Y >nul 2>nul

( nmake /f makefile.vc clean >>%BUILD_LOG% 2>nul ) || call :buildFailLog jpeg  "clean release" && goto hdf4

( nmake /f makefile.vc DEBUG=1 libjpeg.lib >>%BUILD_LOG% 2>nul ) || call :buildFailLog jpeg "build debug" && goto hdf4

xcopy *.lib build%_X86% /Y >nul 2>nul

( nmake /f makefile.vc DEBUG=1 clean >>%BUILD_LOG% 2>nul ) || call :buildFailLog jpeg  "clean debug" && goto hdf4

call :append_log_end jpeg

:end_jpeg

echo done.

cd %ROOT_DIR%
::  ====

:hdf4

:: HDF4 version 4.2.9
set HDF4C_DIR=%ROOT_DIR%\hdf-4.2.9
set HDF4_INCLUDE_DIR=%HDF4C_DIR%\binaries%_X86%\include
set HDF4_LIBRARY=%HDF4C_DIR%\binaries%_X86%\lib\hdfdll.lib
set HDF4D_LIBRARY=%HDF4C_DIR%\binaries%_X86%\lib\hdfddll.lib
set MFHDF_LIBRARY=%HDF4C_DIR%\binaries%_X86%\lib\mfhdfdll.lib
set MFHDFD_LIBRARY=%HDF4C_DIR%\binaries%_X86%\lib\mfhdfddll.lib

:: Check dependencies
goto end_hdf4_deps
:hdf4_deps
IF NOT EXIST %JPEG% call :remove_lib hdf4 && goto tiff_deps
IF NOT EXIST %ZLIB% call :remove_lib hdf4 && goto tiff_deps
goto tiff_deps
:end_hdf4_deps

echo | set /p="Installing hdf4... "<nul

IF EXIST %HDF4% call :skip_build && goto tiff 

call :append_log_begin hdf4

:begin_hdf4

cd %HDF4C_DIR% >nul 2>nul

del binaries%_X86% /S /Q >nul 2>nul

del build%_X86% /S /Q >nul 2>nul

mkdir build%_X86% >nul 2>nul

cd build%_X86% >nul 2>nul

( cmake -G %_CMAKE_GENERATOR% -DCMAKE_INSTALL_PREFIX=%HDF4C_DIR%\binaries%_X86% ^
-DCMAKE_PREFIX_PATH="%JPG_DIR%;%ZL_DIR%" ^
-DBUILD_SHARED_LIBS=ON ^
-DHDF4_DISABLE_COMPILER_WARNINGS=ON ^
-DHDF4_ENABLE_COVERAGE=ON ^
-DHDF4_ENABLE_NETCDF=OFF ^
-DHDF4_BUILD_FORTRAN=OFF %HDF4C_DIR% >>%CONFIG_LOG% 2>nul ) || call :buildFailLog hdf4 "configuring" && goto tiff

( msbuild /m /p:Configuration=Release INSTALL.vcxproj >>%BUILD_LOG% 2>nul ) || call :buildFailLoghdf4 "build release" && goto tiff

( msbuild /m INSTALL.vcxproj >>%BUILD_LOG% 2>nul ) || call :buildFailLoghdf4 "build debug" && goto tiff

xcopy %HDF4C_DIR%\binaries%_X86%\bin\hdf* %LIBS_DIR% /Y >nul 2>nul

xcopy %HDF4C_DIR%\binaries%_X86%\bin\mfhdf* %LIBS_DIR% /Y >nul 2>nul

xcopy %HDF4C_DIR%\binaries%_X86%\bin\xdr* %LIBS_DIR% /Y >nul 2>nul

echo done.

call :append_log_end hdf4

:end_hdf4

cd %ROOT_DIR%
:: ====

:tiff

::  TIFF 
set TIFF_DIR=%ROOT_DIR%\tiff-4.0.3
set TIFF_INCLUDE_DIR=%TIFF_DIR%\libtiff
set TIFF_LIBRARY=%TIFF_DIR%\libtiff\lib%_X86%\libtiff_i.lib
set TIFFD_LIBRARY=%TIFF_DIR%\libtiff\lib%_X86%\libtiff_id.lib

:: Check dependencies
goto end_tiff_deps
:tiff_deps
IF NOT EXIST %JPEG% call :remove_lib tiff && goto geotiff_deps
IF NOT EXIST %ZLIB% call :remove_lib tiff && goto geotiff_deps
goto geotiff_deps
:end_tiff_deps

echo | set /p="Installing tiff... "<nul

IF EXIST %TIFF% call :skip_build && goto geotiff 

call :append_log_begin tiff

:begin_tiff

cd %TIFF_DIR%\libtiff >nul 2>nul

del lib%_X86% /S /Q >nul 2>nul

del *.exp /S /Q >nul 2>nul

del *.ilk /S /Q >nul 2>nul

mkdir lib%_X86% >nul 2>nul

( nmake /f Makefile.vc >>%BUILD_LOG% 2>nul ) || call :buildFailLog tiff "build release" && goto geotiff

xcopy *i.lib lib%_X86% /Y >nul 2>nul

xcopy *.dll lib%_X86% /Y >nul 2>nul

( nmake /f Makefile.vc clean >>%BUILD_LOG% 2>nul ) || call :buildFailLog tiff  "clean release" && goto geotiff

( nmake /f Makefile.vc DEBUG=1 >>%BUILD_LOG% 2>nul ) || call :buildFailLog tiff "build debug" && goto geotiff

xcopy *id.lib lib%_X86% /Y >nul 2>nul

xcopy *.dll lib%_X86% /Y >nul 2>nul

( nmake /f Makefile.vc DEBUG=1 clean >>%BUILD_LOG% 2>nul ) || call :buildFailLog tiff  "clean debug" && goto geotiff

xcopy lib%_X86%\*.dll %LIBS_DIR% /Y >nul 2>nul

copy tif_config.vc.h tif_config.h /Y >nul 2>nul 

copy tiffconf.vc.h tiffconf.h /Y >nul 2>nul 

echo done.

call :append_log_end tiff

:end_tiff

cd %ROOT_DIR%
:: ====

:geotiff

::  GEOTIFF 
set GTIFF_DIR=%ROOT_DIR%\libgeotiff-1.4.0
set GTIFF_INCLUDE_DIR= /I%GTIFF_DIR% /I%GTIFF_DIR%/libxtiff
set GTIFF_LIBRARY=%GTIFF_DIR%\lib%_X86%\libgeotiff_i.lib
set GTIFFD_LIBRARY=%GTIFF_DIR%\lib%_X86%\libgeotiff_id.lib

:: Check dependencies
goto end_geotiff_deps
:geotiff_deps
IF NOT EXIST %PROJ% call :remove_lib geotiff && goto curl_deps
IF NOT EXIST %TIFF% call :remove_lib geotiff && goto curl_deps
goto curl_deps
:end_geotiff_deps

echo | set /p="Installing geotiff... "<nul

IF EXIST %GEOTIFF% call :skip_build && goto curl 

call :append_log_begin geotiff

:begin_geotiff

cd %GTIFF_DIR% >nul 2>nul

del lib%_X86% /S /Q >nul 2>nul

mkdir lib%_X86% >nul 2>nul

( nmake /f makefile.vc libgeotiff.dll >>%BUILD_LOG% 2>nul ) || call :buildFailLog geotiff "build release" && goto curl

xcopy *i.lib lib%_X86% /Y >nul 2>nul

xcopy *.dll lib%_X86% /Y >nul 2>nul

( nmake /f makefile.vc clean >>%BUILD_LOG% 2>nul ) || call :buildFailLog geotiff  "clean release" && goto curl

( nmake /f makefile.vc DEBUG=1 libgeotiffd.dll >>%BUILD_LOG% 2>nul ) || call :buildFailLog geotiff "build debug" && goto curl

xcopy *id.lib lib%_X86% /Y >nul 2>nul

xcopy *.dll lib%_X86% /Y >nul 2>nul

xcopy lib%_X86%\*.dll %LIBS_DIR% /Y >nul 2>nul

( nmake /f makefile.vc DEBUG=1 clean >>%BUILD_LOG% 2>nul ) || call :buildFailLog geotiff  "clean debug" && goto curl

echo done.

call :append_log_end geotiff

:end_geotiff

cd %ROOT_DIR%
:: ====

:curl

set "_bits=i386"

IF DEFINED TERRALIB_X64 set "_bits=x64"

::  CURL 
set CURL_DIR=%ROOT_DIR%\curl-7.42.1
set CURL_INCLUDE_DIR=%CURL_DIR%\binaries%_X86%\include
set CURL_LIBRARY=%CURL_DIR%\binaries%_X86%\lib\libcurl.lib
set CURLD_LIBRARY=%CURL_DIR%\binaries%_X86%\lib\libcurld.lib

:: Check dependencies
goto end_curl_deps
:curl_deps
IF NOT EXIST %ZLIB% call :remove_lib curl && goto icu_deps
IF NOT EXIST %SSL% call :remove_lib curl && goto icu_deps
goto icu_deps
:end_curl_deps

echo | set /p="Installing curl... "<nul

IF EXIST %CURL% call :skip_build && goto icu 

call :append_log_begin curl

:begin_curl

del %CURL_DIR%\builds /S /Q >nul 2>nul

del %CURL_DIR%\binaries%_X86% /S /Q >nul 2>nul

mkdir %CURL_DIR%\binaries%_X86%\lib >nul 2>nul

mkdir %CURL_DIR%\binaries%_X86%\include >nul 2>nul

cd %CURL_DIR%\winbuild >nul 2>nul

( nmake /f Makefile.vc mode=dll VC=12 WITH_SSL=dll WITH_ZLIB=dll DEBUG=no MACHINE=%_bits% >>%BUILD_LOG% 2>nul ) || call :buildFailLog curl "build release" && goto icu

( nmake /f Makefile.vc mode=dll VC=12 WITH_SSL=dll WITH_ZLIB=dll DEBUG=yes MACHINE=%_bits% >>%BUILD_LOG% 2>nul ) || call :buildFailLog curl "build debug" && goto icu

IF NOT DEFINED _bits set "_bits=x86"

xcopy %CURL_DIR%\builds\libcurl-vc12-%_bits%-debug-dll-ssl-dll-zlib-dll-ipv6-sspi\bin\*.dll %CURL_DIR%\binaries%_X86%\lib /Y >nul 2>nul 

xcopy %CURL_DIR%\builds\libcurl-vc12-%_bits%-debug-dll-ssl-dll-zlib-dll-ipv6-sspi\lib\*.lib %CURL_DIR%\binaries%_X86%\lib /Y >nul 2>nul 

xcopy %CURL_DIR%\builds\libcurl-vc12-%_bits%-release-dll-ssl-dll-zlib-dll-ipv6-sspi\bin\*.dll %CURL_DIR%\binaries%_X86%\lib /Y >nul 2>nul 

xcopy %CURL_DIR%\builds\libcurl-vc12-%_bits%-release-dll-ssl-dll-zlib-dll-ipv6-sspi\bin\*.exe %CURL_DIR%\binaries%_X86%\lib /Y >nul 2>nul 

xcopy %CURL_DIR%\builds\libcurl-vc12-%_bits%-release-dll-ssl-dll-zlib-dll-ipv6-sspi\lib\*.lib %CURL_DIR%\binaries%_X86%\lib /Y >nul 2>nul 

xcopy %CURL_DIR%\builds\libcurl-vc12-%_bits%-release-dll-ssl-dll-zlib-dll-ipv6-sspi\include %CURL_DIR%\binaries%_X86%\include /Y /S >nul 2>nul 

xcopy  %CURL_DIR%\binaries%_X86%\* %TERRALIB_DEPENDENCIES_DIR% /S /Y >nul 2>nul

echo done.

call :append_log_end curl

:end_curl

cd %ROOT_DIR%
:: ====

:icu

set "_libF="

IF DEFINED TERRALIB_X64 set "_libF=64"

::  ICU 
set ICU_DIR=%ROOT_DIR%\icu
set ICU_INCLUDE_DIR=%ICU_DIR%\include
set ICU_LIBRARY=%ICU_DIR%\lib%_libF%\icuuc.lib
set ICUD_LIBRARY=%ICU_DIR%\lib%_libF%\icuucd.lib
::set ICUDATA_LIBRARY=%ICU_DIR%\lib%_libF%\icudt.lib
::set ICUDATAD_LIBRARY=%ICU_DIR%\lib%_libF%\icudtd.lib
::set ICUIN_LIBRARY=%ICU_DIR%\lib%_libF%\icuin52.lib
::set ICUIND_LIBRARY=%ICU_DIR%\lib%_libF%\icuin52d.lib

:: Check dependencies
goto end_icu_deps
:icu_deps
goto xerces_deps
:end_icu_deps

echo | set /p="Installing icu... "<nul

IF EXIST %ICU% call :skip_build && goto xerces 

call :append_log_begin icu

:begin_icu

set ICUROOT=%ICU_DIR%

cd %ICU_DIR%\source\allinone >nul 2>nul

( msbuild /m /t:clean /p:Configuration=Release >>%BUILD_LOG% 2>nul ) || call :buildFailLog icu  "clean release" && goto xerces

( msbuild /m /t:clean >>%BUILD_LOG% 2>nul ) || call :buildFailLog icu  "clean debug" && goto xerces

( msbuild /m /t:pkgdata /t:genrb /p:Configuration=Release >>%BUILD_LOG% 2>nul ) || call :buildFailLog icu "build release" && goto xerces

( msbuild /m /t:io >>%BUILD_LOG% 2>nul ) || call :buildFailLog icu "build debug" && goto xerces

xcopy %ICU_DIR%\bin%_libF%\icuuc*.dll %LIBS_DIR% /Y >nul 2>nul

xcopy %ICU_DIR%\bin%_libF%\icuin*.dll %LIBS_DIR% /Y >nul 2>nul

xcopy %ICU_DIR%\bin%_libF%\icudt*.dll %LIBS_DIR% /Y >nul 2>nul

echo done.

call :append_log_end icu

:end_icu

cd %ROOT_DIR%
:: ====

:xerces

set "_libF=x86"

IF DEFINED TERRALIB_X64 set "_libF=x64"

::  XERCES 
set XERCES_DIR=%TERRALIB_DEPENDENCIES_DIR%
set XERCES_INCLUDE_DIR=%XERCES_DIR%\include
set XERCES_LIBRARY=%LIBS_DIR%\xerces-c_3.lib
set XERCESD_LIBRARY=%LIBS_DIR%\xerces-c_3D.lib		
set XERCESCROOT=%ROOT_DIR%\xerces-c-3.1.1
set XERCES_ICU_LIBRARY=%XERCESCROOT%\src\xercesc\util\MsgLoaders\ICU\resources\%_libF%\xercesc_messages_3_1.lib

:: Check dependencies
goto end_xerces_deps
:xerces_deps
IF NOT EXIST %ICU% call :remove_lib xerces && goto xml2_deps
goto xml2_deps
:end_xerces_deps

echo | set /p="Installing xerces... "<nul

IF EXIST %XERCES% call :skip_build && goto xml2 

call :append_log_begin xerces

:begin_xerces

cd %XERCESCROOT%\src\xercesc\util\MsgLoaders\ICU\resources >nul 2>nul

:: Generating message files
genrb root.txt 2> %XERCESCROOT%\..\build.log >nul 2>nul

pkgdata --name xercesc_messages_3_1 --mode dll -d . -e xercesc_messages_3_1 res-file-list.txt >nul 2>nul

IF NOT EXIST %_libF% mkdir %_libF% >nul 2>nul

xcopy *.dll %_libF% /Y >nul 2>nul 

xcopy *.lib  %_libF% /Y >nul 2>nul 

del *.dll *.lib *.exp *.obj /Q >nul 2>nul 

cd %XERCESCROOT%\projects\Win32\VC12\xerces-all >nul 2>nul  

( msbuild /m /t:XercesLib /t:clean /p:Configuration="ICU Release" xerces-all.sln >>%BUILD_LOG% 2>nul ) || call :buildFailLog xerces  "clean release" && goto xml2 

( msbuild /m /t:XercesLib /t:clean /p:Configuration="ICU Debug" xerces-all.sln >>%BUILD_LOG% 2>nul ) || call :buildFailLog xerces  "clean debug" && goto xml2

( msbuild /m /t:XercesLib /p:Configuration="ICU Release" xerces-all.sln >>%BUILD_LOG% 2>nul ) || call :buildFailLog xerces "build release" && goto xml2

( msbuild /m /t:XercesLib /p:Configuration="ICU Debug" xerces-all.sln >>%BUILD_LOG% 2>nul ) || call :buildFailLog xerces "build debug" && goto xml2 

:: Install  
cd %XERCESCROOT% >nul 2>nul

IF NOT EXIST %TERRALIB_DEPENDENCIES_DIR%\include\xercesc mkdir %TERRALIB_DEPENDENCIES_DIR%\include\xercesc >nul 2>nul 

xcopy %XERCESCROOT%\Build\%_libF%\*.dll %LIBS_DIR% /Y >nul 2>nul

xcopy %XERCESCROOT%\Build\%_libF%\*.lib %LIBS_DIR% /Y >nul 2>nul

xcopy %XERCESCROOT%\src\xercesc\util\MsgLoaders\ICU\resources\%_libF%\*.dll %LIBS_DIR% /Y >nul 2>nul

xcopy %XERCESCROOT%\src\xercesc\*.h* %TERRALIB_DEPENDENCIES_DIR%\include\xercesc /S /Y >nul 2>nul

xcopy %XERCESCROOT%\src\xercesc\util\*.c %TERRALIB_DEPENDENCIES_DIR%\include\xercesc\util /S /Y >nul 2>nul

echo done.

call :append_log_end xerces

:end_xerces

cd %ROOT_DIR%
:: ====

:xml2

::  LibXML2 
set XML2_DIR=%ROOT_DIR%\libxml2-2.9.1
set XML2_INCLUDE_DIR=%XML2_DIR%\include
set XML2_LIBRARY=%XML2_DIR%\win32\bin%_X86%.msvc\libxml2.lib
set XML2D_LIBRARY=%XML2_DIR%\win32\bin%_X86%.dbg.msvc\libxml2d.lib

:: Check dependencies
goto end_xml2_deps
:xml2_deps
IF NOT EXIST %ICONV% call :remove_lib xml2 && goto libboost_deps
IF NOT EXIST %ICU% call :remove_lib xml2 && goto libboost_deps
IF NOT EXIST %ZLIB% call :remove_lib xml2 && goto libboost_deps
goto libboost_deps
:end_xml2_deps

echo | set /p="Installing xml2... "<nul

IF EXIST %XML2% call :skip_build && goto libboost 

call :append_log_begin xml2

:begin_xml2

set "_bits=_x86"
IF DEFINED TERRALIB_X64 ( 
  set "_bits=_x64"
  set "_win64=WIN64=1"
)

cd %XML2_DIR%\win32 >nul 2>nul

del bin%_bits%.msvc /S /Q >nul 2>nul 

del bin%_bits%.dbg.msvc /S /Q >nul 2>nul 

del int%_bits%.msvc /S /Q >nul 2>nul 

del int%_bits%.dbg.msvc /S /Q >nul 2>nul 

( nmake /f Makefile.msvc %_win64% libxml >>%BUILD_LOG% 2>nul ) || call :buildFailLog xml2 "build release" && goto libboost

( nmake /f Makefile.msvc %_win64% DEBUG=1 libxml >>%BUILD_LOG% 2>nul ) || call :buildFailLog xml2 "build debug" && goto libboost

xcopy %XML2_DIR%\win32\bin%_bits%.msvc\*.dll %LIBS_DIR% /Y >nul 2>nul

xcopy %XML2_DIR%\win32\bin%_bits%.dbg.msvc\*.dll %LIBS_DIR% /Y >nul 2>nul

echo done.

call :append_log_end xml2

:end_xml2

cd %ROOT_DIR%
:: ====

:libboost

:: BOOST
set B_DIR=%ROOT_DIR%\boost_1_58_0
set BOOST_INCLUDE_DIR=%TERRALIB_DEPENDENCIES_DIR%\include

:: Check dependencies
goto end_libboost_deps
:libboost_deps
IF NOT EXIST %BZIP% call :remove_lib boost && goto pgis_deps
IF NOT EXIST %ICU% call :remove_lib boost && goto pgis_deps
IF NOT EXIST %ZLIB% call :remove_lib boost && goto pgis_deps
goto pgis_deps
:end_libboost_deps

echo | set /p="Installing boost... "<nul

IF EXIST %BOOST% call :skip_build && goto minizip 

call :append_log_begin libboost

:begin_libboost

cd %B_DIR% >nul 2>nul

set "_b2_setup=setup x86"

IF DEFINED TERRALIB_X64 (
  set "_b2_setup=setup amd64"
  set "_am=address-model=64"
)

set "BOOST_REGEX_NO_LIB=1"

call :remove_lib boost

( call bootstrap.bat vc12 %_b2_setup% >>%CONFIG_LOG% 2>nul ) || call :buildFailLog minizip "configuring" && goto uriparser

set "_build_type=release"
set "_bzip_bin=BZIP2_BINARY=libbz2"
set "_zlib_bin=ZLIB_BINARY=zlib"
set "_zlib_path=ZLIB_LIBPATH=%ZL_DIR%\build%_X86%\Release"

( b2 --reconfigure toolset=msvc-12.0 %_am% variant=debug,release link=shared threading=multi runtime-link=shared --prefix=%TERRALIB_DEPENDENCIES_DIR% include=%ZL_DIR%\build%_X86% --with-chrono --with-date_time --with-filesystem --with-system --with-thread --with-timer --with-locale --with-iostreams --with-regex --with-test --with-exception --with-log --layout=tagged -sICU_PATH=%ICU_DIR% -s%_bzip_bin% -s BZIP2_INCLUDE=%BZIP2_INCLUDE_DIR% -s BZIP2_LIBPATH=%BZIP2_DIR%\lib%_X86% -s %_zlib_bin% -s ZLIB_INCLUDE=%ZL_DIR% -s ZLIB_LIBPATH=%_zlib_path% install %J4% >>%BUILD_LOG% 2>nul ) || call :buildFailLog libboost "building %_build_type%" && goto minizip

echo done.

call :append_log_end libboost

:end_libboost

cd %ROOT_DIR%
:: ====

:minizip

:: Minizip
::  ====
set MINIZIP_DIR=%ROOT_DIR%\unzip101e
set MZ_INCLUDE_DIR=%MINIZIP_DIR%
set MINIZIP_LIBRARY=%MINIZIP_DIR%\build%_X86%\Release\minizip.lib
set MINIZIPD_LIBRARY=%MINIZIP_DIR%\build%_X86%\Debug\minizipd.lib
set MINIZIP_LIBRARIES="debug;%MINIZIPD_LIBRARY%;optimized;%MINIZIP_LIBRARY%"

:: Check dependencies
goto end_minizip_deps
:minizip_deps
IF NOT EXIST %ZLIB% del %MINIZIP% /Q >nul 2>nul && goto uriparser_deps
goto uriparser_deps
:end_minizip_deps

echo | set /p="Installing minizip... "<nul

IF EXIST %MINIZIP% call :skip_build && goto uriparser

call :append_log_begin minizip

:begin_minizip

cd %MINIZIP_DIR% >nul 2>nul

RD /S /Q build%_X86% >nul 2>nul

mkdir build%_X86% >nul 2>nul

cd build%_X86% >nul 2>nul

( cmake -G %_CMAKE_GENERATOR% -DCMAKE_DEBUG_POSTFIX=d ^
-DZLIB_INCLUDE_DIR="%ZL_INCLUDE_DIR%" ^
-DZLIB_LIBRARY:STRING="%ZL_LIBRARIES%" ^
%MINIZIP_DIR% >>%CONFIG_LOG% 2>nul ) || call :buildFailLog minizip "configuring" && goto uriparser

( msbuild /m /p:Configuration=Release minizip.sln >>%BUILD_LOG% 2>nul ) || call :buildFailLog minizip "build release" && goto uriparser

( msbuild /m minizip.sln  >>%BUILD_LOG% 2>nul ) || call :buildFailLog minizip "build debug" && goto uriparser

echo done.

call :append_log_end minizip

:end_minizip  

cd %ROOT_DIR%
:: ====

:uriparser

set "_bits=_x64"
IF NOT DEFINED TERRALIB_X64 set "_bits=_x86"

::  URIParser 
set URIPARSER_DIR=%ROOT_DIR%\uriparser-0.8.4
set UR_INCLUDE_DIR=%URIPARSER_DIR%\include
set URIPARSER_LIBRARY=%URIPARSER_DIR%\win32\build%_bits%\uriparser.lib
set URIPARSERD_LIBRARY=%URIPARSER_DIR%\win32\build%_bits%\uriparserd.lib
set URIPARSER_LIBRARIES=debug;%URIPARSERD_LIBRARY%;optimized;%URIPARSER_LIBRARY%

:: Check dependencies
goto end_uriparser_deps
:uriparser_deps
goto libkml_deps
:end_uriparser_deps

echo | set /p="Installing uriparser... "<nul

IF EXIST %URIPARSER% call :skip_build && goto libkml 

call :append_log_begin uriparser

:begin_uriparser

cd %URIPARSER_DIR%\win32\Visual_Studio_2005 >nul 2>nul

( msbuild /m /p:Configuration=Release uriparser.vcxproj /t:clean >>%BUILD_LOG% 2>nul ) || call :buildFailLog uriparser "clean release" && goto libkml

( msbuild /m uriparser.vcxproj /t:clean >>%BUILD_LOG% 2>nul ) || call :buildFailLog uriparser "clean debug" && goto libkml

( msbuild /m /p:Configuration=Release uriparser.vcxproj >>%BUILD_LOG% 2>nul ) || call :buildFailLog uriparser "build release" && goto libkml

( msbuild /m uriparser.vcxproj >>%BUILD_LOG% 2>nul ) || call :buildFailLog uriparser "build debug" && goto libkml

echo done.

call :append_log_end uriparser

:end_uriparser

cd %ROOT_DIR%
:: ====

:libkml

:: LibKML
::  ====
set LIBKML_DIR=%ROOT_DIR%\libkml-master
set LIBKML_INCLUDE_DIR=%LIBKML_DIR%\src
set LIBKML_LIBRARY=%LIBKML_DIR%\build%_X86%\Release\libkml.lib
set LIBKMLD_LIBRARY=%LIBKML_DIR%\build%_X86%\Debug\libkmld.lib

:: Check dependencies
goto end_libkml_deps
:libkml_deps
IF NOT EXIST %BOOST% del %LIBKML% /Q >nul 2>nul && goto pgis_deps
IF NOT EXIST %EXPAT% del %LIBKML% /Q >nul 2>nul && goto pgis_deps
IF NOT EXIST %MINIZIP% del %LIBKML% /Q >nul 2>nul && goto pgis_deps
IF NOT EXIST %URIPARSER% del %LIBKML% /Q >nul 2>nul && goto pgis_deps
IF NOT EXIST %ZLIB% del %LIBKML% /Q >nul 2>nul && goto pgis_deps
goto pgis_deps
:end_libkml_deps

echo | set /p="Installing libkml... "<nul

IF EXIST %LIBKML% call :skip_build && goto pgis

call :append_log_begin libkml

:begin_libkml

cd %LIBKML_DIR% >nul 2>nul

del build%_X86% /S /Q >nul 2>nul

mkdir build%_X86% >nul 2>nul

cd build%_X86% >nul 2>nul

( cmake -G %_CMAKE_GENERATOR% -DCMAKE_DEBUG_POSTFIX=d ^
-DCMAKE_PREFIX_PATH="%TERRALIB_DEPENDENCIES_DIR%;%ZL_DIR%;%EXPAT_DIR%\binaries%_X86%;%MINIZIP_DIR%;%URIPARSER_DIR%" ^
%LIBKML_DIR% >>%CONFIG_LOG% 2>nul ) || call :buildFailLog libkml "configuring" && goto pgis

( msbuild /m /p:Configuration=Release libkml.sln >>%BUILD_LOG% 2>nul ) || call :buildFailLog libkml "build release" && goto pgis

( msbuild /m libkml.sln  >>%BUILD_LOG% 2>nul ) || call :buildFailLog libkml "build debug" && goto pgis

echo done.

call :append_log_end libkml

:end_libkml  

cd %ROOT_DIR%

:: ====

:: libxslt
:: set XSLT_DIR=%CD%\libxslt-1.1.28
:: set XSLT_INCLUDE_DIR=%XSLT_DIR%\libxslt
:: set XSLT_LIBRARY=%XSLT_DIR%\win32\bin.msvc\libxslt.lib
:: set XSLTD_LIBRARY=%XSLT_DIR%\win32\bin.msvc\libxsltd.lib

::IF NOT EXIST %XSLTD_LIBRARY% (
::  echo | set /p="Installing libxslt... "<nul

::  cd %XSLT_DIR%\win32

::  echo libxslt >> %XSLT_DIR%\..\build.log
::  echo --------------------------- >> %XSLT_DIR%\..\build.log

::  nmake /f Makefile.msvc libxslt >nul 2>%XSLT_DIR%\..\build.log

::  nmake /f Makefile.msvc DEBUG=1 libxslt >nul 2>%XSLT_DIR%\..\build.log 

::  echo done.

::  cd %XSLT_DIR%\..
:: )
::  ====

:pgis

:: PostgreSQL version 9.4.1
set PGis_DIR=%ROOT_DIR%\postgresql-9.4.1
set PG_INCLUDE_DIR=%TERRALIB_DEPENDENCIES_DIR%\include
set PG_LIBRARY=%PGIS%
set PGD_LIBRARY=%LIBS_DIR%\libpqddll.lib

:: Check dependencies
goto end_pgis_deps
:pgis_deps
IF NOT EXIST %SSL% call :remove_lib pgis && goto netcdf_deps
goto netcdf_deps
:end_pgis_deps

echo | set /p="Installing libpq... "<nul

IF EXIST %PGIS% call :skip_build && goto netcdf 

call :append_log_begin pgis

:begin_pgis

cd %PGis_DIR%\src\interfaces\libpq >nul 2>nul

del Release /S /Q >nul 2>nul

del Debug /S /Q >nul 2>nul

set "_cpu=i386"
set "ARC_DIR=x86"

IF DEFINED TERRALIB_X64 (
set "_cpu=AMD64"
set "ARC_DIR=x64"
)


( nmake /f win32.mak CPU="%_cpu%" USE_SSL=1 >>%BUILD_LOG% 2>nul ) || call :buildFailLog pgis "build release" && goto netcdf

( nmake /f win32.mak CPU="%_cpu%" USE_SSL=1 DEBUG=1 >>%BUILD_LOG% 2>nul ) || call :buildFailLog pgis "build debug" && goto netcdf

xcopy libpq-fe.h %TERRALIB_DEPENDENCIES_DIR%\include /Y >nul 2>nul

xcopy %PGis_DIR%\src\include\pg_config_ext.h %TERRALIB_DEPENDENCIES_DIR%\include /Y >nul 2>nul

xcopy %PGis_DIR%\src\include\postgres_ext.h %TERRALIB_DEPENDENCIES_DIR%\include /Y >nul 2>nul

xcopy %ARC_DIR%\Release\libpqdll.lib %LIBS_DIR% /Y >nul 2>nul

xcopy %ARC_DIR%\Release\*.dll %LIBS_DIR% /Y >nul 2>nul

xcopy %ARC_DIR%\Debug\libpqddll.lib %LIBS_DIR% /Y >nul 2>nul

xcopy %ARC_DIR%\Debug\*.dll %LIBS_DIR% /Y >nul 2>nul

echo done.

call :append_log_end pgis

:end_pgis

cd %ROOT_DIR%
:: ====

:netcdf

:: netcdf version 4.3.3
set NETCDF_DIR=%ROOT_DIR%\netcdf-c-4.3.3
set NETCDF_INCLUDE_DIR=%NETCDF_DIR%\binaries%_X86%\include
set NETCDF_LIBRARY=%NETCDF_DIR%\binaries%_X86%\lib\netcdf.lib
set NETCDFD_LIBRARY=%NETCDF_DIR%\binaries%_X86%\lib\netcdfd.lib

:: Check dependencies
goto end_netcdf_deps
:netcdf_deps
IF NOT EXIST %JPEG% call :remove_lib netcdf && goto sqlite_deps
IF NOT EXIST %CURL% call :remove_lib netcdf && goto sqlite_deps
IF NOT EXIST %HDF4% call :remove_lib netcdf && goto sqlite_deps
goto sqlite_deps
:end_netcdf_deps

echo | set /p="Installing netcdf... "<nul

IF EXIST %NETCDF% call :skip_build && goto sqlite 

call :append_log_begin netcdf

:begin_netcdf

cd %NETCDF_DIR% >nul 2>nul

IF EXIST binaries%_X86% RD /S /Q binaries%_X86% >nul 2>nul

IF EXIST build%_X86% RD /S /Q build%_X86% >nul 2>nul

mkdir build%_X86% >nul 2>nul

cd build%_X86% >nul 2>nul

( cmake -G %_CMAKE_GENERATOR% -DCMAKE_INSTALL_PREFIX=%NETCDF_DIR%\binaries%_X86% ^
-DCMAKE_PREFIX_PATH="%JPG_DIR%;%ZL_DIR%;%ROOT_DIR%\curl-7.42.1\binaries%_x86%;%HDF4C_DIR%/binaries%_x86%" ^
-DCMAKE_DEBUG_POSTFIX=d ^
-DENABLE_DLL=ON ^
-DBUILD_TESTING=OFF ^
-DBUILD_UTILITIES=OFF ^
-DENABLE_TESTS=OFF ^
-DBUILD_SHARED_LIBS=ON ^
-DENABLE_HDF4=ON ^
-DUSE_HDF4=ON ^
-DUSE_HDF5=OFF ^
-DENABLE_NETCDF_4=OFF %NETCDF_DIR% >>%CONFIG_LOG% 2>nul ) || call :buildFailLog netcdf "configuring" && goto sqlite

( msbuild /m /p:Configuration=Release INSTALL.vcxproj >>%BUILD_LOG% 2>nul ) || call :buildFailLog netcdf "build release" && goto sqlite

( msbuild /m INSTALL.vcxproj >>%BUILD_LOG% 2>nul ) || call :buildFailLog netcdf "build debug" && goto sqlite

xcopy %NETCDF_DIR%\binaries%_X86%\bin\net* %LIBS_DIR% /Y >nul 2>nul

echo done.

call :append_log_end netcdf

:end_netcdf

cd %ROOT_DIR%
:: ====

:sqlite

:: SQLite
set SQLITE_DIR=%ROOT_DIR%\sqlite-amalgamation-3090100
set SQLITE_INCLUDE_DIR=%TERRALIB_DEPENDENCIES_DIR%\include
set SQLITE_LIBRARY=%LIBS_DIR%\sqlite3.lib
set SQLITED_LIBRARY=%LIBS_DIR%\sqlite3d.lib

:: Check dependencies
goto end_sqlite_deps
:sqlite_deps
goto spatialite_deps
:end_sqlite_deps

echo | set /p="Installing sqlite... "<nul

IF EXIST %SQLITE% call :skip_build && goto spatialite 

call :append_log_begin sqlite

:begin_sqlite

cd %SQLITE_DIR% >nul 2>nul

cl sqlite3.c /DSQLITE_API=__declspec(dllexport) -link -dll -out:sqlite3.dll >>%BUILD_LOG% 2>nul || call :buildFailLog sqlite "build release" && goto spatialite

cl sqlite3.c /DSQLITE_API=__declspec(dllexport) /DSQLITE_DEBUG -link -dll -out:sqlite3d.dll >>%BUILD_LOG% 2>nul || call :buildFailLog sqlite "build debug" && goto spatialite

xcopy *.h %TERRALIB_DEPENDENCIES_DIR%\include /Y >nul 2>nul

xcopy *.lib %LIBS_DIR% /Y >nul 2>nul

xcopy *.dll %LIBS_DIR% /Y >nul 2>nul

echo done.

call :append_log_end sqlite

:end_sqlite

cd %ROOT_DIR%
:: ====

:spatialite

:: SpatialLite version 4.3.0a
set SPLITE_DIR=%ROOT_DIR%\libspatialite-4.3.0a
set SPLITE_INCLUDE_DIR=%TERRALIB_DEPENDENCIES_DIR%\include
set SPLITE_LIBRARY=%SPATIALITE%
set SPLITED_LIBRARY=%LIBS_DIR%\spatialite_id.lib

:: Check dependencies
goto end_spatialite_deps
:spatialite_deps
IF NOT EXIST %PROJ% call :remove_lib spatialite && goto gdal_deps
IF NOT EXIST %GEOS% call :remove_lib spatialite && goto gdal_deps
IF NOT EXIST %ICONV% call :remove_lib spatialite && goto gdal_deps
IF NOT EXIST %SQLITE% call :remove_lib spatialite && goto gdal_deps
IF NOT EXIST %FREEXL% call :remove_lib spatialite && goto gdal_deps
IF NOT EXIST %ZLIB% call :remove_lib spatialite && goto gdal_deps
IF NOT EXIST %XML2% call :remove_lib spatialite && goto gdal_deps
goto gdal_deps
:end_spatialite_deps

echo | set /p="Installing spatialite... "<nul

IF EXIST %SPATIALITE% call :skip_build && goto gdal 

call :append_log_begin spatialite

:begin_spatialite

cd %SPLITE_DIR% >nul 2>nul

del *.obj /S /Q >nul 2>nul

( nmake /f makefile.vc install >>%BUILD_LOG% 2>nul ) || call :buildFailLog spatialite "build release" && goto gdal

( nmake /f makefile.vc clean >>%BUILD_LOG% 2>nul ) || call :buildFailLog spatialite  "clean release" && goto gdal

( nmake /f makefile.vc DEBUG=1 install >>%BUILD_LOG% 2>nul ) || call :buildFailLog spatialite "build debug" && goto gdal

( nmake /f makefile.vc DEBUG=1 clean >>%BUILD_LOG% 2>nul ) || call :buildFailLog spatialite  "clean debug" && goto gdal

echo done.

call :append_log_end spatialite

:end_spatialite

cd %ROOT_DIR%
:: ====

:gdal

:: GDAL version 2.0.0
set GDAL_DIR=%ROOT_DIR%\gdal-2.0.0
set GDAL_INCLUDE_DIR=%TERRALIB_DEPENDENCIES_DIR%\include
set GDAL_LIBRARY=%GDAL%
set GDALD_LIBRARY=%LIBS_DIR%\gdal_id.lib

:: Check dependencies
goto end_gdal_deps
:gdal_deps
IF NOT EXIST %XERCES% call :remove_lib gdal && goto property_browser_deps
IF NOT EXIST %PROJ% call :remove_lib gdal && goto && goto property_browser_deps
IF NOT EXIST %SQLITE% call :remove_lib gdal && goto property_browser_deps
IF NOT EXIST %SPATIALITE% call :remove_lib gdal && goto property_browser_deps
IF NOT EXIST %GEOS% call :remove_lib gdal && goto property_browser_deps
IF NOT EXIST %ICONV% call :remove_lib gdal && goto property_browser_deps
IF NOT EXIST %EXPAT% call :remove_lib gdal && goto property_browser_deps
IF NOT EXIST %HDF4% call :remove_lib gdal && goto property_browser_deps
IF NOT EXIST %NETCDF% call :remove_lib gdal && goto property_browser_deps
IF NOT EXIST %GEOTIFF% call :remove_lib gdal && goto property_browser_deps
IF NOT EXIST %TIFF% call :remove_lib gdal && goto property_browser_deps
IF NOT EXIST %CURL% call :remove_lib gdal && goto property_browser_deps
IF NOT EXIST %PNG% call :remove_lib gdal && goto property_browser_deps
IF NOT EXIST %FREEXL% call :remove_lib gdal && goto property_browser_deps
IF NOT EXIST %XML2% call :remove_lib gdal && goto property_browser_deps
IF NOT EXIST %PCRE% call :remove_lib gdal && goto property_browser_deps
IF NOT EXIST %LIBKML% call :remove_lib gdal && goto property_browser_deps
goto property_browser_deps
:end_gdal_deps

echo | set /p="Installing gdal... "<nul

IF EXIST %GDAL% call :skip_build && goto property_browser 

call :append_log_begin gdal

:begin_gdal

cd %GDAL_DIR% >nul 2>nul

del *.lib /S /Q >nul 2>nul  

del *.exp /S /Q >nul 2>nul  

del *.obj /S /Q >nul 2>nul  

IF DEFINED TERRALIB_X64 (
copy nmake.release.opt.in nmake.opt /Y >nul 2>nul

( nmake -f makefile.vc MSVC_VER=1800 WIN64=1 >>%BUILD_LOG% 2>nul ) || call :buildFailLog gdal "build release" && goto property_browser

( nmake -f makefile.vc MSVC_VER=1800 WIN64=1 devinstall >>%BUILD_LOG% 2>nul ) || call :buildFailLog gdal "install" property_browser

( nmake -f makefile.vc MSVC_VER=1800 WIN64=1 clean >>%BUILD_LOG% 2>nul ) || call :buildFailLog gdal  "clean release" && goto property_browser

copy nmake.debug.opt.in nmake.opt /Y >nul 2>nul

( nmake -f makefile.vc MSVC_VER=1800 DEBUG=1 WIN64=1 >>%BUILD_LOG% 2>nul ) || call :buildFailLog gdal "build debug" && goto property_browser

xcopy *.dll %LIBS_DIR% /Y >nul 2>nul

xcopy gdal_id.lib %LIBS_DIR% /Y >nul 2>nul

( nmake -f makefile.vc MSVC_VER=1800 DEBUG=1 WIN64=1 clean >>%BUILD_LOG% 2>nul ) || call :buildFailLog gdal  "clean debug" && goto property_browser
) else (
copy nmake.release.opt.in nmake.opt /Y >nul 2>nul

( nmake -f makefile.vc MSVC_VER=1800 >>%BUILD_LOG% 2>nul ) || call :buildFailLog gdal "build release" && goto property_browser

( nmake -f makefile.vc MSVC_VER=1800 devinstall >>%BUILD_LOG% 2>nul ) || call :buildFailLog gdal "install" property_browser

( nmake -f makefile.vc MSVC_VER=1800 clean >>%BUILD_LOG% 2>nul ) || call :buildFailLog gdal  "clean release" && goto property_browser

copy nmake.debug.opt.in nmake.opt /Y >nul 2>nul

( nmake -f makefile.vc MSVC_VER=1800 DEBUG=1 >>%BUILD_LOG% 2>nul ) || call :buildFailLog gdal "build debug" && goto property_browser

xcopy *.dll %LIBS_DIR% /Y >nul 2>nul

xcopy gdal_id.lib %LIBS_DIR% /Y >nul 2>nul

( nmake -f makefile.vc MSVC_VER=1800 DEBUG=1 clean >>%BUILD_LOG% 2>nul ) || call :buildFailLog gdal  "clean debug" && goto property_browser
)

echo done.

call :append_log_end gdal

:end_gdal

cd %ROOT_DIR%
:: ====

:property_browser

:: QtPropertyBrowser
set QBROWSER_DIR=%ROOT_DIR%\qtpropertybrowser
set QBROWSER_INCLUDE_DIR=%TERRALIB_DEPENDENCIES_DIR%\include\qtpropertybrowser
set QBROWSER_LIBRARY=%PROPERTYBROWSER%
set QBROWSERD_LIBRARY=%LIBS_DIR%\qt_property_browserd.lib

:: Check dependencies
goto end_property_browser_deps
:property_browser_deps
goto qwt_deps
:end_property_browser_deps

echo | set /p="Installing property_browser... "<nul

IF EXIST %PROPERTYBROWSER% call :skip_build && goto qwt 

call :append_log_begin property_browser

:begin_property_browser

cd %QBROWSER_DIR%\buildlib >nul 2>nul

( qmake "TERRALIB_DIR=%TERRALIB_DEPENDENCIES_DIR%" >>%CONFIG_LOG% 2>nul ) || call :buildFailLog property_browser "configuring" && goto qwt

( nmake clean >>%BUILD_LOG% 2>nul ) || call :buildFailLog property_browser "cleaning" && goto qwt

( nmake >>%BUILD_LOG% 2>nul ) || call :buildFailLog property_browser "building" && goto qwt

( nmake install >>%BUILD_LOG% 2>nul ) || call :buildFailLog property_browser "installing" && goto qwt

echo done.

call :append_log_end property_browser

:end_property_browser

cd %ROOT_DIR%
:: ====

:qwt

:: QWT
set QWT_PATH=%ROOT_DIR%\qwt-6.1.2

:: Check dependencies
goto end_qwt_deps
:qwt_deps
goto lua_deps
:end_qwt_deps

echo | set /p="Installing qwt... "<nul

IF EXIST %QWT% call :skip_build && goto lua 

call :append_log_begin qwt

:begin_qwt

cd %QWT_PATH% >nul 2>nul

( qmake qwt.pro -r "QWT_INSTALL_PREFIX_TARGET=%TERRALIB_DEPENDENCIES_DIR%" >>%CONFIG_LOG% 2>nul ) || call :buildFailLog qwt "configuring" && goto lua 

( nmake clean >>%BUILD_LOG% 2>nul ) || call :buildFailLog  qwt "cleaning" && goto lua

( nmake >>%BUILD_LOG% 2>nul ) || call :buildFailLog qwt "building" && goto lua 

( nmake install >>%BUILD_LOG% 2>nul ) || call :buildFailLog qwt "installing" && goto lua 

echo done.

call :append_log_end qwt

:end_qwt

cd %ROOT_DIR%
:: ====

:lua

:: Lua version 5.2.2
set LUAC_DIR=%ROOT_DIR%\lua-5.3.2
set LUAC_INCLUDE_DIR=%TERRALIB_DEPENDENCIES_DIR%\include\lua
set LUAC_LIBRARY=%LUA%
set LUACD_LIBRARY=%LIBS_DIR%\luad.lib

:: Check dependencies
goto end_lua_deps
:lua_deps
IF NOT EXIST %READLINE% call :remove_lib lua && goto qscintilla_deps
goto qscintilla_deps
:end_lua_deps

echo | set /p="Installing lua... "<nul

IF EXIST %LUA% call :skip_build && goto qscintilla 

call :append_log_begin lua

:begin_lua

cd %LUAC_DIR% >nul 2>nul

del build%_X86% /S /Q >nul 2>nul 

mkdir build%_X86% >nul 2>nul

IF NOT EXIST %TERRALIB_DEPENDENCIES_DIR%\include\lua mkdir %TERRALIB_DEPENDENCIES_DIR%\include\lua >nul 2>nul

cd build%_X86% >nul 2>nul

( cmake -G %_CMAKE_GENERATOR% -DCMAKE_INSTALL_PREFIX=%TERRALIB_DEPENDENCIES_DIR% ^
-DCMAKE_DEBUG_POSTFIX=d ^
-DINSTALL_BIN=%LIBS_DIR%  %LUAC_DIR% >>%CONFIG_LOG% 2>nul ) || call :buildFailLog lua  "configuring" && goto qscintilla

( msbuild /m /p:Configuration=Release INSTALL.vcxproj >>%BUILD_LOG% 2>nul ) || call :buildFailLog lua "build release" && goto qscintilla

( msbuild /m INSTALL.vcxproj >>%BUILD_LOG% 2>nul ) || call :buildFailLog lua "build debug" && goto qscintilla

xcopy %LUAC_DIR%\src\lua.h %LUAC_INCLUDE_DIR% /Y >nul 2>nul

xcopy %LUAC_DIR%\src\lualib.h %LUAC_INCLUDE_DIR% /Y >nul 2>nul

xcopy %LUAC_DIR%\src\lauxlib.h %LUAC_INCLUDE_DIR% /Y >nul 2>nul

xcopy %LUAC_DIR%\src\lua.hpp %LUAC_INCLUDE_DIR% /Y >nul 2>nul

xcopy %LUAC_DIR%\build\luaconf.h %LUAC_INCLUDE_DIR% /Y >nul 2>nul

echo done.

call :append_log_end lua

:end_lua

cd %ROOT_DIR%
:: ====

:qscintilla

:: Qscintilla
set QSCINTILLA_PATH=%ROOT_DIR%\QScintilla-gpl-2.8

:: Check dependencies
goto end_qscintilla_deps
:qscintilla_deps
goto terralib4_deps
:end_qscintilla_deps

echo | set /p="Installing qscintilla... "<nul

IF EXIST %QSCINTILLA% call :skip_build && goto terralib4 

call :append_log_begin qscintilla

:begin_qscintilla

cd %QSCINTILLA_PATH%\Qt4Qt5 >nul 2>nul

( qmake qscintilla.pro -r "TERRALIB_DIR=%TERRALIB_DEPENDENCIES_DIR%" >>%CONFIG_LOG% 2>nul ) || call :buildFailLog qscintilla "configuring" && goto terralib4 

( nmake clean >>%BUILD_LOG% 2>nul ) || call :buildFailLog  qscintilla "cleaning" && goto terralib4

( nmake install >>%BUILD_LOG% 2>nul ) || call :buildFailLog qscintilla "building" && goto terralib4 

::( nmake release-install >>%BUILD_LOG% 2>nul ) || call :buildFailLog qscintilla "building release" && goto terralib4 

echo done.

call :append_log_end qscintilla

:end_qscintilla

cd %ROOT_DIR%
:: ====

:terralib4

:: TerraLib version 4.2.2
set TERRALIB4_DIR=%ROOT_DIR%\terralib4
set TERRALIB4_INCLUDE_DIR=%TERRALIB_DEPENDENCIES_DIR%\include
set TERRALIB4_LIBRARY=%LIBS_DIR%\terralib.lib
set TERRALIB4D_LIBRARY=%LIBS_DIR%\terralibd.lib

:: Check dependencies
goto end_terralib4_deps
:terralib4_deps
IF NOT EXIST %TIFF% call :remove_lib terralib && goto begin_build
IF NOT EXIST %GEOTIFF% call :remove_lib terralib && goto begin_build
IF NOT EXIST %ZLIB% call :remove_lib terralib && goto begin_build
IF NOT EXIST %JPEG% call :remove_lib terralib && goto begin_build
goto begin_build
:remove_terralib4  
del %LIBS_DIR%\terralib* /Q >nul 2>nul  
goto begin_build
:end_terralib4_deps

echo | set /p="Installing terralib4... "<nul

IF EXIST %TERRALIB4% call :skip_build && goto clean_third_directory

call :append_log_begin terralib4

:begin_terralib4

cd %TERRALIB4_DIR% >nul 2>nul

del building%_X86% /S /Q >nul 2>nul 

mkdir building%_X86% >nul 2>nul

cd building%_X86% >nul 2>nul

xcopy ..\terralib.conf.cmake . /Y >nul 2>nul

set CL=/MP1

( cmake -G %_CMAKE_GENERATOR% -DCMAKE_INSTALL_PREFIX="%TERRALIB_DEPENDENCIES_DIR%" ^
-DCMAKE_PREFIX_PATH="%TERRALIB_DEPENDENCIES_DIR%" ^
-DTIFF_INCLUDE_DIR:STRING="%TIFF_INCLUDE_DIR%" ^
-DTIFF_LIBRARY:STRING="debug;%TIFFD_LIBRARY%;optimized;%TIFF_LIBRARY%" ^
-DGeoTIFF_INCLUDE_DIR:STRING="%GTIFF_DIR%;%GTIFF_DIR%/libxtiff" ^
-DGeoTIFF_LIBRARY:STRING="debug;%GTIFFD_LIBRARY%;optimized;%GTIFF_LIBRARY%" ^
-DJPEG_INCLUDE_DIR="%JPG_DIR%" ^
-DJPEG_LIBRARY:STRING="debug;%JPGD_LIBRARY%;optimized;%JPG_LIBRARY%" ^
-DZLIB_INCLUDE_DIR:STRING="%ZL_INCLUDE_DIR%" ^
-DZLIB_LIBRARIES:STRING="%ZL_LIBRARIES%" ^
-C terralib.conf.cmake %TERRALIB4_DIR%\build\cmake >>%CONFIG_LOG% 2>nul ) || call :buildFailLog terralib4 "configuring" && goto clean_third_directory

( msbuild /m /p:Configuration=Release INSTALL.vcxproj >>%BUILD_LOG% 2>nul ) || call :buildFailLog terralib4 "build release" && goto clean_third_directory

( msbuild /m INSTALL.vcxproj >>%BUILD_LOG% 2>nul ) || call :buildFailLog terralib4 "build debug" && goto clean_third_directory

echo done.

call :append_log_end terralib4

:end_terralib4

cd %ROOT_DIR%
:: ====

:clean_third_directory

mkdir -p %TERRALIB_DEPENDENCIES_DIR%\bin >nul 2>nul 

xcopy bin %TERRALIB_DEPENDENCIES_DIR%\bin /S /Y >nul 2>nul

cd %TERRALIB_DEPENDENCIES_DIR% >nul 2>nul

RD /S /Q doc >nul 2>nul

RD /S /Q features >nul 2>nul

RD /S /Q plugins >nul 2>nul

del lib\*.exe /S /Q >nul 2>nul

del *.pdb /S /Q >nul 2>nul

IF DEFINED FAIL exit /b 1

cd %ROOT_DIR%
::exit /b 0
=======
set "ROOT_DIR=%CD%"

set "BUILD_LOG=%ROOT_DIR%\..\build.log"
set "CONFIG_LOG=%ROOT_DIR%\..\config.log"
set "FAILURES_LOG="%ROOT_DIR%\..\failures.log"

::  Setting visual studio environment
::  =================================

IF DEFINED TERRALIB_X64 ( 
set "_config=x64"  
set "_X86=_x64"
set "PATH=%CMAKE_FILEPATH%;%QMAKE_FILEPATH%;%ROOT_DIR%\icu\bin64;%ROOT_DIR%\curl-7.42.1\binaries%_X86%\lib;%PATH%"
set _CMAKE_GENERATOR="Visual Studio 12 2013 Win64" 
) ELSE ( 
set "_config=x86"
set "_X86=_x86"
set "PATH=%CMAKE_FILEPATH%;%QMAKE_FILEPATH%;%ROOT_DIR%\icu\bin;%ROOT_DIR%\curl-7.42.1\binaries%_X86%\lib;%PATH%"
set _CMAKE_GENERATOR="Visual Studio 12 2013" 
)

echo | set /p="Configuring visual studio... "<nul

call "%VCVARS_FILEPATH%"\vcvarsall.bat %_config%

echo done.
echo.

::  ================================

set "INCLUDE=%WIN32MAK_FILEPATH%;%INCLUDE%"

goto begin_libs

:: Building libraries
::  ==================

:append_log_begin
SETLOCAL
echo ********************** >> %CONFIG_LOG% 2>nul
echo %1 >> %CONFIG_LOG% 2>nul
echo ********************** >> %CONFIG_LOG% 2>nul

echo ********************** >> %BUILD_LOG% 2>nul
echo %1 >> %BUILD_LOG% 2>nul
echo ********************** >> %BUILD_LOG% 2>nul
goto :EOF
ENDLOCAL


:append_log_end
SETLOCAL
echo. >> %CONFIG_LOG% 2>nul
echo ********************** >> %CONFIG_LOG% 2>nul
echo. >> %CONFIG_LOG% 2>nul
echo. >> %CONFIG_LOG% 2>nul

echo. >> %BUILD_LOG% 2>nul
echo ********************** >> %BUILD_LOG% 2>nul
echo. >> %BUILD_LOG% 2>nul
echo. >> %BUILD_LOG% 2>nul

goto :EOF
ENDLOCAL

:skip_build
SETLOCAL
echo skip.

goto :EOF
ENDLOCAL

:remove_lib
SETLOCAL
del %TERRALIB_DEPENDENCIES_DIR%\lib\*%1* /S /Q >nul 2>nul

goto :EOF
ENDLOCAL

:: 1-Nome da biblioteca
:: 2-Mensagem de erro simples.
:: 3-Desvio, nome do atalho para a próxima biblioteca

:buildFailLog
SETLOCAL
set FAIL=1
echo fail on %2.
echo %1: fail on %2. >>%FAILURES_LOG%  

goto :EOF
ENDLOCAL


:begin_libs

set LIBS_DIR=%TERRALIB_DEPENDENCIES_DIR%\lib

:: libraries not linked against TerraLib 5 (NOT fully installed)
:: -------------------------------------------------------------
set EXPAT=%LIBS_DIR%\expat.dll
set EAY=%LIBS_DIR%\libeay32.dll
set EAYD=%LIBS_DIR%\libeay32d.dll
set SSL=%LIBS_DIR%\ssleay32.dll
set SSLD=%LIBS_DIR%\ssleay32d.dll
set ZLIB=%LIBS_DIR%\zlib.dll
set ZLIBD=%LIBS_DIR%\zlibd.dll
set READLINE=%LIBS_DIR%\readline-32.dll
set READLINED=%LIBS_DIR%\readline-32d.dll
set PCRE=%LIBS_DIR%\pcre.dll
set PCRED=%LIBS_DIR%\pcred.dll
set FREEXL=%LIBS_DIR%\freexl.dll
set FREEXLD=%LIBS_DIR%\freexld.dll
set PNG=%LIBS_DIR%\libpng15.dll
set HDF4=%LIBS_DIR%\hdfdll.dll
set TIFF=%LIBS_DIR%\libtiff.dll
set GEOTIFF=%LIBS_DIR%\libgeotiff.dll
set ICU=%LIBS_DIR%\icuuc52.dll
set XML2=%LIBS_DIR%\libxml2.dll
set NETCDF=%LIBS_DIR%\netcdf.dll

set APR=%ROOT_DIR%\install%_X86%\bin\libapr-1.dll
set APRD=%ROOT_DIR%\install%_X86%\bin\libapr-1d.dll
set APRUTIL=%ROOT_DIR%\install%_X86%\bin\libaprutil-1.dll
set APRUTILD=%ROOT_DIR%\install%_X86%\bin\libaprutil-1d.dll
set LIBKML=%ROOT_DIR%\libkml-master\build%_X86%\Release\libkml.lib
set BZIP=%ROOT_DIR%\bzip2-1.0.6\lib%_X86%\libbz2.lib
set JPEG=%ROOT_DIR%\jpeg-9a\build%_X86%\libjpeg.lib
set MINIZIP=%ROOT_DIR%\unzip101e\build%_X86%\Release\minizip.lib

set "_aux=_x86"
IF DEFINED TERRALIB_X64 set "_aux=_x64"
set URIPARSER=%ROOT_DIR%\uriparser-0.8.4\win32\build%_aux%\uriparser.lib

:: libraries linked against TerraLib 5 (fully installed)
:: -------------------------------------------------------------
set LOG4CXX=%LIBS_DIR%\log4cxx.lib
set ICONV=%LIBS_DIR%\iconv.lib
set PROJ=%LIBS_DIR%\proj_i.lib
set GEOS=%LIBS_DIR%\geos_i.lib
set XERCES=%LIBS_DIR%\xerces-c_3.lib
set BOOST=%LIBS_DIR%\boost_system-mt.lib
set PGIS=%LIBS_DIR%\libpqdll.lib
set SQLITE=%LIBS_DIR%\sqlite3.lib
set SPATIALITE=%LIBS_DIR%\spatialite_i.lib
set GDAL=%LIBS_DIR%\gdal_i.lib
set PROPERTYBROWSER=%LIBS_DIR%\qt_property_browser.lib
set QWT=%LIBS_DIR%\qwt.lib
set LUA=%LIBS_DIR%\lua.lib
set TERRALIB4=%LIBS_DIR%\terralib.lib
set CURL=%LIBS_DIR%\libcurl.lib
set GETTEXT=%LIBS_DIR%\intl.lib

del %ROOT_DIR%\..\*.log /S /Q >nul 2>nul

IF NOT EXIST %LIBS_DIR% (
  mkdir %TERRALIB_DEPENDENCIES_DIR%\include >nul 2>nul 
  mkdir %TERRALIB_DEPENDENCIES_DIR%\lib >nul 2>nul 

  goto begin_build
)

goto cppunit_deps

:begin_build

:: ====
:: GTest and GMock
set GTEST_DIR=%ROOT_DIR%\googletest-master\googletest
set GMOCK_DIR=%ROOT_DIR%\googletest-master\googlemock
set GTEST_INCLUDE_DIR=%TERRALIB_DEPENDENCIES_DIR%\include
set GTEST_LIBRARY=%TERRALIB_DEPENDENCIES_DIR%\lib\gtest.lib

:: No dependencies.

echo | set /p="Installing gtest and gmock... "<nul

IF EXIST %LIBS_DIR%\gtest.lib call :skip_build && goto cppunit 

call :append_log_begin gtest

:begin_gtest

cd %GTEST_DIR% >nul 2>nul

IF EXIST building%_X86% del /s /Q building%_X86% >nul 2>nul

mkdir building%_X86% >nul 2>nul

cd building%_X86% >nul 2>nul

( cmake -G %_CMAKE_GENERATOR% -DCMAKE_INSTALL_PREFIX=%GTEST_DIR% %GTEST_DIR% >>%CONFIG_LOG% 2>nul ) || call :buildFailLog gtest "configuring gtest" && goto cppunit 

( msbuild /m gtest.sln /p:Configuration=Release >>%BUILD_LOG% 2>nul ) || call :buildFailLog gtest "build release gtest" && goto cppunit

( msbuild /m gtest.sln >>%BUILD_LOG% 2>nul ) || call :buildFailLog gtest "build debug gtest" && goto cppunit

xcopy %GTEST_DIR%\include %GTEST_INCLUDE_DIR% /S /Y >nul 2>nul

xcopy %GTEST_DIR%\building%_X86%\Release\*.lib %LIBS_DIR% /Y >nul 2>nul

xcopy %GTEST_DIR%\building%_X86%\Debug\*.lib %LIBS_DIR% /Y >nul 2>nul

IF EXIST %LIBS_DIR%\gmock.lib call :skip_build && goto cppunit

cd ..\..\googlemock >nul 2>nul

IF EXIST building%_X86% del /s /Q building%_X86% >nul 2>nul

mkdir building%_X86% >nul 2>nul

cd building%_X86% >nul 2>nul

( cmake -G %_CMAKE_GENERATOR% -DCMAKE_INSTALL_PREFIX=%GMOCK_DIR% %GMOCK_DIR% >>%CONFIG_LOG% 2>nul ) || call :buildFailLog gtest "configuring gmock" && goto cppunit 

( msbuild /m gmock.sln /p:Configuration=Release >>%BUILD_LOG% 2>nul ) || call :buildFailLog gtest "build release gmock" && goto cppunit

( msbuild /m gmock.sln >>%BUILD_LOG% 2>nul ) || call :buildFailLog gtest "build debug gmock" && goto cppunit

xcopy %GMOCK_DIR%\include %GTEST_INCLUDE_DIR% /S /Y >nul 2>nul

xcopy %GMOCK_DIR%\building%_X86%\Release\*.lib %LIBS_DIR% /Y >nul 2>nul

xcopy %GMOCK_DIR%\building%_X86%\Debug\*.lib %LIBS_DIR% /Y >nul 2>nul

call :append_log_end gtest

:end_gtest  

echo done.

cd %ROOT_DIR%
:: ====

:cppunit

:: CppUnit version 1.12.1
set CPPUNIT_DIR=%ROOT_DIR%\cppunit-1.12.1
set CPPUNIT_INCLUDE_DIR=%TERRALIB_DEPENDENCIES_DIR%\include\cppunit
set CPPUNIT_LIBRARY=%LIBS_DIR%\cppunit_dll.lib
set CPPUNITD_LIBRARY=%LIBS_DIR%\cppunitd_dll.lib

:: Check dependencies
goto end_cppunit_deps
:cppunit_deps
goto iconv_deps
:end_cppunit_deps

echo | set /p="Installing cppunit... "<nul

IF EXIST %CPPUNIT_LIBRARY% call :skip_build && goto iconv 

call :append_log_begin cppunit

:begin_cppunit

IF NOT DEFINED TERRALIB_X64 set "_bits=_x86"

cd %CPPUNIT_DIR%\src >nul 2>nul

( msbuild /m /t:clean /p:Configuration=Release cppunit\cppunit_dll.vcxproj >>%BUILD_LOG% 2>nul ) || call :buildFailLog cppunit  "clean release" && goto iconv

( msbuild /m /t:clean cppunit\cppunit_dll.vcxproj >>%BUILD_LOG% 2>nul ) || call :buildFailLog cppunit  "clean debug" && goto iconv

( msbuild /m /p:Configuration=Release cppunit\cppunit_dll.vcxproj >>%BUILD_LOG% 2>nul ) || call :buildFailLog cppunit "build release" && goto iconv

( msbuild /m cppunit\cppunit_dll.vcxproj >>%BUILD_LOG% 2>nul ) || call :buildFailLog cppunit "build debug" && goto iconv

IF NOT EXIST %CPPUNIT_INCLUDE_DIR% mkdir %CPPUNIT_INCLUDE_DIR%

xcopy %CPPUNIT_DIR%\include\cppunit %CPPUNIT_INCLUDE_DIR% /S /Y >nul 2>nul

xcopy %CPPUNIT_DIR%\src\cppunit\ReleaseDll%_bits%\*.lib %LIBS_DIR% /Y >nul 2>nul

xcopy %CPPUNIT_DIR%\src\cppunit\ReleaseDll%_bits%\*.dll %LIBS_DIR% /Y >nul 2>nul

xcopy %CPPUNIT_DIR%\src\cppunit\DebugDll%_bits%\*.lib %LIBS_DIR% /Y >nul 2>nul

xcopy %CPPUNIT_DIR%\src\cppunit\DebugDll%_bits%\*.dll %LIBS_DIR% /Y >nul 2>nul  

call :append_log_end cppunit

:end_cppunit

echo done.

cd %ROOT_DIR%
:: ====

:iconv

::  ====
::  Iconv
set ICONV_DIR=%ROOT_DIR%\iconv
set ICONV_INCLUDE_DIR=%TERRALIB_DEPENDENCIES_DIR%\include
set ICONV_LIBRARY=%ICONV%
set ICONVD_LIBRARY=%LIBS_DIR%\iconvd.lib
set ICONV_LIBRARIES=debug;%ICONVD_LIBRARY%;optimized;%ICONV_LIBRARY%

:: Check dependencies
goto end_iconv_deps
:iconv_deps
goto gettext_deps
:end_iconv_deps

echo | set /p="Installing iconv... "<nul

IF EXIST %ICONV_LIBRARY% call :skip_build && goto gettext 

call :append_log_begin iconv

:begin_iconv

cd %ICONV_DIR% >nul 2>nul

( msbuild /m /t:clean  myIconv.sln >>%BUILD_LOG% 2>nul ) || call :buildFailLog iconv  "clean debug" && goto gettext

( msbuild /m /p:Configuration=Release /t:clean myIconv.sln >>%BUILD_LOG% 2>nul ) || call :buildFailLog iconv  "clean release" && goto gettext

( msbuild /m  myIconv.sln >>%BUILD_LOG% 2>nul ) || call :buildFailLog iconv "build debug" && goto gettext

( msbuild /m /p:Configuration=Release myIconv.sln >>%BUILD_LOG% 2>nul ) || call :buildFailLog iconv "build release" && goto gettext

xcopy %ICONV_DIR%\myIconv\include\iconv.h %ICONV_INCLUDE_DIR% /Y >nul 2>nul

IF DEFINED TERRALIB_X64 ( 
  set "_libF=x64" 
) ELSE set "_libF=x86"

xcopy %ICONV_DIR%\%_libF%\Release\*.lib %LIBS_DIR% /Y  >nul 2>nul
xcopy %ICONV_DIR%\%_libF%\Release\*.dll %LIBS_DIR% /Y  >nul 2>nul

xcopy %ICONV_DIR%\%_libF%\Debug\*.lib %LIBS_DIR% /Y  >nul 2>nul
xcopy %ICONV_DIR%\%_libF%\Debug\*.dll %LIBS_DIR% /Y  >nul 2>nul

call :append_log_end iconv

:end_iconv

echo done.

cd %ROOT_DIR%
::  ========

:gettext

::  ====
::  GetText
set GETTEXT_DIR=%ROOT_DIR%\gettext-0.19.4
set GETTEXT_INCLUDE_DIR=%TERRALIB_DEPENDENCIES_DIR%\include
set GETTEXT_LIBRARY=%GETTEXT%
set GETTEXTD_LIBRARY=%LIBS_DIR%\intld.lib

:: Check dependencies
goto end_gettext_deps
:gettext_deps
IF NOT EXIST %ICONV% call :remove_lib %GETTEXT% && goto expat_deps
goto expat_deps
:end_gettext_deps

echo | set /p="Installing gettext... "<nul

IF EXIST %GETTEXT_LIBRARY% call :skip_build && goto expat 

call :append_log_begin gettext

:begin_gettext

cd %GETTEXT_DIR% >nul 2>nul

( msbuild /m /p:Configuration=Release /t:clean libintl.vcxproj >>%BUILD_LOG% 2>nul  ) || call :buildFailLog gettext "clean release" && goto expat

( msbuild /m /p:Configuration=Release libintl.vcxproj >>%BUILD_LOG% 2>nul  ) || call :buildFailLog gettext "build release" && goto expat

( msbuild /m /t:clean libintl.vcxproj >>%BUILD_LOG% 2>nul  ) || call :buildFailLog gettext "clean release" && goto expat

( msbuild /m libintl.vcxproj >>%BUILD_LOG% 2>nul  ) || call :buildFailLog gettext "build release" && goto expat

copy %GETTEXT_DIR%\libgnuintl.h %GETTEXT_INCLUDE_DIR%\libintl.h /Y >nul 2>nul
copy %GETTEXT_DIR%\config.h %GETTEXT_INCLUDE_DIR%\libintlConfig.h /Y >nul 2>nul

IF DEFINED TERRALIB_X64 ( 
  set "_libF=-X64" 
) ELSE set "_libF=-Win32"

xcopy %GETTEXT_DIR%\Release%_libF%\*.lib %LIBS_DIR% /Y  >nul 2>nul
xcopy %GETTEXT_DIR%\Release%_libF%\*.dll %LIBS_DIR% /Y  >nul 2>nul

xcopy %GETTEXT_DIR%\Debug%_libF%\*.lib %LIBS_DIR% /Y  >nul 2>nul
xcopy %GETTEXT_DIR%\Debug%_libF%\*.dll %LIBS_DIR% /Y  >nul 2>nul

call :append_log_end gettext

:end_gettext

echo done.

cd %ROOT_DIR%
::  ========

:expat

:: Expat version 2.1.0
set EXPAT_DIR=%ROOT_DIR%\expat-2.1.0
set EXPAT_INCLUDE_DIR=%EXPAT_DIR%\binaries%_X86%\include
set EXPAT_LIBRARY=%EXPAT_DIR%\binaries%_X86%\lib\expat.lib
set EXPATD_LIBRARY=%EXPAT_DIR%\binaries%_X86%\lib\expatd.lib

:: Check dependencies
goto end_expat_deps
:expat_deps
goto apr_deps
:end_expat_deps

echo | set /p="Installing expat... "<nul

IF EXIST %EXPAT% call :skip_build && goto apr 

call :append_log_begin expat

:begin_expat

cd %EXPAT_DIR%

del build%_X86% /S /Q >nul 2>nul

del binaries%_X86% /S /Q >nul 2>nul

mkdir build%_X86% >nul 2>nul

cd build%_X86% >nul 2>nul

( cmake -G %_CMAKE_GENERATOR% -DCMAKE_INSTALL_PREFIX=%EXPAT_DIR%\binaries%_X86% ^
 -DCMAKE_DEBUG_POSTFIX=d %EXPAT_DIR% >>%CONFIG_LOG% 2>nul ) || call :buildFailLog expat "configuring" && goto apr

( msbuild /m /p:Configuration=Release INSTALL.vcxproj >>%BUILD_LOG% 2>nul ) || call :buildFailLog expat "build release" && goto apr

( msbuild /m INSTALL.vcxproj >>%BUILD_LOG% 2>nul ) || call :buildFailLog expat "build debug" && goto apr

xcopy %EXPAT_DIR%\binaries%_X86%\bin\*.dll %LIBS_DIR% /Y >nul 2>nul

call :append_log_end expat

:end_expat  

echo done.

cd %ROOT_DIR%
:: ====

:apr

:: APR-1.5.2
::  =========================================
set APACHE_INSTALL_DIR=%ROOT_DIR%\install%_X86%

set APR_DIR=%ROOT_DIR%\apr-1.5.2
set APR_INCLUDE_DIR=%APACHE_INSTALL_DIR%\include
set APR_LIBRARY=%APACHE_INSTALL_DIR%\lib\libapr-1.lib
set APRD_LIBRARY=%APACHE_INSTALL_DIR%\lib\libapr-1d.lib

:: Check dependencies
goto end_apr_deps
:apr_deps
goto zlib_deps
:end_apr_deps

echo | set /p="Installing apr... "<nul

IF EXIST %APR% call :skip_build && goto zlib 

call :append_log_begin apr

:begin_apr

cd %APR_DIR% >nul 2>nul

IF EXIST building%_X86% del /s /Q building%_X86% >nul 2>nul

mkdir building%_X86% >nul 2>nul

cd building%_X86% >nul 2>nul

( cmake -G %_CMAKE_GENERATOR% -DCMAKE_INSTALL_PREFIX=%APACHE_INSTALL_DIR% -DCMAKE_DEBUG_POSTFIX=d -DINSTALL_PDB=OFF %APR_DIR% >>%CONFIG_LOG% 2>nul ) || call :buildFailLog apr "configuring" && goto zlib 

( msbuild /m INSTALL.vcxproj /p:Configuration=Release >>%BUILD_LOG% 2>nul ) || call :buildFailLog apr "build release" && goto zlib

( msbuild /m INSTALL.vcxproj >>%BUILD_LOG% 2>nul ) || call :buildFailLog apr "build debug" && goto zlib

call :append_log_end apr

:end_apr  

echo done.

cd %ROOT_DIR%
::  ================================

:zlib

:: ZLIB
::  ====
set ZL_DIR=%ROOT_DIR%\zlib-1.2.8
set ZL_INCLUDE_DIR=%ZL_DIR%;%ZL_DIR%\build%_X86%
set ZL_LIBRARY=%ZL_DIR%\build%_X86%\Release\zlib.lib
set ZLD_LIBRARY=%ZL_DIR%\build%_X86%\Debug\zlibd.lib
set ZL_LIBRARIES=debug;%ZLD_LIBRARY%;optimized;%ZL_LIBRARY%

:: Check dependencies
goto end_zlib_deps
:zlib_deps
goto openssl_deps
:end_zlib_deps

echo | set /p="Installing zlib... "<nul

IF EXIST %ZLIB% call :skip_build && goto openssl 

call :append_log_begin zlib

:begin_zlib

cd %ZL_DIR%

del build%_X86% /S /Q >nul 2>nul

mkdir build%_X86% >nul 2>nul

cd build%_X86% >nul 2>nul

( cmake -G %_CMAKE_GENERATOR% -DCMAKE_INSTALL_PREFIX=%TERRALIB_DEPENDENCIES_DIR% %ZL_DIR% >>%CONFIG_LOG% 2>nul ) || call :buildFailLog  zlib "configuring" && goto openssl

( msbuild /m /p:Configuration=Release zlib.vcxproj >>%BUILD_LOG% 2>nul ) || call :buildFailLog zlib "build release" && goto openssl

( msbuild /m zlib.vcxproj >>%BUILD_LOG% 2>nul ) || call :buildFailLog zlib "build debug" && goto openssl

xcopy %ZL_DIR%\build%_X86%\Release\*.dll %LIBS_DIR% /Y >nul 2>nul

xcopy %ZL_DIR%\build%_X86%\Debug\*.dll %LIBS_DIR% /Y >nul 2>nul

call :append_log_end zlib

:end_zlib  

echo done.

cd %ROOT_DIR%
::  ================================

:openssl

IF NOT DEFINED TERRALIB_X64 (
set "_x86_=.x86"
set "_out_=32"
) ELSE ( 
set "_out_=64" 
set "_x86_=.x64"
)

::  OPENSSL 
set SSL_DIR=%ROOT_DIR%\openssl-master
set SSL_INCLUDE_DIR=%SSL_DIR%\inc%_out_%
set SSL_LIBRARY=%SSL_DIR%\out%_out_%dll\ssleay32.lib
set SSLD_LIBRARY=%SSL_DIR%\out%_out_%dll.dbg\ssleay32d.lib
set EAY_LIBRARY=%SSL_DIR%\out%_out_%dll\libeay32.lib
set EAYD_LIBRARY=%SSL_DIR%\out%_out_%dll.dbg\libeay32d.lib

:: Check dependencies
goto end_openssl_deps
:openssl_deps
IF NOT EXIST %ZLIB% call :remove_lib %SSL% && goto apr_util_deps
goto apr_util_deps
:end_openssl_deps

echo | set /p="Installing openssl... "<nul

IF EXIST %SSL% call :skip_build && goto apr_util 

call :append_log_begin openssl

:begin_openssl

del %SSL_DIR%\build%_X86% /S /Q >nul 2>nul

mkdir %SSL_DIR%\build%_X86% >nul 2>nul

cd %SSL_DIR%

:: Clear
del %SSL_DIR%\out%_out_%dll\* /S /Q >nul 2>nul

del %SSL_DIR%\out%_out_%dll.dbg\* /S /Q >nul 2>nul

del %SSL_DIR%\tmp%_out_%dll\*.obj /S /Q >nul 2>nul

del %SSL_DIR%\tmp%_out_%dll\*.pdb /S /Q >nul 2>nul

del %SSL_DIR%\tmp%_out_%dll.dbg\*.obj /S /Q >nul 2>nul

del %SSL_DIR%\tmp%_out_%dll.dbg\*.pdb /S /Q >nul 2>nul

::  Building release
copy ms\libeay32.release%_x86_%.def.in ms\libeay32.def /Y >nul 2>nul

copy ms\ssleay32.release%_x86_%.def.in ms\ssleay32.def /Y >nul 2>nul

::copy ms\nt.release%_x86_%.mak.in ms\nt.mak /Y >nul 2>nul

copy ms\ntdll.release%_x86_%.mak.in ms\ntdll.mak /Y >nul 2>nul  

( nmake /f ms\ntdll.mak lib >>%BUILD_LOG% 2>nul ) || call :buildFailLog openssl "build release" && goto apr_util

copy ms\libeay32.debug%_x86_%.def.in ms\libeay32.def /Y >nul 2>nul

copy ms\ssleay32.debug%_x86_%.def.in ms\ssleay32.def /Y >nul 2>nul

::copy ms\nt.debug%_x86_%.mak.in ms\nt.mak /Y >nul 2>nul

copy ms\ntdll.debug%_x86_%.mak.in ms\ntdll.mak /Y >nul 2>nul

( nmake /f ms\ntdll.mak lib >>%BUILD_LOG% 2>nul ) || call :buildFailLog openssl "build debug" && goto apr_util

xcopy out%_out_%dll\ssleay32.dll %LIBS_DIR% /Y >nul 2>nul

xcopy out%_out_%dll\libeay32.dll %LIBS_DIR% /Y >nul 2>nul

xcopy out%_out_%dll.dbg\ssleay32d.dll %LIBS_DIR% /Y >nul 2>nul

xcopy out%_out_%dll.dbg\libeay32d.dll %LIBS_DIR% /Y >nul 2>nul

call :append_log_end openssl

:end_openssl  

echo done.

cd %ROOT_DIR%
::  ====


:apr_util


:: APRUTIL-1.5.4
::  =========================================
set APRUTIL_DIR=%ROOT_DIR%\apr-util-1.5.4
set APRUTIL_INCLUDE_DIR=%APACHE_INSTALL_DIR%\include
set APRUTIL_LIBRARY=%APACHE_INSTALL_DIR%\lib\libaprutil-1.lib
set APRUTILD_LIBRARY=%APACHE_INSTALL_DIR%\lib\libaprutil-1d.lib

:: Check dependencies
goto end_apr_util_deps
:apr_util_deps
IF NOT EXIST %APR% call :remove_lib aprutil && goto log4cxx_deps
IF NOT EXIST %EXPAT% call :remove_lib aprutil && goto log4cxx_deps
goto log4cxx_deps
:end_apr_util_deps

echo | set /p="Installing apr-util... "<nul

IF EXIST %APRUTIL% call :skip_build && goto log4cxx 

call :append_log_begin apr_util

:begin_apr_util

cd %APRUTIL_DIR% >nul 2>nul

del building%_X86% /S /Q >nul 2>nul

mkdir building%_X86% >nul 2>nul

cd building%_X86% >nul 2>nul

( cmake -G %_CMAKE_GENERATOR% -DCMAKE_INSTALL_PREFIX=%APACHE_INSTALL_DIR% ^
-DCMAKE_DEBUG_POSTFIX=d ^
-DINSTALL_PDB=OFF ^
-D_OPENSSL_VERSION=1.1.0 ^
-DOPENSSL_INCLUDE_DIR=%SSL_INCLUDE_DIR% ^
-DLIB_EAY_LIBRARY_DEBUG=%EAYD_LIBRARY% ^
-DLIB_EAY_LIBRARY_RELEASE=%EAY_LIBRARY% ^
-DSSL_EAY_LIBRARY_DEBUG=%SSLD_LIBRARY% ^
-DSSL_EAY_LIBRARY_RELEASE=%SSL_LIBRARY% ^
-DXMLLIB_LIBRARIES:STRING="debug;%EXPATD_LIBRARY%;optimized;%EXPAT_LIBRARY%" ^
-DXMLLIB_INCLUDE_DIR=%EXPAT_INCLUDE_DIR% ^
-DAPR_INCLUDE_DIR=%APACHE_INSTALL_DIR%/include ^
-DAPR_LIBRARIES=%APR_LIBRARY% %APRUTIL_DIR% >>%CONFIG_LOG% 2>nul ) || call :buildFailLog apr-util "configuring" && goto log4cxx 

( msbuild /m INSTALL.vcxproj /p:Configuration=Release >>%BUILD_LOG% 2>nul ) || call :buildFailLog apr-util "build release" && goto log4cxx

( msbuild /m INSTALL.vcxproj >>%BUILD_LOG% 2>nul ) || call :buildFailLog apr-util "build debug" && goto log4cxx

call :append_log_end apr_util

:end_apr_util  

echo done.

cd %ROOT_DIR%
::  ================================

:log4cxx

:: Log4cxx-0.10.0
::  =========================================
set LOG4CXX_DIR=%ROOT_DIR%\apache-log4cxx-0.10.0
set LOG4CXX_LIBRARY=%LOG4CXX%

:: Check dependencies
goto end_log4cxx_deps
:log4cxx_deps
IF NOT EXIST %APR% call :remove_lib log4cxx && goto bzip_deps
IF NOT EXIST %APRUTIL% call :remove_lib log4cxx && goto bzip_deps
goto bzip_deps
:end_log4cxx_deps

echo | set /p="Installing log4cxx... "<nul

IF EXIST %LOG4CXX_LIBRARY% call :skip_build && goto bzip 

call :append_log_begin log4cxx

:begin_log4cxx

cd %LOG4CXX_DIR%\projects >nul 2>nul

( msbuild /m /p:Configuration=Release /t:clean >>%BUILD_LOG% 2>nul ) || call :buildFailLog log4cxx  "clean release" && goto bzip

( msbuild /m /t:clean >>%BUILD_LOG% 2>nul ) || call :buildFailLog log4cxx  "clean debug" && goto bzip

( msbuild /m /p:Configuration=Release >>%BUILD_LOG% 2>nul ) || call :buildFailLog log4cxx "build release" && goto bzip

( msbuild /m >>%BUILD_LOG% 2>nul ) || call :buildFailLog log4cxx "build debug" && goto bzip

IF NOT EXIST %TERRALIB_DEPENDENCIES_DIR%\include\log4cxx mkdir %TERRALIB_DEPENDENCIES_DIR%\include\log4cxx >nul 2>nul

xcopy ..\src\main\include\log4cxx %TERRALIB_DEPENDENCIES_DIR%\include\log4cxx /S /Y >nul 2>nul

xcopy Debug%_X86%\log4cxxd.lib %LIBS_DIR% /Y >nul 2>nul

xcopy Debug%_X86%\log4cxxd.dll %LIBS_DIR% /Y >nul 2>nul

xcopy Release%_X86%\log4cxx.lib %LIBS_DIR% /Y >nul 2>nul

xcopy Release%_X86%\log4cxx.dll %LIBS_DIR% /Y >nul 2>nul

xcopy %APACHE_INSTALL_DIR%\bin\libapr*.dll %LIBS_DIR% /Y >nul 2>nul

call :append_log_end log4cxx

:end_log4cxx

echo done.

cd %ROOT_DIR%
::  ================================

:bzip

:: BZIP2
::  =========================================
set BZIP2_DIR=%ROOT_DIR%\bzip2-1.0.6
set BZIP2_INCLUDE_DIR=%BZIP2_DIR%
set BZIP2_LIBRARY=%BZIP2_DIR%\lib%_X86%\libbz2.lib
set BZIP2D_LIBRARY=%BZIP2_DIR%\lib%_X86%\libbz2d.lib

:: Check dependencies
goto end_bzip_deps
:bzip_deps
goto readline_deps
:end_bzip_deps

echo | set /p="Installing bzip2... "<nul

IF EXIST %BZIP2_LIBRARY% call :skip_build && goto readline 

call :append_log_begin bzip

:begin_bzip

cd %BZIP2_DIR% >nul 2>nul

del *.lib /Q >nul 2>nul

del *.pdb /Q >nul 2>nul

IF NOT EXIST lib%_X86% mkdir lib%_X86% >nul 2>nul

( nmake /f makefile.msc lib >>%BUILD_LOG% 2>nul ) || call :buildFailLog bzip "build release" && goto readline

xcopy *.lib lib%_X86% /Y >nul 2>nul 

( nmake /f makefile.msc clean >>%BUILD_LOG% 2>nul ) || call :buildFailLog bzip  "clean release" && goto readline

( nmake /f makefile.msc DEBUG=1 lib >>%BUILD_LOG% 2>nul ) || call :buildFailLog bzip "build debug" && goto readline

xcopy *.lib lib%_X86% /Y >nul 2>nul 

( nmake /f makefile.msc DEBUG=1 clean >>%BUILD_LOG% 2>nul ) || call :buildFailLog bzip  "clean debug" && goto readline

call :append_log_end bzip

:end_bzip

echo done.

cd %ROOT_DIR%
::  ================================

:readline

IF NOT DEFINED TERRALIB_X64 (
  set "_x86_=x86" 
) ELSE set "_x86_=x64"

:: ReadLine
set READLINE_DIR=%ROOT_DIR%\readline-32
set READLINE_INCLUDE_DIR=%READLINE_DIR%\readline-32\src
set READLINE_LIBRARY=%READLINE_DIR%\Release\%_x86_%\readline-32.lib
set READLINED_LIBRARY=%READLINE_DIR%\Debug\%_x86_%\readline-32d.lib
set READLINE_LIBRARIES=debug;%READLINED_LIBRARY%;optimized;%READLINE_LIBRARY%

:: Check dependencies
goto end_readline_deps
:readline_deps
goto pcre_deps
:end_readline_deps

echo | set /p="Installing readline... "<nul

IF EXIST %READLINE% call :skip_build && goto pcre 

call :append_log_begin readline

:begin_readline

cd %READLINE_DIR% >nul 2>nul

( msbuild /m /p:Configuration=Release /t:clean >>%BUILD_LOG% 2>nul ) || call :buildFailLog readline  "clean release" && goto pcre

( msbuild /m /t:clean >>%BUILD_LOG% 2>nul ) || call :buildFailLog readline  "clean debug" && goto pcre

( msbuild /m /p:Configuration=Release >>%BUILD_LOG% 2>nul ) || call :buildFailLog readline "build release" && goto pcre

( msbuild /m >>%BUILD_LOG% 2>nul ) || call :buildFailLog readline "build debug" && goto pcre

xcopy %READLINE_DIR%\Release\%_x86_%\*.dll %LIBS_DIR% /Y >nul 2>nul

xcopy %READLINE_DIR%\Debug\%_x86_%\*.dll %LIBS_DIR% /Y >nul 2>nul

call :append_log_end readline

:end_readline

echo done.

cd %ROOT_DIR%
::  ========

:pcre

::  ====
:: PCRE
set PCRE_DIR=%ROOT_DIR%\pcre-8.37
set "PCRE_INCLUDE_DIR= /I%PCRE_DIR% /I%PCRE_DIR%\sljit /I%PCRE_DIR%\build%_X86%"
set PCRE_LIBRARY=%PCRE_DIR%\build%_X86%\Release\pcre.lib
set PCRED_LIBRARY=%PCRE_DIR%\build%_X86%\Debug\pcred.lib
set PCRE_LIBRARIES=debug;%PCRED_LIBRARY%;optimized;%PCRE_LIBRARY%

:: Check dependencies
goto end_pcre_deps
:pcre_deps
IF NOT EXIST %BZIP% call :remove_lib pcre && goto freexl_deps
IF NOT EXIST %ZLIB% call :remove_lib pcre && goto freexl_deps
IF NOT EXIST %READLINE% call :remove_lib pcre && goto freexl_deps
goto freexl_deps
:end_pcre_deps

echo | set /p="Installing pcre... "<nul

IF EXIST %PCRE% call :skip_build && goto freexl 

call :append_log_begin pcre

:begin_pcre

cd %PCRE_DIR% >nul 2>nul

del build%_X86% /S /Q >nul 2>nul

mkdir build%_X86% >nul 2>nul

cd build%_X86% >nul 2>nul

( cmake -G %_CMAKE_GENERATOR% ^
-DBZIP2_INCLUDE_DIR="%BZIP2_INCLUDE_DIR%" ^
-DBZIP2_LIBRARY_RELEASE="%BZIP2_LIBRARY%" ^
-DBZIP2_LIBRARY_DEBUG="%BZIP2D_LIBRARY%" ^
-DZLIB_INCLUDE_DIR="%ZL_INCLUDE_DIR%" ^
-DZLIB_LIBRARY:STRING="%ZL_LIBRARIES%" ^
-DREADLINE_INCLUDE_DIR="%READLINE_INCLUDE_DIR%" ^
-DREADLINE_LIBRARY:STRING="%READLINE_LIBRARIES%" ^
-DBUILD_SHARED_LIBS=ON %PCRE_DIR% >>%CONFIG_LOG% 2>nul ) || call :buildFailLog pcre "configuring" && goto freexl 

( msbuild /m /p:Configuration=Release pcre.vcxproj >>%BUILD_LOG% 2>nul ) || call :buildFailLog pcre "build release" && goto freexl

( msbuild /m pcre.vcxproj >>%BUILD_LOG% 2>nul ) || call :buildFailLog pcre "build debug" && goto freexl

xcopy %PCRE_DIR%\build%_X86%\Release\pcre.dll %LIBS_DIR% /Y >nul 2>nul

xcopy %PCRE_DIR%\build%_X86%\Debug\pcred.dll %LIBS_DIR% /Y >nul 2>nul

call :append_log_end pcre

:end_pcre

echo done.

cd %ROOT_DIR%
::  ========


:freexl

::  FreeXL
set FREEXL_DIR=%ROOT_DIR%\freexl-1.0.1
set FREEXL_INCLUDE_DIR=%FREEXL_DIR%\headers
set FREEXL_LIBRARY=%FREEXL_DIR%\lib%_X86%\freexl.lib
set FREEXLD_LIBRARY=%FREEXL_DIR%\lib%_X86%\freexld.lib
set FREEXL_LIBRARIES=debug;%FREEXLD_LIBRARY%;optimized;%FREEXL_LIBRARY%

:: Check dependencies
goto end_freexl_deps
:freexl_deps
IF NOT EXIST %ICONV% call :remove_lib freexl && goto proj_deps
goto proj_deps
:end_freexl_deps

echo | set /p="Installing freexl... "<nul

IF EXIST %FREEXL% call :skip_build && goto proj 

call :append_log_begin freexl

:begin_freexl

cd %FREEXL_DIR% >nul 2>nul

del lib%_X86% /S /Q >nul 2>nul

mkdir lib%_X86% >nul 2>nul

del *.ilk /S /Q >nul 2>nul

( nmake /f makefile.vc >>%BUILD_LOG% 2>nul ) || call :buildFailLog freexl "build release" && goto proj

xcopy *.lib lib%_X86% /Y >nul 2>nul

xcopy *.dll lib%_X86% /Y >nul 2>nul

( nmake /f makefile.vc clean >>%BUILD_LOG% 2>nul ) || call :buildFailLog freexl  "clean release" && goto proj

( nmake /f makefile.vc DEBUG=1 >>%BUILD_LOG% 2>nul ) || call :buildFailLog freexl "build debug" && goto proj

xcopy *.lib lib%_X86% /Y >nul 2>nul

xcopy *.dll lib%_X86% /Y >nul 2>nul

xcopy lib%_X86%\*.dll %LIBS_DIR% /Y >nul 2>nul

( nmake /f makefile.vc DEBUG=1 clean >>%BUILD_LOG% 2>nul ) || call :buildFailLog freexl  "clean debug" && goto proj

call :append_log_end freexl

:end_freexl

echo done.

cd %ROOT_DIR%
::  ========

:proj

::  Proj4 version 4.9.1 
set PJ_DIR=%ROOT_DIR%\proj-4.9.1
set PJ_INCLUDE_DIR=%TERRALIB_DEPENDENCIES_DIR%\include
set PJ_LIBRARY=%TERRALIB_DEPENDENCIES_DIR%\lib\proj_i.lib
set PJD_LIBRARY=%TERRALIB_DEPENDENCIES_DIR%\lib\proj_id.lib
set PJ_LIBRARIES=debug;%PJD_LIBRARY%;optimized;%PJ_LIBRARY%

:: Check dependencies
goto end_proj_deps
:proj_deps
goto png_deps
:end_proj_deps

echo | set /p="Installing proj... "<nul

IF EXIST %PROJ% call :skip_build && goto png 

call :append_log_begin proj

:begin_proj

cd %PJ_DIR% >nul 2>nul

del *.ilk /S /Q >nul 2>nul

( nmake /f makefile.vc install-all INSTDIR=%TERRALIB_DEPENDENCIES_DIR% >>%BUILD_LOG% 2>nul ) || call :buildFailLog proj "build release" && goto png

( nmake /f makefile.vc clean >>%BUILD_LOG% 2>nul ) || call :buildFailLog proj  "clean release" && goto png

( nmake /f makefile.vc DEBUG=1 >>%BUILD_LOG% 2>nul ) || call :buildFailLog proj "build debug" && goto png

xcopy src\*d.lib %LIBS_DIR% /Y >nul 2>nul

xcopy src\*d.dll %LIBS_DIR% /Y >nul 2>nul

( nmake /f makefile.vc DEBUG=1 clean >>%BUILD_LOG% 2>nul ) || call :buildFailLog proj  "clean debug" && goto png

call :append_log_end proj

:end_proj

echo done.

cd %ROOT_DIR%
::  ====

:png

::  LibPNG 
set PNG_DIR=%ROOT_DIR%\libpng-1.5.17
set PNG_INCLUDE_DIR=%PNG_DIR%\deploy%_X86%\include
set PNG_LIBRARY=%PNG_DIR%\deploy%_X86%\lib\libpng15.lib
set PNGD_LIBRARY=%PNG_DIR%\deploy%_X86%\lib\libpng15d.lib

:: Check dependencies
goto end_png_deps
:png_deps
IF NOT EXIST %ZLIB% call :remove_lib png && goto geos_deps
goto geos_deps
:end_png_deps

echo | set /p="Installing libpng... "<nul

IF EXIST %PNG% call :skip_build && goto geos 

call :append_log_begin png

:begin_png

cd %PNG_DIR% >nul 2>nul

del deploy%_X86% /S /Q >nul 2>nul

del build%_X86% /S /Q >nul 2>nul

mkdir build%_X86% >nul 2>nul

cd build%_X86% >nul 2>nul

( cmake -G %_CMAKE_GENERATOR% -DCMAKE_INSTALL_PREFIX=%PNG_DIR%\deploy%_X86% ^
-DPNG_STATIC=OFF ^
-DPNG_TESTS=OFF ^
-DZLIB_INCLUDE_DIR:STRING="%ZL_INCLUDE_DIR%" ^
-DZLIB_LIBRARY:STRING="%ZL_LIBRARIES%" %PNG_DIR% >>%CONFIG_LOG% 2>nul ) || call :buildFailLog png "configuring" && goto geos

( msbuild /m /p:Configuration=Release INSTALL.vcxproj >>%BUILD_LOG% 2>nul ) || call :buildFailLog png "build release" && goto geos

( msbuild /m INSTALL.vcxproj >>%BUILD_LOG% 2>nul ) || call :buildFailLog png "build debug" && goto geos

xcopy %PNG_DIR%\deploy%_X86%\bin\*.dll %LIBS_DIR% /Y >nul 2>nul

call :append_log_end png

:end_png

echo done.

cd %ROOT_DIR%
:: ====

:geos

::  GEOS 
set G_DIR=%ROOT_DIR%\libgeos-3.5.0
set GEOS_INCLUDE_DIR=%TERRALIB_DEPENDENCIES_DIR%\include
set GEOS_LIBRARY=%TERRALIB_DEPENDENCIES_DIR%\lib\geos_i.lib
set GEOSD_LIBRARY=%TERRALIB_DEPENDENCIES_DIR%\lib\geos_id.lib
set GEOSC_LIBRARY=%TERRALIB_DEPENDENCIES_DIR%\lib\geos_c_i.lib
set GEOSCD_LIBRARY=%TERRALIB_DEPENDENCIES_DIR%\lib\geos_c_id.lib

:: Check dependencies
goto end_geos_deps
:geos_deps
goto jpeg_deps
:end_geos_deps

echo | set /p="Installing geos... "<nul

IF EXIST %GEOS% call :skip_build && goto jpeg 

call :append_log_begin geos

:begin_geos

cd %G_DIR% >nul 2>nul

IF NOT EXIST capi\geos_c.h autogen.bat >nul 2>nul

IF NOT EXIST geos_svn_revision.h echo #define GEOS_SVN_REVISION "1.2.1" > geos_svn_revision.h 2>nul

IF DEFINED TERRALIB_X64 ( 
  set "_win64=YES"
) ELSE set "_win64="

( nmake /f makefile.vc WIN64=%_win64% >>%BUILD_LOG% 2>nul ) || call :buildFailLog geos "build release" && goto jpeg

del lib%_X86% /S /Q >nul 2>nul 

mkdir lib%_X86% >nul 2>nul

xcopy src\*.lib lib%_X86% /Y >nul 2>nul 

xcopy src\*.dll lib%_X86% /Y >nul 2>nul 

::  Clean  
( nmake /f makefile.vc WIN64=%_win64% clean >>%BUILD_LOG% 2>nul ) || call :buildFailLog geos  "clean release" && goto jpeg

del capi\*.obj /Q >nul 2>nul

( nmake /f makefile.vc BUILD_DEBUG=YES WIN64=%_win64% >>%BUILD_LOG% 2>nul ) || call :buildFailLog geos "build debug" && goto jpeg

xcopy src\*.dll .\lib%_X86% /Y >nul 2>nul

xcopy src\*.lib .\lib%_X86% /Y >nul 2>nul

( nmake /f makefile.vc BUILD_DEBUG=YES WIN64=%_win64% clean >>%BUILD_LOG% 2>nul ) || call :buildFailLog geos  "clean debug" && goto jpeg

del capi\*.obj /Q >nul 2>nul

::  INSTALL
IF NOT EXIST %GEOS_INCLUDE_DIR%\geos mkdir %GEOS_INCLUDE_DIR%\geos  

xcopy include\geos\*.h %GEOS_INCLUDE_DIR%\geos /S /Y >nul 2>nul  

xcopy capi\geos_c.h %GEOS_INCLUDE_DIR% /Y >nul 2>nul  

xcopy include\geos.h %GEOS_INCLUDE_DIR% /Y >nul 2>nul  

xcopy lib%_X86%\*.dll %TERRALIB_DEPENDENCIES_DIR%\lib /Y >nul 2>nul  

xcopy lib%_X86%\*i.lib %TERRALIB_DEPENDENCIES_DIR%\lib /Y >nul 2>nul  

xcopy lib%_X86%\*id.lib %TERRALIB_DEPENDENCIES_DIR%\lib /Y >nul 2>nul  

call :append_log_end geos

:end_geos

echo done.

cd %ROOT_DIR%
::  ====

:jpeg

:: JPEG
set JPG_DIR=%ROOT_DIR%\jpeg-9a
set JPG_INCLUDE_DIR=%JPG_DIR%
set JPG_LIBRARY=%JPG_DIR%\build%_X86%\libjpeg.lib
set JPGD_LIBRARY=%JPG_DIR%\build%_X86%\libjpegd.lib

:: Check dependencies
goto end_jpeg_deps
:jpeg_deps
goto hdf4_deps
:end_jpeg_deps

echo | set /p="Installing jpeg... "<nul

IF EXIST %JPEG% call :skip_build && goto hdf4 

call :append_log_begin jpeg

:begin_jpeg

cd %JPG_DIR% >nul 2>nul

del build%_X86% /S /Q >nul 2>nul

mkdir build%_X86% >nul 2>nul

( nmake /f makefile.vc libjpeg.lib >>%BUILD_LOG% 2>nul ) || call :buildFailLog jpeg "build release" && goto hdf4

xcopy *.lib build%_X86% /Y >nul 2>nul

( nmake /f makefile.vc clean >>%BUILD_LOG% 2>nul ) || call :buildFailLog jpeg  "clean release" && goto hdf4

( nmake /f makefile.vc DEBUG=1 libjpeg.lib >>%BUILD_LOG% 2>nul ) || call :buildFailLog jpeg "build debug" && goto hdf4

xcopy *.lib build%_X86% /Y >nul 2>nul

( nmake /f makefile.vc DEBUG=1 clean >>%BUILD_LOG% 2>nul ) || call :buildFailLog jpeg  "clean debug" && goto hdf4

call :append_log_end jpeg

:end_jpeg

echo done.

cd %ROOT_DIR%
::  ====

:hdf4

:: HDF4 version 4.2.9
set HDF4C_DIR=%ROOT_DIR%\hdf-4.2.9
set HDF4_INCLUDE_DIR=%HDF4C_DIR%\binaries%_X86%\include
set HDF4_LIBRARY=%HDF4C_DIR%\binaries%_X86%\lib\hdfdll.lib
set HDF4D_LIBRARY=%HDF4C_DIR%\binaries%_X86%\lib\hdfddll.lib
set MFHDF_LIBRARY=%HDF4C_DIR%\binaries%_X86%\lib\mfhdfdll.lib
set MFHDFD_LIBRARY=%HDF4C_DIR%\binaries%_X86%\lib\mfhdfddll.lib

:: Check dependencies
goto end_hdf4_deps
:hdf4_deps
IF NOT EXIST %JPEG% call :remove_lib hdf4 && goto tiff_deps
IF NOT EXIST %ZLIB% call :remove_lib hdf4 && goto tiff_deps
goto tiff_deps
:end_hdf4_deps

echo | set /p="Installing hdf4... "<nul

IF EXIST %HDF4% call :skip_build && goto tiff 

call :append_log_begin hdf4

:begin_hdf4

cd %HDF4C_DIR% >nul 2>nul

del binaries%_X86% /S /Q >nul 2>nul

del build%_X86% /S /Q >nul 2>nul

mkdir build%_X86% >nul 2>nul

cd build%_X86% >nul 2>nul

( cmake -G %_CMAKE_GENERATOR% -DCMAKE_INSTALL_PREFIX=%HDF4C_DIR%\binaries%_X86% ^
-DCMAKE_PREFIX_PATH="%JPG_DIR%;%ZL_DIR%" ^
-DBUILD_SHARED_LIBS=ON ^
-DHDF4_DISABLE_COMPILER_WARNINGS=ON ^
-DHDF4_ENABLE_COVERAGE=ON ^
-DHDF4_ENABLE_NETCDF=OFF ^
-DHDF4_BUILD_FORTRAN=OFF %HDF4C_DIR% >>%CONFIG_LOG% 2>nul ) || call :buildFailLog hdf4 "configuring" && goto tiff

( msbuild /m /p:Configuration=Release INSTALL.vcxproj >>%BUILD_LOG% 2>nul ) || call :buildFailLoghdf4 "build release" && goto tiff

( msbuild /m INSTALL.vcxproj >>%BUILD_LOG% 2>nul ) || call :buildFailLoghdf4 "build debug" && goto tiff

xcopy %HDF4C_DIR%\binaries%_X86%\bin\hdf* %LIBS_DIR% /Y >nul 2>nul

xcopy %HDF4C_DIR%\binaries%_X86%\bin\mfhdf* %LIBS_DIR% /Y >nul 2>nul

xcopy %HDF4C_DIR%\binaries%_X86%\bin\xdr* %LIBS_DIR% /Y >nul 2>nul

echo done.

call :append_log_end hdf4

:end_hdf4

cd %ROOT_DIR%
:: ====

:tiff

::  TIFF 
set TIFF_DIR=%ROOT_DIR%\tiff-4.0.3
set TIFF_INCLUDE_DIR=%TIFF_DIR%\libtiff
set TIFF_LIBRARY=%TIFF_DIR%\libtiff\lib%_X86%\libtiff_i.lib
set TIFFD_LIBRARY=%TIFF_DIR%\libtiff\lib%_X86%\libtiff_id.lib

:: Check dependencies
goto end_tiff_deps
:tiff_deps
IF NOT EXIST %JPEG% call :remove_lib tiff && goto geotiff_deps
IF NOT EXIST %ZLIB% call :remove_lib tiff && goto geotiff_deps
goto geotiff_deps
:end_tiff_deps

echo | set /p="Installing tiff... "<nul

IF EXIST %TIFF% call :skip_build && goto geotiff 

call :append_log_begin tiff

:begin_tiff

cd %TIFF_DIR%\libtiff >nul 2>nul

del lib%_X86% /S /Q >nul 2>nul

del *.exp /S /Q >nul 2>nul

del *.ilk /S /Q >nul 2>nul

mkdir lib%_X86% >nul 2>nul

( nmake /f Makefile.vc >>%BUILD_LOG% 2>nul ) || call :buildFailLog tiff "build release" && goto geotiff

xcopy *i.lib lib%_X86% /Y >nul 2>nul

xcopy *.dll lib%_X86% /Y >nul 2>nul

( nmake /f Makefile.vc clean >>%BUILD_LOG% 2>nul ) || call :buildFailLog tiff  "clean release" && goto geotiff

( nmake /f Makefile.vc DEBUG=1 >>%BUILD_LOG% 2>nul ) || call :buildFailLog tiff "build debug" && goto geotiff

xcopy *id.lib lib%_X86% /Y >nul 2>nul

xcopy *.dll lib%_X86% /Y >nul 2>nul

( nmake /f Makefile.vc DEBUG=1 clean >>%BUILD_LOG% 2>nul ) || call :buildFailLog tiff  "clean debug" && goto geotiff

xcopy lib%_X86%\*.dll %LIBS_DIR% /Y >nul 2>nul

copy tif_config.vc.h tif_config.h /Y >nul 2>nul 

copy tiffconf.vc.h tiffconf.h /Y >nul 2>nul 

echo done.

call :append_log_end tiff

:end_tiff

cd %ROOT_DIR%
:: ====

:geotiff

::  GEOTIFF 
set GTIFF_DIR=%ROOT_DIR%\libgeotiff-1.4.0
set GTIFF_INCLUDE_DIR= /I%GTIFF_DIR% /I%GTIFF_DIR%/libxtiff
set GTIFF_LIBRARY=%GTIFF_DIR%\lib%_X86%\libgeotiff_i.lib
set GTIFFD_LIBRARY=%GTIFF_DIR%\lib%_X86%\libgeotiff_id.lib

:: Check dependencies
goto end_geotiff_deps
:geotiff_deps
IF NOT EXIST %PROJ% call :remove_lib geotiff && goto curl_deps
IF NOT EXIST %TIFF% call :remove_lib geotiff && goto curl_deps
goto curl_deps
:end_geotiff_deps

echo | set /p="Installing geotiff... "<nul

IF EXIST %GEOTIFF% call :skip_build && goto curl 

call :append_log_begin geotiff

:begin_geotiff

cd %GTIFF_DIR% >nul 2>nul

del lib%_X86% /S /Q >nul 2>nul

mkdir lib%_X86% >nul 2>nul

( nmake /f makefile.vc libgeotiff.dll >>%BUILD_LOG% 2>nul ) || call :buildFailLog geotiff "build release" && goto curl

xcopy *i.lib lib%_X86% /Y >nul 2>nul

xcopy *.dll lib%_X86% /Y >nul 2>nul

( nmake /f makefile.vc clean >>%BUILD_LOG% 2>nul ) || call :buildFailLog geotiff  "clean release" && goto curl

( nmake /f makefile.vc DEBUG=1 libgeotiffd.dll >>%BUILD_LOG% 2>nul ) || call :buildFailLog geotiff "build debug" && goto curl

xcopy *id.lib lib%_X86% /Y >nul 2>nul

xcopy *.dll lib%_X86% /Y >nul 2>nul

xcopy lib%_X86%\*.dll %LIBS_DIR% /Y >nul 2>nul

( nmake /f makefile.vc DEBUG=1 clean >>%BUILD_LOG% 2>nul ) || call :buildFailLog geotiff  "clean debug" && goto curl

echo done.

call :append_log_end geotiff

:end_geotiff

cd %ROOT_DIR%
:: ====

:curl

set "_bits=i386"

IF DEFINED TERRALIB_X64 set "_bits=x64"

::  CURL 
set CURL_DIR=%ROOT_DIR%\curl-7.42.1
set CURL_INCLUDE_DIR=%CURL_DIR%\binaries%_X86%\include
set CURL_LIBRARY=%CURL_DIR%\binaries%_X86%\lib\libcurl.lib
set CURLD_LIBRARY=%CURL_DIR%\binaries%_X86%\lib\libcurld.lib

:: Check dependencies
goto end_curl_deps
:curl_deps
IF NOT EXIST %ZLIB% call :remove_lib curl && goto icu_deps
IF NOT EXIST %SSL% call :remove_lib curl && goto icu_deps
goto icu_deps
:end_curl_deps

echo | set /p="Installing curl... "<nul

IF EXIST %CURL% call :skip_build && goto icu 

call :append_log_begin curl

:begin_curl

del %CURL_DIR%\builds /S /Q >nul 2>nul

del %CURL_DIR%\binaries%_X86% /S /Q >nul 2>nul

mkdir %CURL_DIR%\binaries%_X86%\lib >nul 2>nul

mkdir %CURL_DIR%\binaries%_X86%\include >nul 2>nul

cd %CURL_DIR%\winbuild >nul 2>nul

( nmake /f Makefile.vc mode=dll VC=12 WITH_SSL=dll WITH_ZLIB=dll DEBUG=no MACHINE=%_bits% >>%BUILD_LOG% 2>nul ) || call :buildFailLog curl "build release" && goto icu

( nmake /f Makefile.vc mode=dll VC=12 WITH_SSL=dll WITH_ZLIB=dll DEBUG=yes MACHINE=%_bits% >>%BUILD_LOG% 2>nul ) || call :buildFailLog curl "build debug" && goto icu

IF NOT DEFINED _bits set "_bits=x86"

xcopy %CURL_DIR%\builds\libcurl-vc12-%_bits%-debug-dll-ssl-dll-zlib-dll-ipv6-sspi\bin\*.dll %CURL_DIR%\binaries%_X86%\lib /Y >nul 2>nul 

xcopy %CURL_DIR%\builds\libcurl-vc12-%_bits%-debug-dll-ssl-dll-zlib-dll-ipv6-sspi\lib\*.lib %CURL_DIR%\binaries%_X86%\lib /Y >nul 2>nul 

xcopy %CURL_DIR%\builds\libcurl-vc12-%_bits%-release-dll-ssl-dll-zlib-dll-ipv6-sspi\bin\*.dll %CURL_DIR%\binaries%_X86%\lib /Y >nul 2>nul 

xcopy %CURL_DIR%\builds\libcurl-vc12-%_bits%-release-dll-ssl-dll-zlib-dll-ipv6-sspi\bin\*.exe %CURL_DIR%\binaries%_X86%\lib /Y >nul 2>nul 

xcopy %CURL_DIR%\builds\libcurl-vc12-%_bits%-release-dll-ssl-dll-zlib-dll-ipv6-sspi\lib\*.lib %CURL_DIR%\binaries%_X86%\lib /Y >nul 2>nul 

xcopy %CURL_DIR%\builds\libcurl-vc12-%_bits%-release-dll-ssl-dll-zlib-dll-ipv6-sspi\include %CURL_DIR%\binaries%_X86%\include /Y /S >nul 2>nul 

xcopy  %CURL_DIR%\binaries%_X86%\* %TERRALIB_DEPENDENCIES_DIR% /S /Y >nul 2>nul

echo done.

call :append_log_end curl

:end_curl

cd %ROOT_DIR%
:: ====

:icu

set "_libF="

IF DEFINED TERRALIB_X64 set "_libF=64"

::  ICU 
set ICU_DIR=%ROOT_DIR%\icu
set ICU_INCLUDE_DIR=%ICU_DIR%\include
set ICU_LIBRARY=%ICU_DIR%\lib%_libF%\icuuc.lib
set ICUD_LIBRARY=%ICU_DIR%\lib%_libF%\icuucd.lib
::set ICUDATA_LIBRARY=%ICU_DIR%\lib%_libF%\icudt.lib
::set ICUDATAD_LIBRARY=%ICU_DIR%\lib%_libF%\icudtd.lib
::set ICUIN_LIBRARY=%ICU_DIR%\lib%_libF%\icuin52.lib
::set ICUIND_LIBRARY=%ICU_DIR%\lib%_libF%\icuin52d.lib

:: Check dependencies
goto end_icu_deps
:icu_deps
goto xerces_deps
:end_icu_deps

echo | set /p="Installing icu... "<nul

IF EXIST %ICU% call :skip_build && goto xerces 

call :append_log_begin icu

:begin_icu

set ICUROOT=%ICU_DIR%

cd %ICU_DIR%\source\allinone >nul 2>nul

( msbuild /m /t:clean /p:Configuration=Release >>%BUILD_LOG% 2>nul ) || call :buildFailLog icu  "clean release" && goto xerces

( msbuild /m /t:clean >>%BUILD_LOG% 2>nul ) || call :buildFailLog icu  "clean debug" && goto xerces

( msbuild /m /t:pkgdata /t:genrb /p:Configuration=Release >>%BUILD_LOG% 2>nul ) || call :buildFailLog icu "build release" && goto xerces

( msbuild /m /t:io >>%BUILD_LOG% 2>nul ) || call :buildFailLog icu "build debug" && goto xerces

xcopy %ICU_DIR%\bin%_libF%\icuuc*.dll %LIBS_DIR% /Y >nul 2>nul

xcopy %ICU_DIR%\bin%_libF%\icuin*.dll %LIBS_DIR% /Y >nul 2>nul

xcopy %ICU_DIR%\bin%_libF%\icudt*.dll %LIBS_DIR% /Y >nul 2>nul

echo done.

call :append_log_end icu

:end_icu

cd %ROOT_DIR%
:: ====

:xerces

set "_libF=x86"

IF DEFINED TERRALIB_X64 set "_libF=x64"

::  XERCES 
set XERCES_DIR=%TERRALIB_DEPENDENCIES_DIR%
set XERCES_INCLUDE_DIR=%XERCES_DIR%\include
set XERCES_LIBRARY=%LIBS_DIR%\xerces-c_3.lib
set XERCESD_LIBRARY=%LIBS_DIR%\xerces-c_3D.lib		
set XERCESCROOT=%ROOT_DIR%\xerces-c-3.1.1
set XERCES_ICU_LIBRARY=%XERCESCROOT%\src\xercesc\util\MsgLoaders\ICU\resources\%_libF%\xercesc_messages_3_1.lib

:: Check dependencies
goto end_xerces_deps
:xerces_deps
IF NOT EXIST %ICU% call :remove_lib xerces && goto xml2_deps
goto xml2_deps
:end_xerces_deps

echo | set /p="Installing xerces... "<nul

IF EXIST %XERCES% call :skip_build && goto xml2 

call :append_log_begin xerces

:begin_xerces

cd %XERCESCROOT%\src\xercesc\util\MsgLoaders\ICU\resources >nul 2>nul

:: Generating message files
genrb root.txt 2> %XERCESCROOT%\..\build.log >nul 2>nul

pkgdata --name xercesc_messages_3_1 --mode dll -d . -e xercesc_messages_3_1 res-file-list.txt >nul 2>nul

IF NOT EXIST %_libF% mkdir %_libF% >nul 2>nul

xcopy *.dll %_libF% /Y >nul 2>nul 

xcopy *.lib  %_libF% /Y >nul 2>nul 

del *.dll *.lib *.exp *.obj /Q >nul 2>nul 

cd %XERCESCROOT%\projects\Win32\VC12\xerces-all >nul 2>nul  

( msbuild /m /t:XercesLib /t:clean /p:Configuration="ICU Release" xerces-all.sln >>%BUILD_LOG% 2>nul ) || call :buildFailLog xerces  "clean release" && goto xml2 

( msbuild /m /t:XercesLib /t:clean /p:Configuration="ICU Debug" xerces-all.sln >>%BUILD_LOG% 2>nul ) || call :buildFailLog xerces  "clean debug" && goto xml2

( msbuild /m /t:XercesLib /p:Configuration="ICU Release" xerces-all.sln >>%BUILD_LOG% 2>nul ) || call :buildFailLog xerces "build release" && goto xml2

( msbuild /m /t:XercesLib /p:Configuration="ICU Debug" xerces-all.sln >>%BUILD_LOG% 2>nul ) || call :buildFailLog xerces "build debug" && goto xml2 

:: Install  
cd %XERCESCROOT% >nul 2>nul

IF NOT EXIST %TERRALIB_DEPENDENCIES_DIR%\include\xercesc mkdir %TERRALIB_DEPENDENCIES_DIR%\include\xercesc >nul 2>nul 

xcopy %XERCESCROOT%\Build\%_libF%\*.dll %LIBS_DIR% /Y >nul 2>nul

xcopy %XERCESCROOT%\Build\%_libF%\*.lib %LIBS_DIR% /Y >nul 2>nul

xcopy %XERCESCROOT%\src\xercesc\util\MsgLoaders\ICU\resources\%_libF%\*.dll %LIBS_DIR% /Y >nul 2>nul

xcopy %XERCESCROOT%\src\xercesc\*.h* %TERRALIB_DEPENDENCIES_DIR%\include\xercesc /S /Y >nul 2>nul

xcopy %XERCESCROOT%\src\xercesc\util\*.c %TERRALIB_DEPENDENCIES_DIR%\include\xercesc\util /S /Y >nul 2>nul

echo done.

call :append_log_end xerces

:end_xerces

cd %ROOT_DIR%
:: ====

:xml2

::  LibXML2 
set XML2_DIR=%ROOT_DIR%\libxml2-2.9.1
set XML2_INCLUDE_DIR=%XML2_DIR%\include
set XML2_LIBRARY=%XML2_DIR%\win32\bin%_X86%.msvc\libxml2.lib
set XML2D_LIBRARY=%XML2_DIR%\win32\bin%_X86%.dbg.msvc\libxml2d.lib

:: Check dependencies
goto end_xml2_deps
:xml2_deps
IF NOT EXIST %ICONV% call :remove_lib xml2 && goto libboost_deps
IF NOT EXIST %ICU% call :remove_lib xml2 && goto libboost_deps
IF NOT EXIST %ZLIB% call :remove_lib xml2 && goto libboost_deps
goto libboost_deps
:end_xml2_deps

echo | set /p="Installing xml2... "<nul

IF EXIST %XML2% call :skip_build && goto libboost 

call :append_log_begin xml2

:begin_xml2

set "_bits=_x86"
IF DEFINED TERRALIB_X64 ( 
  set "_bits=_x64"
  set "_win64=WIN64=1"
)

cd %XML2_DIR%\win32 >nul 2>nul

del bin%_bits%.msvc /S /Q >nul 2>nul 

del bin%_bits%.dbg.msvc /S /Q >nul 2>nul 

del int%_bits%.msvc /S /Q >nul 2>nul 

del int%_bits%.dbg.msvc /S /Q >nul 2>nul 

( nmake /f Makefile.msvc %_win64% libxml >>%BUILD_LOG% 2>nul ) || call :buildFailLog xml2 "build release" && goto libboost

( nmake /f Makefile.msvc %_win64% DEBUG=1 libxml >>%BUILD_LOG% 2>nul ) || call :buildFailLog xml2 "build debug" && goto libboost

xcopy %XML2_DIR%\win32\bin%_bits%.msvc\*.dll %LIBS_DIR% /Y >nul 2>nul

xcopy %XML2_DIR%\win32\bin%_bits%.dbg.msvc\*.dll %LIBS_DIR% /Y >nul 2>nul

echo done.

call :append_log_end xml2

:end_xml2

cd %ROOT_DIR%
:: ====

:libboost

:: BOOST
set B_DIR=%ROOT_DIR%\boost_1_58_0
set BOOST_INCLUDE_DIR=%TERRALIB_DEPENDENCIES_DIR%\include

:: Check dependencies
goto end_libboost_deps
:libboost_deps
IF NOT EXIST %BZIP% call :remove_lib boost && goto pgis_deps
IF NOT EXIST %ICU% call :remove_lib boost && goto pgis_deps
IF NOT EXIST %ZLIB% call :remove_lib boost && goto pgis_deps
goto pgis_deps
:end_libboost_deps

echo | set /p="Installing boost... "<nul

IF EXIST %BOOST% call :skip_build && goto minizip 

call :append_log_begin libboost

:begin_libboost

cd %B_DIR% >nul 2>nul

set "_b2_setup=setup x86"

IF DEFINED TERRALIB_X64 (
  set "_b2_setup=setup amd64"
  set "_am=address-model=64"
)

set "BOOST_REGEX_NO_LIB=1"

call :remove_lib boost

( call bootstrap.bat vc12 %_b2_setup% >>%CONFIG_LOG% 2>nul ) || call :buildFailLog minizip "configuring" && goto uriparser

set "_build_type=release"
set "_bzip_bin=BZIP2_BINARY=libbz2"
set "_zlib_bin=ZLIB_BINARY=zlib"
set "_zlib_path=ZLIB_LIBPATH=%ZL_DIR%\build%_X86%\Release"

( b2 --reconfigure -a toolset=msvc-12.0 %_am% variant=debug,release link=shared threading=multi runtime-link=shared --prefix=%TERRALIB_DEPENDENCIES_DIR% include=%ZL_DIR%\build%_X86% --with-chrono --with-date_time --with-filesystem --with-system --with-thread --with-timer --with-locale --with-iostreams --with-regex --with-test --with-exception --with-log --layout=tagged -sICU_PATH=%ICU_DIR% -s%_bzip_bin% -s BZIP2_INCLUDE=%BZIP2_INCLUDE_DIR% -s BZIP2_LIBPATH=%BZIP2_DIR%\lib%_X86% -s %_zlib_bin% -s ZLIB_INCLUDE=%ZL_DIR% -s ZLIB_LIBPATH=%_zlib_path% install %J4% >>%BUILD_LOG% 2>nul ) || call :buildFailLog libboost "building %_build_type%" && goto minizip

echo done.

call :append_log_end libboost

:end_libboost

cd %ROOT_DIR%
:: ====

:minizip

:: Minizip
::  ====
set MINIZIP_DIR=%ROOT_DIR%\unzip101e
set MZ_INCLUDE_DIR=%MINIZIP_DIR%
set MINIZIP_LIBRARY=%MINIZIP_DIR%\build%_X86%\Release\minizip.lib
set MINIZIPD_LIBRARY=%MINIZIP_DIR%\build%_X86%\Debug\minizipd.lib
set MINIZIP_LIBRARIES="debug;%MINIZIPD_LIBRARY%;optimized;%MINIZIP_LIBRARY%"

:: Check dependencies
goto end_minizip_deps
:minizip_deps
IF NOT EXIST %ZLIB% del %MINIZIP% /Q >nul 2>nul && goto uriparser_deps
goto uriparser_deps
:end_minizip_deps

echo | set /p="Installing minizip... "<nul

IF EXIST %MINIZIP% call :skip_build && goto uriparser

call :append_log_begin minizip

:begin_minizip

cd %MINIZIP_DIR% >nul 2>nul

RD /S /Q build%_X86% >nul 2>nul

mkdir build%_X86% >nul 2>nul

cd build%_X86% >nul 2>nul

( cmake -G %_CMAKE_GENERATOR% -DCMAKE_DEBUG_POSTFIX=d ^
-DZLIB_INCLUDE_DIR="%ZL_INCLUDE_DIR%" ^
-DZLIB_LIBRARY:STRING="%ZL_LIBRARIES%" ^
%MINIZIP_DIR% >>%CONFIG_LOG% 2>nul ) || call :buildFailLog minizip "configuring" && goto uriparser

( msbuild /m /p:Configuration=Release minizip.sln >>%BUILD_LOG% 2>nul ) || call :buildFailLog minizip "build release" && goto uriparser

( msbuild /m minizip.sln  >>%BUILD_LOG% 2>nul ) || call :buildFailLog minizip "build debug" && goto uriparser

echo done.

call :append_log_end minizip

:end_minizip  

cd %ROOT_DIR%
:: ====

:uriparser

set "_bits=_x64"
IF NOT DEFINED TERRALIB_X64 set "_bits=_x86"

::  URIParser 
set URIPARSER_DIR=%ROOT_DIR%\uriparser-0.8.4
set UR_INCLUDE_DIR=%URIPARSER_DIR%\include
set URIPARSER_LIBRARY=%URIPARSER_DIR%\win32\build%_bits%\uriparser.lib
set URIPARSERD_LIBRARY=%URIPARSER_DIR%\win32\build%_bits%\uriparserd.lib
set URIPARSER_LIBRARIES=debug;%URIPARSERD_LIBRARY%;optimized;%URIPARSER_LIBRARY%

:: Check dependencies
goto end_uriparser_deps
:uriparser_deps
goto libkml_deps
:end_uriparser_deps

echo | set /p="Installing uriparser... "<nul

IF EXIST %URIPARSER% call :skip_build && goto libkml 

call :append_log_begin uriparser

:begin_uriparser

cd %URIPARSER_DIR%\win32\Visual_Studio_2005 >nul 2>nul

( msbuild /m /p:Configuration=Release uriparser.vcxproj /t:clean >>%BUILD_LOG% 2>nul ) || call :buildFailLog uriparser "clean release" && goto libkml

( msbuild /m uriparser.vcxproj /t:clean >>%BUILD_LOG% 2>nul ) || call :buildFailLog uriparser "clean debug" && goto libkml

( msbuild /m /p:Configuration=Release uriparser.vcxproj >>%BUILD_LOG% 2>nul ) || call :buildFailLog uriparser "build release" && goto libkml

( msbuild /m uriparser.vcxproj >>%BUILD_LOG% 2>nul ) || call :buildFailLog uriparser "build debug" && goto libkml

echo done.

call :append_log_end uriparser

:end_uriparser

cd %ROOT_DIR%
:: ====

:libkml

:: LibKML
::  ====
set LIBKML_DIR=%ROOT_DIR%\libkml-master
set LIBKML_INCLUDE_DIR=%LIBKML_DIR%\src
set LIBKML_LIBRARY=%LIBKML_DIR%\build%_X86%\Release\libkml.lib
set LIBKMLD_LIBRARY=%LIBKML_DIR%\build%_X86%\Debug\libkmld.lib

:: Check dependencies
goto end_libkml_deps
:libkml_deps
IF NOT EXIST %BOOST% del %LIBKML% /Q >nul 2>nul && goto pgis_deps
IF NOT EXIST %EXPAT% del %LIBKML% /Q >nul 2>nul && goto pgis_deps
IF NOT EXIST %MINIZIP% del %LIBKML% /Q >nul 2>nul && goto pgis_deps
IF NOT EXIST %URIPARSER% del %LIBKML% /Q >nul 2>nul && goto pgis_deps
IF NOT EXIST %ZLIB% del %LIBKML% /Q >nul 2>nul && goto pgis_deps
goto pgis_deps
:end_libkml_deps

echo | set /p="Installing libkml... "<nul

IF EXIST %LIBKML% call :skip_build && goto pgis

call :append_log_begin libkml

:begin_libkml

cd %LIBKML_DIR% >nul 2>nul

del build%_X86% /S /Q >nul 2>nul

mkdir build%_X86% >nul 2>nul

cd build%_X86% >nul 2>nul

( cmake -G %_CMAKE_GENERATOR% -DCMAKE_DEBUG_POSTFIX=d ^
-DCMAKE_PREFIX_PATH="%TERRALIB_DEPENDENCIES_DIR%;%ZL_DIR%;%EXPAT_DIR%\binaries%_X86%;%MINIZIP_DIR%;%URIPARSER_DIR%" ^
%LIBKML_DIR% >>%CONFIG_LOG% 2>nul ) || call :buildFailLog libkml "configuring" && goto pgis

( msbuild /m /p:Configuration=Release libkml.sln >>%BUILD_LOG% 2>nul ) || call :buildFailLog libkml "build release" && goto pgis

( msbuild /m libkml.sln  >>%BUILD_LOG% 2>nul ) || call :buildFailLog libkml "build debug" && goto pgis

echo done.

call :append_log_end libkml

:end_libkml  

cd %ROOT_DIR%

:: ====

:: libxslt
:: set XSLT_DIR=%CD%\libxslt-1.1.28
:: set XSLT_INCLUDE_DIR=%XSLT_DIR%\libxslt
:: set XSLT_LIBRARY=%XSLT_DIR%\win32\bin.msvc\libxslt.lib
:: set XSLTD_LIBRARY=%XSLT_DIR%\win32\bin.msvc\libxsltd.lib

::IF NOT EXIST %XSLTD_LIBRARY% (
::  echo | set /p="Installing libxslt... "<nul

::  cd %XSLT_DIR%\win32

::  echo libxslt >> %XSLT_DIR%\..\build.log
::  echo --------------------------- >> %XSLT_DIR%\..\build.log

::  nmake /f Makefile.msvc libxslt >nul 2>%XSLT_DIR%\..\build.log

::  nmake /f Makefile.msvc DEBUG=1 libxslt >nul 2>%XSLT_DIR%\..\build.log 

::  echo done.

::  cd %XSLT_DIR%\..
:: )
::  ====

:pgis

:: PostgreSQL version 9.4.1
set PGis_DIR=%ROOT_DIR%\postgresql-9.4.1
set PG_INCLUDE_DIR=%TERRALIB_DEPENDENCIES_DIR%\include
set PG_LIBRARY=%PGIS%
set PGD_LIBRARY=%LIBS_DIR%\libpqddll.lib

:: Check dependencies
goto end_pgis_deps
:pgis_deps
IF NOT EXIST %SSL% call :remove_lib pgis && goto netcdf_deps
goto netcdf_deps
:end_pgis_deps

echo | set /p="Installing libpq... "<nul

IF EXIST %PGIS% call :skip_build && goto netcdf 

call :append_log_begin pgis

:begin_pgis

cd %PGis_DIR%\src\interfaces\libpq >nul 2>nul

del Release /S /Q >nul 2>nul

del Debug /S /Q >nul 2>nul

set "_cpu=i386"
set "ARC_DIR=x86"

IF DEFINED TERRALIB_X64 (
set "_cpu=AMD64"
set "ARC_DIR=x64"
)


( nmake /f win32.mak CPU="%_cpu%" USE_SSL=1 >>%BUILD_LOG% 2>nul ) || call :buildFailLog pgis "build release" && goto netcdf

( nmake /f win32.mak CPU="%_cpu%" USE_SSL=1 DEBUG=1 >>%BUILD_LOG% 2>nul ) || call :buildFailLog pgis "build debug" && goto netcdf

xcopy libpq-fe.h %TERRALIB_DEPENDENCIES_DIR%\include /Y >nul 2>nul

xcopy %PGis_DIR%\src\include\pg_config_ext.h %TERRALIB_DEPENDENCIES_DIR%\include /Y >nul 2>nul

xcopy %PGis_DIR%\src\include\postgres_ext.h %TERRALIB_DEPENDENCIES_DIR%\include /Y >nul 2>nul

xcopy %ARC_DIR%\Release\libpqdll.lib %LIBS_DIR% /Y >nul 2>nul

xcopy %ARC_DIR%\Release\*.dll %LIBS_DIR% /Y >nul 2>nul

xcopy %ARC_DIR%\Debug\libpqddll.lib %LIBS_DIR% /Y >nul 2>nul

xcopy %ARC_DIR%\Debug\*.dll %LIBS_DIR% /Y >nul 2>nul

echo done.

call :append_log_end pgis

:end_pgis

cd %ROOT_DIR%
:: ====

:netcdf

:: netcdf version 4.3.3
set NETCDF_DIR=%ROOT_DIR%\netcdf-c-4.3.3
set NETCDF_INCLUDE_DIR=%NETCDF_DIR%\binaries%_X86%\include
set NETCDF_LIBRARY=%NETCDF_DIR%\binaries%_X86%\lib\netcdf.lib
set NETCDFD_LIBRARY=%NETCDF_DIR%\binaries%_X86%\lib\netcdfd.lib

:: Check dependencies
goto end_netcdf_deps
:netcdf_deps
IF NOT EXIST %JPEG% call :remove_lib netcdf && goto sqlite_deps
IF NOT EXIST %CURL% call :remove_lib netcdf && goto sqlite_deps
IF NOT EXIST %HDF4% call :remove_lib netcdf && goto sqlite_deps
goto sqlite_deps
:end_netcdf_deps

echo | set /p="Installing netcdf... "<nul

IF EXIST %NETCDF% call :skip_build && goto sqlite 

call :append_log_begin netcdf

:begin_netcdf

cd %NETCDF_DIR% >nul 2>nul

IF EXIST binaries%_X86% RD /S /Q binaries%_X86% >nul 2>nul

IF EXIST build%_X86% RD /S /Q build%_X86% >nul 2>nul

mkdir build%_X86% >nul 2>nul

cd build%_X86% >nul 2>nul

( cmake -G %_CMAKE_GENERATOR% -DCMAKE_INSTALL_PREFIX=%NETCDF_DIR%\binaries%_X86% ^
-DCMAKE_PREFIX_PATH="%JPG_DIR%;%ZL_DIR%;%ROOT_DIR%\curl-7.42.1\binaries%_x86%;%HDF4C_DIR%/binaries%_x86%" ^
-DCMAKE_DEBUG_POSTFIX=d ^
-DENABLE_DLL=ON ^
-DBUILD_TESTING=OFF ^
-DBUILD_UTILITIES=OFF ^
-DENABLE_TESTS=OFF ^
-DBUILD_SHARED_LIBS=ON ^
-DENABLE_HDF4=ON ^
-DUSE_HDF4=ON ^
-DUSE_HDF5=OFF ^
-DENABLE_NETCDF_4=OFF %NETCDF_DIR% >>%CONFIG_LOG% 2>nul ) || call :buildFailLog netcdf "configuring" && goto sqlite

( msbuild /m /p:Configuration=Release INSTALL.vcxproj >>%BUILD_LOG% 2>nul ) || call :buildFailLog netcdf "build release" && goto sqlite

( msbuild /m INSTALL.vcxproj >>%BUILD_LOG% 2>nul ) || call :buildFailLog netcdf "build debug" && goto sqlite

xcopy %NETCDF_DIR%\binaries%_X86%\bin\net* %LIBS_DIR% /Y >nul 2>nul

echo done.

call :append_log_end netcdf

:end_netcdf

cd %ROOT_DIR%
:: ====

:sqlite

:: SQLite
set SQLITE_DIR=%ROOT_DIR%\sqlite-amalgamation-3090100
set SQLITE_INCLUDE_DIR=%TERRALIB_DEPENDENCIES_DIR%\include
set SQLITE_LIBRARY=%LIBS_DIR%\sqlite3.lib
set SQLITED_LIBRARY=%LIBS_DIR%\sqlite3d.lib

:: Check dependencies
goto end_sqlite_deps
:sqlite_deps
goto spatialite_deps
:end_sqlite_deps

echo | set /p="Installing sqlite... "<nul

IF EXIST %SQLITE% call :skip_build && goto spatialite 

call :append_log_begin sqlite

:begin_sqlite

cd %SQLITE_DIR% >nul 2>nul

cl sqlite3.c /DSQLITE_API=__declspec(dllexport) -link -dll -out:sqlite3.dll >>%BUILD_LOG% 2>nul || call :buildFailLog sqlite "build release" && goto spatialite

cl sqlite3.c /DSQLITE_API=__declspec(dllexport) /DSQLITE_DEBUG -link -dll -out:sqlite3d.dll >>%BUILD_LOG% 2>nul || call :buildFailLog sqlite "build debug" && goto spatialite

xcopy *.h %TERRALIB_DEPENDENCIES_DIR%\include /Y >nul 2>nul

xcopy *.lib %LIBS_DIR% /Y >nul 2>nul

xcopy *.dll %LIBS_DIR% /Y >nul 2>nul

echo done.

call :append_log_end sqlite

:end_sqlite

cd %ROOT_DIR%
:: ====

:spatialite

:: SpatialLite version 4.3.0a
set SPLITE_DIR=%ROOT_DIR%\libspatialite-4.3.0a
set SPLITE_INCLUDE_DIR=%TERRALIB_DEPENDENCIES_DIR%\include
set SPLITE_LIBRARY=%SPATIALITE%
set SPLITED_LIBRARY=%LIBS_DIR%\spatialite_id.lib

:: Check dependencies
goto end_spatialite_deps
:spatialite_deps
IF NOT EXIST %PROJ% call :remove_lib spatialite && goto gdal_deps
IF NOT EXIST %GEOS% call :remove_lib spatialite && goto gdal_deps
IF NOT EXIST %ICONV% call :remove_lib spatialite && goto gdal_deps
IF NOT EXIST %SQLITE% call :remove_lib spatialite && goto gdal_deps
IF NOT EXIST %FREEXL% call :remove_lib spatialite && goto gdal_deps
IF NOT EXIST %ZLIB% call :remove_lib spatialite && goto gdal_deps
IF NOT EXIST %XML2% call :remove_lib spatialite && goto gdal_deps
goto gdal_deps
:end_spatialite_deps

echo | set /p="Installing spatialite... "<nul

IF EXIST %SPATIALITE% call :skip_build && goto gdal 

call :append_log_begin spatialite

:begin_spatialite

cd %SPLITE_DIR% >nul 2>nul

del *.obj /S /Q >nul 2>nul

( nmake /f makefile.vc install >>%BUILD_LOG% 2>nul ) || call :buildFailLog spatialite "build release" && goto gdal

( nmake /f makefile.vc clean >>%BUILD_LOG% 2>nul ) || call :buildFailLog spatialite  "clean release" && goto gdal

( nmake /f makefile.vc DEBUG=1 install >>%BUILD_LOG% 2>nul ) || call :buildFailLog spatialite "build debug" && goto gdal

( nmake /f makefile.vc DEBUG=1 clean >>%BUILD_LOG% 2>nul ) || call :buildFailLog spatialite  "clean debug" && goto gdal

echo done.

call :append_log_end spatialite

:end_spatialite

cd %ROOT_DIR%
:: ====

:gdal

:: GDAL version 2.0.0
set GDAL_DIR=%ROOT_DIR%\gdal-2.0.0
set GDAL_INCLUDE_DIR=%TERRALIB_DEPENDENCIES_DIR%\include
set GDAL_LIBRARY=%GDAL%
set GDALD_LIBRARY=%LIBS_DIR%\gdal_id.lib

:: Check dependencies
goto end_gdal_deps
:gdal_deps
IF NOT EXIST %XERCES% call :remove_lib gdal && goto property_browser_deps
IF NOT EXIST %PROJ% call :remove_lib gdal && goto && goto property_browser_deps
IF NOT EXIST %SQLITE% call :remove_lib gdal && goto property_browser_deps
IF NOT EXIST %SPATIALITE% call :remove_lib gdal && goto property_browser_deps
IF NOT EXIST %GEOS% call :remove_lib gdal && goto property_browser_deps
IF NOT EXIST %ICONV% call :remove_lib gdal && goto property_browser_deps
IF NOT EXIST %EXPAT% call :remove_lib gdal && goto property_browser_deps
IF NOT EXIST %HDF4% call :remove_lib gdal && goto property_browser_deps
IF NOT EXIST %NETCDF% call :remove_lib gdal && goto property_browser_deps
IF NOT EXIST %GEOTIFF% call :remove_lib gdal && goto property_browser_deps
IF NOT EXIST %TIFF% call :remove_lib gdal && goto property_browser_deps
IF NOT EXIST %CURL% call :remove_lib gdal && goto property_browser_deps
IF NOT EXIST %PNG% call :remove_lib gdal && goto property_browser_deps
IF NOT EXIST %FREEXL% call :remove_lib gdal && goto property_browser_deps
IF NOT EXIST %XML2% call :remove_lib gdal && goto property_browser_deps
IF NOT EXIST %PCRE% call :remove_lib gdal && goto property_browser_deps
IF NOT EXIST %LIBKML% call :remove_lib gdal && goto property_browser_deps
goto property_browser_deps
:end_gdal_deps

echo | set /p="Installing gdal... "<nul

IF EXIST %GDAL% call :skip_build && goto property_browser 

call :append_log_begin gdal

:begin_gdal

cd %GDAL_DIR% >nul 2>nul

del *.lib /S /Q >nul 2>nul  

del *.exp /S /Q >nul 2>nul  

del *.obj /S /Q >nul 2>nul  

IF DEFINED TERRALIB_X64 (
copy nmake.release.opt.in nmake.opt /Y >nul 2>nul

( nmake -f makefile.vc MSVC_VER=1800 WIN64=1 >>%BUILD_LOG% 2>nul ) || call :buildFailLog gdal "build release" && goto property_browser

( nmake -f makefile.vc MSVC_VER=1800 WIN64=1 devinstall >>%BUILD_LOG% 2>nul ) || call :buildFailLog gdal "install" property_browser

( nmake -f makefile.vc MSVC_VER=1800 WIN64=1 clean >>%BUILD_LOG% 2>nul ) || call :buildFailLog gdal  "clean release" && goto property_browser

copy nmake.debug.opt.in nmake.opt /Y >nul 2>nul

( nmake -f makefile.vc MSVC_VER=1800 DEBUG=1 WIN64=1 >>%BUILD_LOG% 2>nul ) || call :buildFailLog gdal "build debug" && goto property_browser

xcopy *.dll %LIBS_DIR% /Y >nul 2>nul

xcopy gdal_id.lib %LIBS_DIR% /Y >nul 2>nul

( nmake -f makefile.vc MSVC_VER=1800 DEBUG=1 WIN64=1 clean >>%BUILD_LOG% 2>nul ) || call :buildFailLog gdal  "clean debug" && goto property_browser
) else (
copy nmake.release.opt.in nmake.opt /Y >nul 2>nul

( nmake -f makefile.vc MSVC_VER=1800 >>%BUILD_LOG% 2>nul ) || call :buildFailLog gdal "build release" && goto property_browser

( nmake -f makefile.vc MSVC_VER=1800 devinstall >>%BUILD_LOG% 2>nul ) || call :buildFailLog gdal "install" property_browser

( nmake -f makefile.vc MSVC_VER=1800 clean >>%BUILD_LOG% 2>nul ) || call :buildFailLog gdal  "clean release" && goto property_browser

copy nmake.debug.opt.in nmake.opt /Y >nul 2>nul

( nmake -f makefile.vc MSVC_VER=1800 DEBUG=1 >>%BUILD_LOG% 2>nul ) || call :buildFailLog gdal "build debug" && goto property_browser

xcopy *.dll %LIBS_DIR% /Y >nul 2>nul

xcopy gdal_id.lib %LIBS_DIR% /Y >nul 2>nul

( nmake -f makefile.vc MSVC_VER=1800 DEBUG=1 clean >>%BUILD_LOG% 2>nul ) || call :buildFailLog gdal  "clean debug" && goto property_browser
)

echo done.

call :append_log_end gdal

:end_gdal

cd %ROOT_DIR%
:: ====

:property_browser

:: QtPropertyBrowser
set QBROWSER_DIR=%ROOT_DIR%\qtpropertybrowser
set QBROWSER_INCLUDE_DIR=%TERRALIB_DEPENDENCIES_DIR%\include\qtpropertybrowser
set QBROWSER_LIBRARY=%PROPERTYBROWSER%
set QBROWSERD_LIBRARY=%LIBS_DIR%\qt_property_browserd.lib

:: Check dependencies
goto end_property_browser_deps
:property_browser_deps
goto qwt_deps
:end_property_browser_deps

echo | set /p="Installing property_browser... "<nul

IF EXIST %PROPERTYBROWSER% call :skip_build && goto qwt 

call :append_log_begin property_browser

:begin_property_browser

cd %QBROWSER_DIR%\buildlib >nul 2>nul

( qmake "TERRALIB_DIR=%TERRALIB_DEPENDENCIES_DIR%" >>%CONFIG_LOG% 2>nul ) || call :buildFailLog property_browser "configuring" && goto qwt

( nmake clean >>%BUILD_LOG% 2>nul ) || call :buildFailLog property_browser "cleaning" && goto qwt

( nmake >>%BUILD_LOG% 2>nul ) || call :buildFailLog property_browser "building" && goto qwt

( nmake install >>%BUILD_LOG% 2>nul ) || call :buildFailLog property_browser "installing" && goto qwt

echo done.

call :append_log_end property_browser

:end_property_browser

cd %ROOT_DIR%
:: ====

:qwt

:: QWT
set QWT_PATH=%ROOT_DIR%\qwt-6.1.2

:: Check dependencies
goto end_qwt_deps
:qwt_deps
goto lua_deps
:end_qwt_deps

echo | set /p="Installing qwt... "<nul

IF EXIST %QWT% call :skip_build && goto lualib 

call :append_log_begin qwt

:begin_qwt

cd %QWT_PATH% >nul 2>nul

( qmake qwt.pro -r "QWT_INSTALL_PREFIX_TARGET=%TERRALIB_DEPENDENCIES_DIR%" >>%CONFIG_LOG% 2>nul ) || call :buildFailLog qwt "configuring" && goto lua 

( nmake clean >>%BUILD_LOG% 2>nul ) || call :buildFailLog  qwt "cleaning" && goto lua

( nmake >>%BUILD_LOG% 2>nul ) || call :buildFailLog qwt "building" && goto lua 

( nmake install >>%BUILD_LOG% 2>nul ) || call :buildFailLog qwt "installing" && goto lua 

echo done.

call :append_log_end qwt

:end_qwt

cd %ROOT_DIR%
:: ====

:lualib

:: Lua version 5.2.2
set LUAC_DIR=%ROOT_DIR%\lua-5.2.2
set LUAC_INCLUDE_DIR=%TERRALIB_DEPENDENCIES_DIR%\include\lua
set LUAC_LIBRARY=%LUA%
set LUACD_LIBRARY=%LIBS_DIR%\luad.lib

:: Check dependencies
goto end_lua_deps
:lua_deps
IF NOT EXIST %READLINE% call :remove_lib lua && goto terralib4_deps
goto terralib4_deps
:end_lua_deps

echo | set /p="Installing lua... "<nul

IF EXIST %LUA% call :skip_build && goto terralib4 

call :append_log_begin lua

:begin_lua

cd %LUAC_DIR% >nul 2>nul

del build%_X86% /S /Q >nul 2>nul 

mkdir build%_X86% >nul 2>nul

IF NOT EXIST %TERRALIB_DEPENDENCIES_DIR%\include\lua mkdir %TERRALIB_DEPENDENCIES_DIR%\include\lua >nul 2>nul

cd build%_X86% >nul 2>nul

( cmake -G %_CMAKE_GENERATOR% -DCMAKE_INSTALL_PREFIX=%TERRALIB_DEPENDENCIES_DIR% ^
-DCMAKE_DEBUG_POSTFIX=d ^
-DINSTALL_BIN=%LIBS_DIR% ^
-DREADLINE_INCLUDE_DIR=%READLINE_INCLUDE_DIR% ^
-DREADLINE_LIBRARY:STRING="debug;%READLINED_LIBRARY%;optimized;%READLINE_LIBRARY%" %LUAC_DIR% >>%CONFIG_LOG% 2>nul ) || call :buildFailLog lua  "configuring" && goto terralib4

( msbuild /m /p:Configuration=Release INSTALL.vcxproj >>%BUILD_LOG% 2>nul ) || call :buildFailLog lua "build release" && goto terralib4

( msbuild /m INSTALL.vcxproj >>%BUILD_LOG% 2>nul ) || call :buildFailLog lua "build debug" && goto terralib4

xcopy %LUAC_DIR%\src\lua.h %LUAC_INCLUDE_DIR% /Y >nul 2>nul

xcopy %LUAC_DIR%\src\lualib.h %LUAC_INCLUDE_DIR% /Y >nul 2>nul

xcopy %LUAC_DIR%\src\lauxlib.h %LUAC_INCLUDE_DIR% /Y >nul 2>nul

xcopy %LUAC_DIR%\src\lua.hpp %LUAC_INCLUDE_DIR% /Y >nul 2>nul

xcopy %LUAC_DIR%\build\luaconf.h %LUAC_INCLUDE_DIR% /Y >nul 2>nul

echo done.

call :append_log_end lua

:end_lua

cd %ROOT_DIR%
:: ====

:terralib4

:: TerraLib version 4.2.2
set TERRALIB4_DIR=%ROOT_DIR%\terralib4
set TERRALIB4_INCLUDE_DIR=%TERRALIB_DEPENDENCIES_DIR%\include
set TERRALIB4_LIBRARY=%LIBS_DIR%\terralib.lib
set TERRALIB4D_LIBRARY=%LIBS_DIR%\terralibd.lib

:: Check dependencies
goto end_terralib4_deps
:terralib4_deps
IF NOT EXIST %TIFF% call :remove_lib terralib && goto begin_build
IF NOT EXIST %GEOTIFF% call :remove_lib terralib && goto begin_build
IF NOT EXIST %ZLIB% call :remove_lib terralib && goto begin_build
IF NOT EXIST %JPEG% call :remove_lib terralib && goto begin_build
goto begin_build
:remove_terralib4  
del %LIBS_DIR%\terralib* /Q >nul 2>nul  
goto begin_build
:end_terralib4_deps

echo | set /p="Installing terralib4... "<nul

IF EXIST %TERRALIB4% call :skip_build && goto clean_third_directory

call :append_log_begin terralib4

:begin_terralib4

cd %TERRALIB4_DIR% >nul 2>nul

del building%_X86% /S /Q >nul 2>nul 

mkdir building%_X86% >nul 2>nul

cd building%_X86% >nul 2>nul

xcopy ..\terralib.conf.cmake . /Y >nul 2>nul

set CL=/MP1

( cmake -G %_CMAKE_GENERATOR% -DCMAKE_INSTALL_PREFIX="%TERRALIB_DEPENDENCIES_DIR%" ^
-DCMAKE_PREFIX_PATH="%TERRALIB_DEPENDENCIES_DIR%" ^
-DTIFF_INCLUDE_DIR:STRING="%TIFF_INCLUDE_DIR%" ^
-DTIFF_LIBRARY:STRING="debug;%TIFFD_LIBRARY%;optimized;%TIFF_LIBRARY%" ^
-DGeoTIFF_INCLUDE_DIR:STRING="%GTIFF_DIR%;%GTIFF_DIR%/libxtiff" ^
-DGeoTIFF_LIBRARY:STRING="debug;%GTIFFD_LIBRARY%;optimized;%GTIFF_LIBRARY%" ^
-DJPEG_INCLUDE_DIR="%JPG_DIR%" ^
-DJPEG_LIBRARY:STRING="debug;%JPGD_LIBRARY%;optimized;%JPG_LIBRARY%" ^
-DZLIB_INCLUDE_DIR:STRING="%ZL_INCLUDE_DIR%" ^
-DZLIB_LIBRARIES:STRING="%ZL_LIBRARIES%" ^
-C terralib.conf.cmake %TERRALIB4_DIR%\build\cmake >>%CONFIG_LOG% 2>nul ) || call :buildFailLog terralib4 "configuring" && goto clean_third_directory

( msbuild /m /p:Configuration=Release INSTALL.vcxproj >>%BUILD_LOG% 2>nul ) || call :buildFailLog terralib4 "build release" && goto clean_third_directory

( msbuild /m INSTALL.vcxproj >>%BUILD_LOG% 2>nul ) || call :buildFailLog terralib4 "build debug" && goto clean_third_directory

echo done.

call :append_log_end terralib4

:end_terralib4
:: ====

:clean_third_directory

cd %TERRALIB_DEPENDENCIES_DIR% >nul 2>nul

RD /S /Q doc >nul 2>nul

RD /S /Q features >nul 2>nul

RD /S /Q plugins >nul 2>nul

del lib/*.exe /S /Q >nul 2>nul

del *.pdb /S /Q >nul 2>nul

IF DEFINED FAIL exit /b 1

cd %ROOT_DIR%
::exit /b 0
>>>>>>> 302e2b7e
<|MERGE_RESOLUTION|>--- conflicted
+++ resolved
@@ -1,4 +1,3 @@
-<<<<<<< HEAD
 set "ROOT_DIR=%CD%"
 
 set "BUILD_LOG=%ROOT_DIR%\..\build.log"
@@ -164,6 +163,76 @@
 
 :begin_build
 
+:: ====
+:: GTest and GMock
+set GTEST_DIR=%ROOT_DIR%\googletest-master\googletest
+set GMOCK_DIR=%ROOT_DIR%\googletest-master\googlemock
+set GTEST_INCLUDE_DIR=%TERRALIB_DEPENDENCIES_DIR%\include
+set GTEST_LIBRARY=%TERRALIB_DEPENDENCIES_DIR%\lib\gtest.lib
+
+:: No dependencies.
+
+echo | set /p="Installing gtest and gmock... "<nul
+
+IF EXIST %LIBS_DIR%\gtest.lib call :skip_build && goto cppunit 
+
+call :append_log_begin gtest
+
+:begin_gtest
+
+cd %GTEST_DIR% >nul 2>nul
+
+IF EXIST building%_X86% del /s /Q building%_X86% >nul 2>nul
+
+mkdir building%_X86% >nul 2>nul
+
+cd building%_X86% >nul 2>nul
+
+( cmake -G %_CMAKE_GENERATOR% -DCMAKE_INSTALL_PREFIX=%GTEST_DIR% %GTEST_DIR% >>%CONFIG_LOG% 2>nul ) || call :buildFailLog gtest "configuring gtest" && goto cppunit 
+
+( msbuild /m gtest.sln /p:Configuration=Release >>%BUILD_LOG% 2>nul ) || call :buildFailLog gtest "build release gtest" && goto cppunit
+
+( msbuild /m gtest.sln >>%BUILD_LOG% 2>nul ) || call :buildFailLog gtest "build debug gtest" && goto cppunit
+
+xcopy %GTEST_DIR%\include %GTEST_INCLUDE_DIR% /S /Y >nul 2>nul
+
+xcopy %GTEST_DIR%\building%_X86%\Release\*.lib %LIBS_DIR% /Y >nul 2>nul
+
+xcopy %GTEST_DIR%\building%_X86%\Debug\*.lib %LIBS_DIR% /Y >nul 2>nul
+
+IF EXIST %LIBS_DIR%\gmock.lib call :skip_build && goto cppunit
+
+cd ..\..\googlemock >nul 2>nul
+
+IF EXIST building%_X86% del /s /Q building%_X86% >nul 2>nul
+
+mkdir building%_X86% >nul 2>nul
+
+cd building%_X86% >nul 2>nul
+
+( cmake -G %_CMAKE_GENERATOR% -DCMAKE_INSTALL_PREFIX=%GMOCK_DIR% %GMOCK_DIR% >>%CONFIG_LOG% 2>nul ) || call :buildFailLog gtest "configuring gmock" && goto cppunit 
+
+( msbuild /m gmock.sln /p:Configuration=Release >>%BUILD_LOG% 2>nul ) || call :buildFailLog gtest "build release gmock" && goto cppunit
+
+( msbuild /m gmock.sln >>%BUILD_LOG% 2>nul ) || call :buildFailLog gtest "build debug gmock" && goto cppunit
+
+xcopy %GMOCK_DIR%\include %GTEST_INCLUDE_DIR% /S /Y >nul 2>nul
+
+xcopy %GMOCK_DIR%\building%_X86%\Release\*.lib %LIBS_DIR% /Y >nul 2>nul
+
+xcopy %GMOCK_DIR%\building%_X86%\Debug\*.lib %LIBS_DIR% /Y >nul 2>nul
+
+call :append_log_end gtest
+
+:end_gtest  
+
+echo done.
+
+cd %ROOT_DIR%
+:: ====
+
+:cppunit
+
 :: CppUnit version 1.12.1
 set CPPUNIT_DIR=%ROOT_DIR%\cppunit-1.12.1
 set CPPUNIT_INCLUDE_DIR=%TERRALIB_DEPENDENCIES_DIR%\include\cppunit
@@ -2395,2431 +2464,4 @@
 IF DEFINED FAIL exit /b 1
 
 cd %ROOT_DIR%
-::exit /b 0
-=======
-set "ROOT_DIR=%CD%"
-
-set "BUILD_LOG=%ROOT_DIR%\..\build.log"
-set "CONFIG_LOG=%ROOT_DIR%\..\config.log"
-set "FAILURES_LOG="%ROOT_DIR%\..\failures.log"
-
-::  Setting visual studio environment
-::  =================================
-
-IF DEFINED TERRALIB_X64 ( 
-set "_config=x64"  
-set "_X86=_x64"
-set "PATH=%CMAKE_FILEPATH%;%QMAKE_FILEPATH%;%ROOT_DIR%\icu\bin64;%ROOT_DIR%\curl-7.42.1\binaries%_X86%\lib;%PATH%"
-set _CMAKE_GENERATOR="Visual Studio 12 2013 Win64" 
-) ELSE ( 
-set "_config=x86"
-set "_X86=_x86"
-set "PATH=%CMAKE_FILEPATH%;%QMAKE_FILEPATH%;%ROOT_DIR%\icu\bin;%ROOT_DIR%\curl-7.42.1\binaries%_X86%\lib;%PATH%"
-set _CMAKE_GENERATOR="Visual Studio 12 2013" 
-)
-
-echo | set /p="Configuring visual studio... "<nul
-
-call "%VCVARS_FILEPATH%"\vcvarsall.bat %_config%
-
-echo done.
-echo.
-
-::  ================================
-
-set "INCLUDE=%WIN32MAK_FILEPATH%;%INCLUDE%"
-
-goto begin_libs
-
-:: Building libraries
-::  ==================
-
-:append_log_begin
-SETLOCAL
-echo ********************** >> %CONFIG_LOG% 2>nul
-echo %1 >> %CONFIG_LOG% 2>nul
-echo ********************** >> %CONFIG_LOG% 2>nul
-
-echo ********************** >> %BUILD_LOG% 2>nul
-echo %1 >> %BUILD_LOG% 2>nul
-echo ********************** >> %BUILD_LOG% 2>nul
-goto :EOF
-ENDLOCAL
-
-
-:append_log_end
-SETLOCAL
-echo. >> %CONFIG_LOG% 2>nul
-echo ********************** >> %CONFIG_LOG% 2>nul
-echo. >> %CONFIG_LOG% 2>nul
-echo. >> %CONFIG_LOG% 2>nul
-
-echo. >> %BUILD_LOG% 2>nul
-echo ********************** >> %BUILD_LOG% 2>nul
-echo. >> %BUILD_LOG% 2>nul
-echo. >> %BUILD_LOG% 2>nul
-
-goto :EOF
-ENDLOCAL
-
-:skip_build
-SETLOCAL
-echo skip.
-
-goto :EOF
-ENDLOCAL
-
-:remove_lib
-SETLOCAL
-del %TERRALIB_DEPENDENCIES_DIR%\lib\*%1* /S /Q >nul 2>nul
-
-goto :EOF
-ENDLOCAL
-
-:: 1-Nome da biblioteca
-:: 2-Mensagem de erro simples.
-:: 3-Desvio, nome do atalho para a próxima biblioteca
-
-:buildFailLog
-SETLOCAL
-set FAIL=1
-echo fail on %2.
-echo %1: fail on %2. >>%FAILURES_LOG%  
-
-goto :EOF
-ENDLOCAL
-
-
-:begin_libs
-
-set LIBS_DIR=%TERRALIB_DEPENDENCIES_DIR%\lib
-
-:: libraries not linked against TerraLib 5 (NOT fully installed)
-:: -------------------------------------------------------------
-set EXPAT=%LIBS_DIR%\expat.dll
-set EAY=%LIBS_DIR%\libeay32.dll
-set EAYD=%LIBS_DIR%\libeay32d.dll
-set SSL=%LIBS_DIR%\ssleay32.dll
-set SSLD=%LIBS_DIR%\ssleay32d.dll
-set ZLIB=%LIBS_DIR%\zlib.dll
-set ZLIBD=%LIBS_DIR%\zlibd.dll
-set READLINE=%LIBS_DIR%\readline-32.dll
-set READLINED=%LIBS_DIR%\readline-32d.dll
-set PCRE=%LIBS_DIR%\pcre.dll
-set PCRED=%LIBS_DIR%\pcred.dll
-set FREEXL=%LIBS_DIR%\freexl.dll
-set FREEXLD=%LIBS_DIR%\freexld.dll
-set PNG=%LIBS_DIR%\libpng15.dll
-set HDF4=%LIBS_DIR%\hdfdll.dll
-set TIFF=%LIBS_DIR%\libtiff.dll
-set GEOTIFF=%LIBS_DIR%\libgeotiff.dll
-set ICU=%LIBS_DIR%\icuuc52.dll
-set XML2=%LIBS_DIR%\libxml2.dll
-set NETCDF=%LIBS_DIR%\netcdf.dll
-
-set APR=%ROOT_DIR%\install%_X86%\bin\libapr-1.dll
-set APRD=%ROOT_DIR%\install%_X86%\bin\libapr-1d.dll
-set APRUTIL=%ROOT_DIR%\install%_X86%\bin\libaprutil-1.dll
-set APRUTILD=%ROOT_DIR%\install%_X86%\bin\libaprutil-1d.dll
-set LIBKML=%ROOT_DIR%\libkml-master\build%_X86%\Release\libkml.lib
-set BZIP=%ROOT_DIR%\bzip2-1.0.6\lib%_X86%\libbz2.lib
-set JPEG=%ROOT_DIR%\jpeg-9a\build%_X86%\libjpeg.lib
-set MINIZIP=%ROOT_DIR%\unzip101e\build%_X86%\Release\minizip.lib
-
-set "_aux=_x86"
-IF DEFINED TERRALIB_X64 set "_aux=_x64"
-set URIPARSER=%ROOT_DIR%\uriparser-0.8.4\win32\build%_aux%\uriparser.lib
-
-:: libraries linked against TerraLib 5 (fully installed)
-:: -------------------------------------------------------------
-set LOG4CXX=%LIBS_DIR%\log4cxx.lib
-set ICONV=%LIBS_DIR%\iconv.lib
-set PROJ=%LIBS_DIR%\proj_i.lib
-set GEOS=%LIBS_DIR%\geos_i.lib
-set XERCES=%LIBS_DIR%\xerces-c_3.lib
-set BOOST=%LIBS_DIR%\boost_system-mt.lib
-set PGIS=%LIBS_DIR%\libpqdll.lib
-set SQLITE=%LIBS_DIR%\sqlite3.lib
-set SPATIALITE=%LIBS_DIR%\spatialite_i.lib
-set GDAL=%LIBS_DIR%\gdal_i.lib
-set PROPERTYBROWSER=%LIBS_DIR%\qt_property_browser.lib
-set QWT=%LIBS_DIR%\qwt.lib
-set LUA=%LIBS_DIR%\lua.lib
-set TERRALIB4=%LIBS_DIR%\terralib.lib
-set CURL=%LIBS_DIR%\libcurl.lib
-set GETTEXT=%LIBS_DIR%\intl.lib
-
-del %ROOT_DIR%\..\*.log /S /Q >nul 2>nul
-
-IF NOT EXIST %LIBS_DIR% (
-  mkdir %TERRALIB_DEPENDENCIES_DIR%\include >nul 2>nul 
-  mkdir %TERRALIB_DEPENDENCIES_DIR%\lib >nul 2>nul 
-
-  goto begin_build
-)
-
-goto cppunit_deps
-
-:begin_build
-
-:: ====
-:: GTest and GMock
-set GTEST_DIR=%ROOT_DIR%\googletest-master\googletest
-set GMOCK_DIR=%ROOT_DIR%\googletest-master\googlemock
-set GTEST_INCLUDE_DIR=%TERRALIB_DEPENDENCIES_DIR%\include
-set GTEST_LIBRARY=%TERRALIB_DEPENDENCIES_DIR%\lib\gtest.lib
-
-:: No dependencies.
-
-echo | set /p="Installing gtest and gmock... "<nul
-
-IF EXIST %LIBS_DIR%\gtest.lib call :skip_build && goto cppunit 
-
-call :append_log_begin gtest
-
-:begin_gtest
-
-cd %GTEST_DIR% >nul 2>nul
-
-IF EXIST building%_X86% del /s /Q building%_X86% >nul 2>nul
-
-mkdir building%_X86% >nul 2>nul
-
-cd building%_X86% >nul 2>nul
-
-( cmake -G %_CMAKE_GENERATOR% -DCMAKE_INSTALL_PREFIX=%GTEST_DIR% %GTEST_DIR% >>%CONFIG_LOG% 2>nul ) || call :buildFailLog gtest "configuring gtest" && goto cppunit 
-
-( msbuild /m gtest.sln /p:Configuration=Release >>%BUILD_LOG% 2>nul ) || call :buildFailLog gtest "build release gtest" && goto cppunit
-
-( msbuild /m gtest.sln >>%BUILD_LOG% 2>nul ) || call :buildFailLog gtest "build debug gtest" && goto cppunit
-
-xcopy %GTEST_DIR%\include %GTEST_INCLUDE_DIR% /S /Y >nul 2>nul
-
-xcopy %GTEST_DIR%\building%_X86%\Release\*.lib %LIBS_DIR% /Y >nul 2>nul
-
-xcopy %GTEST_DIR%\building%_X86%\Debug\*.lib %LIBS_DIR% /Y >nul 2>nul
-
-IF EXIST %LIBS_DIR%\gmock.lib call :skip_build && goto cppunit
-
-cd ..\..\googlemock >nul 2>nul
-
-IF EXIST building%_X86% del /s /Q building%_X86% >nul 2>nul
-
-mkdir building%_X86% >nul 2>nul
-
-cd building%_X86% >nul 2>nul
-
-( cmake -G %_CMAKE_GENERATOR% -DCMAKE_INSTALL_PREFIX=%GMOCK_DIR% %GMOCK_DIR% >>%CONFIG_LOG% 2>nul ) || call :buildFailLog gtest "configuring gmock" && goto cppunit 
-
-( msbuild /m gmock.sln /p:Configuration=Release >>%BUILD_LOG% 2>nul ) || call :buildFailLog gtest "build release gmock" && goto cppunit
-
-( msbuild /m gmock.sln >>%BUILD_LOG% 2>nul ) || call :buildFailLog gtest "build debug gmock" && goto cppunit
-
-xcopy %GMOCK_DIR%\include %GTEST_INCLUDE_DIR% /S /Y >nul 2>nul
-
-xcopy %GMOCK_DIR%\building%_X86%\Release\*.lib %LIBS_DIR% /Y >nul 2>nul
-
-xcopy %GMOCK_DIR%\building%_X86%\Debug\*.lib %LIBS_DIR% /Y >nul 2>nul
-
-call :append_log_end gtest
-
-:end_gtest  
-
-echo done.
-
-cd %ROOT_DIR%
-:: ====
-
-:cppunit
-
-:: CppUnit version 1.12.1
-set CPPUNIT_DIR=%ROOT_DIR%\cppunit-1.12.1
-set CPPUNIT_INCLUDE_DIR=%TERRALIB_DEPENDENCIES_DIR%\include\cppunit
-set CPPUNIT_LIBRARY=%LIBS_DIR%\cppunit_dll.lib
-set CPPUNITD_LIBRARY=%LIBS_DIR%\cppunitd_dll.lib
-
-:: Check dependencies
-goto end_cppunit_deps
-:cppunit_deps
-goto iconv_deps
-:end_cppunit_deps
-
-echo | set /p="Installing cppunit... "<nul
-
-IF EXIST %CPPUNIT_LIBRARY% call :skip_build && goto iconv 
-
-call :append_log_begin cppunit
-
-:begin_cppunit
-
-IF NOT DEFINED TERRALIB_X64 set "_bits=_x86"
-
-cd %CPPUNIT_DIR%\src >nul 2>nul
-
-( msbuild /m /t:clean /p:Configuration=Release cppunit\cppunit_dll.vcxproj >>%BUILD_LOG% 2>nul ) || call :buildFailLog cppunit  "clean release" && goto iconv
-
-( msbuild /m /t:clean cppunit\cppunit_dll.vcxproj >>%BUILD_LOG% 2>nul ) || call :buildFailLog cppunit  "clean debug" && goto iconv
-
-( msbuild /m /p:Configuration=Release cppunit\cppunit_dll.vcxproj >>%BUILD_LOG% 2>nul ) || call :buildFailLog cppunit "build release" && goto iconv
-
-( msbuild /m cppunit\cppunit_dll.vcxproj >>%BUILD_LOG% 2>nul ) || call :buildFailLog cppunit "build debug" && goto iconv
-
-IF NOT EXIST %CPPUNIT_INCLUDE_DIR% mkdir %CPPUNIT_INCLUDE_DIR%
-
-xcopy %CPPUNIT_DIR%\include\cppunit %CPPUNIT_INCLUDE_DIR% /S /Y >nul 2>nul
-
-xcopy %CPPUNIT_DIR%\src\cppunit\ReleaseDll%_bits%\*.lib %LIBS_DIR% /Y >nul 2>nul
-
-xcopy %CPPUNIT_DIR%\src\cppunit\ReleaseDll%_bits%\*.dll %LIBS_DIR% /Y >nul 2>nul
-
-xcopy %CPPUNIT_DIR%\src\cppunit\DebugDll%_bits%\*.lib %LIBS_DIR% /Y >nul 2>nul
-
-xcopy %CPPUNIT_DIR%\src\cppunit\DebugDll%_bits%\*.dll %LIBS_DIR% /Y >nul 2>nul  
-
-call :append_log_end cppunit
-
-:end_cppunit
-
-echo done.
-
-cd %ROOT_DIR%
-:: ====
-
-:iconv
-
-::  ====
-::  Iconv
-set ICONV_DIR=%ROOT_DIR%\iconv
-set ICONV_INCLUDE_DIR=%TERRALIB_DEPENDENCIES_DIR%\include
-set ICONV_LIBRARY=%ICONV%
-set ICONVD_LIBRARY=%LIBS_DIR%\iconvd.lib
-set ICONV_LIBRARIES=debug;%ICONVD_LIBRARY%;optimized;%ICONV_LIBRARY%
-
-:: Check dependencies
-goto end_iconv_deps
-:iconv_deps
-goto gettext_deps
-:end_iconv_deps
-
-echo | set /p="Installing iconv... "<nul
-
-IF EXIST %ICONV_LIBRARY% call :skip_build && goto gettext 
-
-call :append_log_begin iconv
-
-:begin_iconv
-
-cd %ICONV_DIR% >nul 2>nul
-
-( msbuild /m /t:clean  myIconv.sln >>%BUILD_LOG% 2>nul ) || call :buildFailLog iconv  "clean debug" && goto gettext
-
-( msbuild /m /p:Configuration=Release /t:clean myIconv.sln >>%BUILD_LOG% 2>nul ) || call :buildFailLog iconv  "clean release" && goto gettext
-
-( msbuild /m  myIconv.sln >>%BUILD_LOG% 2>nul ) || call :buildFailLog iconv "build debug" && goto gettext
-
-( msbuild /m /p:Configuration=Release myIconv.sln >>%BUILD_LOG% 2>nul ) || call :buildFailLog iconv "build release" && goto gettext
-
-xcopy %ICONV_DIR%\myIconv\include\iconv.h %ICONV_INCLUDE_DIR% /Y >nul 2>nul
-
-IF DEFINED TERRALIB_X64 ( 
-  set "_libF=x64" 
-) ELSE set "_libF=x86"
-
-xcopy %ICONV_DIR%\%_libF%\Release\*.lib %LIBS_DIR% /Y  >nul 2>nul
-xcopy %ICONV_DIR%\%_libF%\Release\*.dll %LIBS_DIR% /Y  >nul 2>nul
-
-xcopy %ICONV_DIR%\%_libF%\Debug\*.lib %LIBS_DIR% /Y  >nul 2>nul
-xcopy %ICONV_DIR%\%_libF%\Debug\*.dll %LIBS_DIR% /Y  >nul 2>nul
-
-call :append_log_end iconv
-
-:end_iconv
-
-echo done.
-
-cd %ROOT_DIR%
-::  ========
-
-:gettext
-
-::  ====
-::  GetText
-set GETTEXT_DIR=%ROOT_DIR%\gettext-0.19.4
-set GETTEXT_INCLUDE_DIR=%TERRALIB_DEPENDENCIES_DIR%\include
-set GETTEXT_LIBRARY=%GETTEXT%
-set GETTEXTD_LIBRARY=%LIBS_DIR%\intld.lib
-
-:: Check dependencies
-goto end_gettext_deps
-:gettext_deps
-IF NOT EXIST %ICONV% call :remove_lib %GETTEXT% && goto expat_deps
-goto expat_deps
-:end_gettext_deps
-
-echo | set /p="Installing gettext... "<nul
-
-IF EXIST %GETTEXT_LIBRARY% call :skip_build && goto expat 
-
-call :append_log_begin gettext
-
-:begin_gettext
-
-cd %GETTEXT_DIR% >nul 2>nul
-
-( msbuild /m /p:Configuration=Release /t:clean libintl.vcxproj >>%BUILD_LOG% 2>nul  ) || call :buildFailLog gettext "clean release" && goto expat
-
-( msbuild /m /p:Configuration=Release libintl.vcxproj >>%BUILD_LOG% 2>nul  ) || call :buildFailLog gettext "build release" && goto expat
-
-( msbuild /m /t:clean libintl.vcxproj >>%BUILD_LOG% 2>nul  ) || call :buildFailLog gettext "clean release" && goto expat
-
-( msbuild /m libintl.vcxproj >>%BUILD_LOG% 2>nul  ) || call :buildFailLog gettext "build release" && goto expat
-
-copy %GETTEXT_DIR%\libgnuintl.h %GETTEXT_INCLUDE_DIR%\libintl.h /Y >nul 2>nul
-copy %GETTEXT_DIR%\config.h %GETTEXT_INCLUDE_DIR%\libintlConfig.h /Y >nul 2>nul
-
-IF DEFINED TERRALIB_X64 ( 
-  set "_libF=-X64" 
-) ELSE set "_libF=-Win32"
-
-xcopy %GETTEXT_DIR%\Release%_libF%\*.lib %LIBS_DIR% /Y  >nul 2>nul
-xcopy %GETTEXT_DIR%\Release%_libF%\*.dll %LIBS_DIR% /Y  >nul 2>nul
-
-xcopy %GETTEXT_DIR%\Debug%_libF%\*.lib %LIBS_DIR% /Y  >nul 2>nul
-xcopy %GETTEXT_DIR%\Debug%_libF%\*.dll %LIBS_DIR% /Y  >nul 2>nul
-
-call :append_log_end gettext
-
-:end_gettext
-
-echo done.
-
-cd %ROOT_DIR%
-::  ========
-
-:expat
-
-:: Expat version 2.1.0
-set EXPAT_DIR=%ROOT_DIR%\expat-2.1.0
-set EXPAT_INCLUDE_DIR=%EXPAT_DIR%\binaries%_X86%\include
-set EXPAT_LIBRARY=%EXPAT_DIR%\binaries%_X86%\lib\expat.lib
-set EXPATD_LIBRARY=%EXPAT_DIR%\binaries%_X86%\lib\expatd.lib
-
-:: Check dependencies
-goto end_expat_deps
-:expat_deps
-goto apr_deps
-:end_expat_deps
-
-echo | set /p="Installing expat... "<nul
-
-IF EXIST %EXPAT% call :skip_build && goto apr 
-
-call :append_log_begin expat
-
-:begin_expat
-
-cd %EXPAT_DIR%
-
-del build%_X86% /S /Q >nul 2>nul
-
-del binaries%_X86% /S /Q >nul 2>nul
-
-mkdir build%_X86% >nul 2>nul
-
-cd build%_X86% >nul 2>nul
-
-( cmake -G %_CMAKE_GENERATOR% -DCMAKE_INSTALL_PREFIX=%EXPAT_DIR%\binaries%_X86% ^
- -DCMAKE_DEBUG_POSTFIX=d %EXPAT_DIR% >>%CONFIG_LOG% 2>nul ) || call :buildFailLog expat "configuring" && goto apr
-
-( msbuild /m /p:Configuration=Release INSTALL.vcxproj >>%BUILD_LOG% 2>nul ) || call :buildFailLog expat "build release" && goto apr
-
-( msbuild /m INSTALL.vcxproj >>%BUILD_LOG% 2>nul ) || call :buildFailLog expat "build debug" && goto apr
-
-xcopy %EXPAT_DIR%\binaries%_X86%\bin\*.dll %LIBS_DIR% /Y >nul 2>nul
-
-call :append_log_end expat
-
-:end_expat  
-
-echo done.
-
-cd %ROOT_DIR%
-:: ====
-
-:apr
-
-:: APR-1.5.2
-::  =========================================
-set APACHE_INSTALL_DIR=%ROOT_DIR%\install%_X86%
-
-set APR_DIR=%ROOT_DIR%\apr-1.5.2
-set APR_INCLUDE_DIR=%APACHE_INSTALL_DIR%\include
-set APR_LIBRARY=%APACHE_INSTALL_DIR%\lib\libapr-1.lib
-set APRD_LIBRARY=%APACHE_INSTALL_DIR%\lib\libapr-1d.lib
-
-:: Check dependencies
-goto end_apr_deps
-:apr_deps
-goto zlib_deps
-:end_apr_deps
-
-echo | set /p="Installing apr... "<nul
-
-IF EXIST %APR% call :skip_build && goto zlib 
-
-call :append_log_begin apr
-
-:begin_apr
-
-cd %APR_DIR% >nul 2>nul
-
-IF EXIST building%_X86% del /s /Q building%_X86% >nul 2>nul
-
-mkdir building%_X86% >nul 2>nul
-
-cd building%_X86% >nul 2>nul
-
-( cmake -G %_CMAKE_GENERATOR% -DCMAKE_INSTALL_PREFIX=%APACHE_INSTALL_DIR% -DCMAKE_DEBUG_POSTFIX=d -DINSTALL_PDB=OFF %APR_DIR% >>%CONFIG_LOG% 2>nul ) || call :buildFailLog apr "configuring" && goto zlib 
-
-( msbuild /m INSTALL.vcxproj /p:Configuration=Release >>%BUILD_LOG% 2>nul ) || call :buildFailLog apr "build release" && goto zlib
-
-( msbuild /m INSTALL.vcxproj >>%BUILD_LOG% 2>nul ) || call :buildFailLog apr "build debug" && goto zlib
-
-call :append_log_end apr
-
-:end_apr  
-
-echo done.
-
-cd %ROOT_DIR%
-::  ================================
-
-:zlib
-
-:: ZLIB
-::  ====
-set ZL_DIR=%ROOT_DIR%\zlib-1.2.8
-set ZL_INCLUDE_DIR=%ZL_DIR%;%ZL_DIR%\build%_X86%
-set ZL_LIBRARY=%ZL_DIR%\build%_X86%\Release\zlib.lib
-set ZLD_LIBRARY=%ZL_DIR%\build%_X86%\Debug\zlibd.lib
-set ZL_LIBRARIES=debug;%ZLD_LIBRARY%;optimized;%ZL_LIBRARY%
-
-:: Check dependencies
-goto end_zlib_deps
-:zlib_deps
-goto openssl_deps
-:end_zlib_deps
-
-echo | set /p="Installing zlib... "<nul
-
-IF EXIST %ZLIB% call :skip_build && goto openssl 
-
-call :append_log_begin zlib
-
-:begin_zlib
-
-cd %ZL_DIR%
-
-del build%_X86% /S /Q >nul 2>nul
-
-mkdir build%_X86% >nul 2>nul
-
-cd build%_X86% >nul 2>nul
-
-( cmake -G %_CMAKE_GENERATOR% -DCMAKE_INSTALL_PREFIX=%TERRALIB_DEPENDENCIES_DIR% %ZL_DIR% >>%CONFIG_LOG% 2>nul ) || call :buildFailLog  zlib "configuring" && goto openssl
-
-( msbuild /m /p:Configuration=Release zlib.vcxproj >>%BUILD_LOG% 2>nul ) || call :buildFailLog zlib "build release" && goto openssl
-
-( msbuild /m zlib.vcxproj >>%BUILD_LOG% 2>nul ) || call :buildFailLog zlib "build debug" && goto openssl
-
-xcopy %ZL_DIR%\build%_X86%\Release\*.dll %LIBS_DIR% /Y >nul 2>nul
-
-xcopy %ZL_DIR%\build%_X86%\Debug\*.dll %LIBS_DIR% /Y >nul 2>nul
-
-call :append_log_end zlib
-
-:end_zlib  
-
-echo done.
-
-cd %ROOT_DIR%
-::  ================================
-
-:openssl
-
-IF NOT DEFINED TERRALIB_X64 (
-set "_x86_=.x86"
-set "_out_=32"
-) ELSE ( 
-set "_out_=64" 
-set "_x86_=.x64"
-)
-
-::  OPENSSL 
-set SSL_DIR=%ROOT_DIR%\openssl-master
-set SSL_INCLUDE_DIR=%SSL_DIR%\inc%_out_%
-set SSL_LIBRARY=%SSL_DIR%\out%_out_%dll\ssleay32.lib
-set SSLD_LIBRARY=%SSL_DIR%\out%_out_%dll.dbg\ssleay32d.lib
-set EAY_LIBRARY=%SSL_DIR%\out%_out_%dll\libeay32.lib
-set EAYD_LIBRARY=%SSL_DIR%\out%_out_%dll.dbg\libeay32d.lib
-
-:: Check dependencies
-goto end_openssl_deps
-:openssl_deps
-IF NOT EXIST %ZLIB% call :remove_lib %SSL% && goto apr_util_deps
-goto apr_util_deps
-:end_openssl_deps
-
-echo | set /p="Installing openssl... "<nul
-
-IF EXIST %SSL% call :skip_build && goto apr_util 
-
-call :append_log_begin openssl
-
-:begin_openssl
-
-del %SSL_DIR%\build%_X86% /S /Q >nul 2>nul
-
-mkdir %SSL_DIR%\build%_X86% >nul 2>nul
-
-cd %SSL_DIR%
-
-:: Clear
-del %SSL_DIR%\out%_out_%dll\* /S /Q >nul 2>nul
-
-del %SSL_DIR%\out%_out_%dll.dbg\* /S /Q >nul 2>nul
-
-del %SSL_DIR%\tmp%_out_%dll\*.obj /S /Q >nul 2>nul
-
-del %SSL_DIR%\tmp%_out_%dll\*.pdb /S /Q >nul 2>nul
-
-del %SSL_DIR%\tmp%_out_%dll.dbg\*.obj /S /Q >nul 2>nul
-
-del %SSL_DIR%\tmp%_out_%dll.dbg\*.pdb /S /Q >nul 2>nul
-
-::  Building release
-copy ms\libeay32.release%_x86_%.def.in ms\libeay32.def /Y >nul 2>nul
-
-copy ms\ssleay32.release%_x86_%.def.in ms\ssleay32.def /Y >nul 2>nul
-
-::copy ms\nt.release%_x86_%.mak.in ms\nt.mak /Y >nul 2>nul
-
-copy ms\ntdll.release%_x86_%.mak.in ms\ntdll.mak /Y >nul 2>nul  
-
-( nmake /f ms\ntdll.mak lib >>%BUILD_LOG% 2>nul ) || call :buildFailLog openssl "build release" && goto apr_util
-
-copy ms\libeay32.debug%_x86_%.def.in ms\libeay32.def /Y >nul 2>nul
-
-copy ms\ssleay32.debug%_x86_%.def.in ms\ssleay32.def /Y >nul 2>nul
-
-::copy ms\nt.debug%_x86_%.mak.in ms\nt.mak /Y >nul 2>nul
-
-copy ms\ntdll.debug%_x86_%.mak.in ms\ntdll.mak /Y >nul 2>nul
-
-( nmake /f ms\ntdll.mak lib >>%BUILD_LOG% 2>nul ) || call :buildFailLog openssl "build debug" && goto apr_util
-
-xcopy out%_out_%dll\ssleay32.dll %LIBS_DIR% /Y >nul 2>nul
-
-xcopy out%_out_%dll\libeay32.dll %LIBS_DIR% /Y >nul 2>nul
-
-xcopy out%_out_%dll.dbg\ssleay32d.dll %LIBS_DIR% /Y >nul 2>nul
-
-xcopy out%_out_%dll.dbg\libeay32d.dll %LIBS_DIR% /Y >nul 2>nul
-
-call :append_log_end openssl
-
-:end_openssl  
-
-echo done.
-
-cd %ROOT_DIR%
-::  ====
-
-
-:apr_util
-
-
-:: APRUTIL-1.5.4
-::  =========================================
-set APRUTIL_DIR=%ROOT_DIR%\apr-util-1.5.4
-set APRUTIL_INCLUDE_DIR=%APACHE_INSTALL_DIR%\include
-set APRUTIL_LIBRARY=%APACHE_INSTALL_DIR%\lib\libaprutil-1.lib
-set APRUTILD_LIBRARY=%APACHE_INSTALL_DIR%\lib\libaprutil-1d.lib
-
-:: Check dependencies
-goto end_apr_util_deps
-:apr_util_deps
-IF NOT EXIST %APR% call :remove_lib aprutil && goto log4cxx_deps
-IF NOT EXIST %EXPAT% call :remove_lib aprutil && goto log4cxx_deps
-goto log4cxx_deps
-:end_apr_util_deps
-
-echo | set /p="Installing apr-util... "<nul
-
-IF EXIST %APRUTIL% call :skip_build && goto log4cxx 
-
-call :append_log_begin apr_util
-
-:begin_apr_util
-
-cd %APRUTIL_DIR% >nul 2>nul
-
-del building%_X86% /S /Q >nul 2>nul
-
-mkdir building%_X86% >nul 2>nul
-
-cd building%_X86% >nul 2>nul
-
-( cmake -G %_CMAKE_GENERATOR% -DCMAKE_INSTALL_PREFIX=%APACHE_INSTALL_DIR% ^
--DCMAKE_DEBUG_POSTFIX=d ^
--DINSTALL_PDB=OFF ^
--D_OPENSSL_VERSION=1.1.0 ^
--DOPENSSL_INCLUDE_DIR=%SSL_INCLUDE_DIR% ^
--DLIB_EAY_LIBRARY_DEBUG=%EAYD_LIBRARY% ^
--DLIB_EAY_LIBRARY_RELEASE=%EAY_LIBRARY% ^
--DSSL_EAY_LIBRARY_DEBUG=%SSLD_LIBRARY% ^
--DSSL_EAY_LIBRARY_RELEASE=%SSL_LIBRARY% ^
--DXMLLIB_LIBRARIES:STRING="debug;%EXPATD_LIBRARY%;optimized;%EXPAT_LIBRARY%" ^
--DXMLLIB_INCLUDE_DIR=%EXPAT_INCLUDE_DIR% ^
--DAPR_INCLUDE_DIR=%APACHE_INSTALL_DIR%/include ^
--DAPR_LIBRARIES=%APR_LIBRARY% %APRUTIL_DIR% >>%CONFIG_LOG% 2>nul ) || call :buildFailLog apr-util "configuring" && goto log4cxx 
-
-( msbuild /m INSTALL.vcxproj /p:Configuration=Release >>%BUILD_LOG% 2>nul ) || call :buildFailLog apr-util "build release" && goto log4cxx
-
-( msbuild /m INSTALL.vcxproj >>%BUILD_LOG% 2>nul ) || call :buildFailLog apr-util "build debug" && goto log4cxx
-
-call :append_log_end apr_util
-
-:end_apr_util  
-
-echo done.
-
-cd %ROOT_DIR%
-::  ================================
-
-:log4cxx
-
-:: Log4cxx-0.10.0
-::  =========================================
-set LOG4CXX_DIR=%ROOT_DIR%\apache-log4cxx-0.10.0
-set LOG4CXX_LIBRARY=%LOG4CXX%
-
-:: Check dependencies
-goto end_log4cxx_deps
-:log4cxx_deps
-IF NOT EXIST %APR% call :remove_lib log4cxx && goto bzip_deps
-IF NOT EXIST %APRUTIL% call :remove_lib log4cxx && goto bzip_deps
-goto bzip_deps
-:end_log4cxx_deps
-
-echo | set /p="Installing log4cxx... "<nul
-
-IF EXIST %LOG4CXX_LIBRARY% call :skip_build && goto bzip 
-
-call :append_log_begin log4cxx
-
-:begin_log4cxx
-
-cd %LOG4CXX_DIR%\projects >nul 2>nul
-
-( msbuild /m /p:Configuration=Release /t:clean >>%BUILD_LOG% 2>nul ) || call :buildFailLog log4cxx  "clean release" && goto bzip
-
-( msbuild /m /t:clean >>%BUILD_LOG% 2>nul ) || call :buildFailLog log4cxx  "clean debug" && goto bzip
-
-( msbuild /m /p:Configuration=Release >>%BUILD_LOG% 2>nul ) || call :buildFailLog log4cxx "build release" && goto bzip
-
-( msbuild /m >>%BUILD_LOG% 2>nul ) || call :buildFailLog log4cxx "build debug" && goto bzip
-
-IF NOT EXIST %TERRALIB_DEPENDENCIES_DIR%\include\log4cxx mkdir %TERRALIB_DEPENDENCIES_DIR%\include\log4cxx >nul 2>nul
-
-xcopy ..\src\main\include\log4cxx %TERRALIB_DEPENDENCIES_DIR%\include\log4cxx /S /Y >nul 2>nul
-
-xcopy Debug%_X86%\log4cxxd.lib %LIBS_DIR% /Y >nul 2>nul
-
-xcopy Debug%_X86%\log4cxxd.dll %LIBS_DIR% /Y >nul 2>nul
-
-xcopy Release%_X86%\log4cxx.lib %LIBS_DIR% /Y >nul 2>nul
-
-xcopy Release%_X86%\log4cxx.dll %LIBS_DIR% /Y >nul 2>nul
-
-xcopy %APACHE_INSTALL_DIR%\bin\libapr*.dll %LIBS_DIR% /Y >nul 2>nul
-
-call :append_log_end log4cxx
-
-:end_log4cxx
-
-echo done.
-
-cd %ROOT_DIR%
-::  ================================
-
-:bzip
-
-:: BZIP2
-::  =========================================
-set BZIP2_DIR=%ROOT_DIR%\bzip2-1.0.6
-set BZIP2_INCLUDE_DIR=%BZIP2_DIR%
-set BZIP2_LIBRARY=%BZIP2_DIR%\lib%_X86%\libbz2.lib
-set BZIP2D_LIBRARY=%BZIP2_DIR%\lib%_X86%\libbz2d.lib
-
-:: Check dependencies
-goto end_bzip_deps
-:bzip_deps
-goto readline_deps
-:end_bzip_deps
-
-echo | set /p="Installing bzip2... "<nul
-
-IF EXIST %BZIP2_LIBRARY% call :skip_build && goto readline 
-
-call :append_log_begin bzip
-
-:begin_bzip
-
-cd %BZIP2_DIR% >nul 2>nul
-
-del *.lib /Q >nul 2>nul
-
-del *.pdb /Q >nul 2>nul
-
-IF NOT EXIST lib%_X86% mkdir lib%_X86% >nul 2>nul
-
-( nmake /f makefile.msc lib >>%BUILD_LOG% 2>nul ) || call :buildFailLog bzip "build release" && goto readline
-
-xcopy *.lib lib%_X86% /Y >nul 2>nul 
-
-( nmake /f makefile.msc clean >>%BUILD_LOG% 2>nul ) || call :buildFailLog bzip  "clean release" && goto readline
-
-( nmake /f makefile.msc DEBUG=1 lib >>%BUILD_LOG% 2>nul ) || call :buildFailLog bzip "build debug" && goto readline
-
-xcopy *.lib lib%_X86% /Y >nul 2>nul 
-
-( nmake /f makefile.msc DEBUG=1 clean >>%BUILD_LOG% 2>nul ) || call :buildFailLog bzip  "clean debug" && goto readline
-
-call :append_log_end bzip
-
-:end_bzip
-
-echo done.
-
-cd %ROOT_DIR%
-::  ================================
-
-:readline
-
-IF NOT DEFINED TERRALIB_X64 (
-  set "_x86_=x86" 
-) ELSE set "_x86_=x64"
-
-:: ReadLine
-set READLINE_DIR=%ROOT_DIR%\readline-32
-set READLINE_INCLUDE_DIR=%READLINE_DIR%\readline-32\src
-set READLINE_LIBRARY=%READLINE_DIR%\Release\%_x86_%\readline-32.lib
-set READLINED_LIBRARY=%READLINE_DIR%\Debug\%_x86_%\readline-32d.lib
-set READLINE_LIBRARIES=debug;%READLINED_LIBRARY%;optimized;%READLINE_LIBRARY%
-
-:: Check dependencies
-goto end_readline_deps
-:readline_deps
-goto pcre_deps
-:end_readline_deps
-
-echo | set /p="Installing readline... "<nul
-
-IF EXIST %READLINE% call :skip_build && goto pcre 
-
-call :append_log_begin readline
-
-:begin_readline
-
-cd %READLINE_DIR% >nul 2>nul
-
-( msbuild /m /p:Configuration=Release /t:clean >>%BUILD_LOG% 2>nul ) || call :buildFailLog readline  "clean release" && goto pcre
-
-( msbuild /m /t:clean >>%BUILD_LOG% 2>nul ) || call :buildFailLog readline  "clean debug" && goto pcre
-
-( msbuild /m /p:Configuration=Release >>%BUILD_LOG% 2>nul ) || call :buildFailLog readline "build release" && goto pcre
-
-( msbuild /m >>%BUILD_LOG% 2>nul ) || call :buildFailLog readline "build debug" && goto pcre
-
-xcopy %READLINE_DIR%\Release\%_x86_%\*.dll %LIBS_DIR% /Y >nul 2>nul
-
-xcopy %READLINE_DIR%\Debug\%_x86_%\*.dll %LIBS_DIR% /Y >nul 2>nul
-
-call :append_log_end readline
-
-:end_readline
-
-echo done.
-
-cd %ROOT_DIR%
-::  ========
-
-:pcre
-
-::  ====
-:: PCRE
-set PCRE_DIR=%ROOT_DIR%\pcre-8.37
-set "PCRE_INCLUDE_DIR= /I%PCRE_DIR% /I%PCRE_DIR%\sljit /I%PCRE_DIR%\build%_X86%"
-set PCRE_LIBRARY=%PCRE_DIR%\build%_X86%\Release\pcre.lib
-set PCRED_LIBRARY=%PCRE_DIR%\build%_X86%\Debug\pcred.lib
-set PCRE_LIBRARIES=debug;%PCRED_LIBRARY%;optimized;%PCRE_LIBRARY%
-
-:: Check dependencies
-goto end_pcre_deps
-:pcre_deps
-IF NOT EXIST %BZIP% call :remove_lib pcre && goto freexl_deps
-IF NOT EXIST %ZLIB% call :remove_lib pcre && goto freexl_deps
-IF NOT EXIST %READLINE% call :remove_lib pcre && goto freexl_deps
-goto freexl_deps
-:end_pcre_deps
-
-echo | set /p="Installing pcre... "<nul
-
-IF EXIST %PCRE% call :skip_build && goto freexl 
-
-call :append_log_begin pcre
-
-:begin_pcre
-
-cd %PCRE_DIR% >nul 2>nul
-
-del build%_X86% /S /Q >nul 2>nul
-
-mkdir build%_X86% >nul 2>nul
-
-cd build%_X86% >nul 2>nul
-
-( cmake -G %_CMAKE_GENERATOR% ^
--DBZIP2_INCLUDE_DIR="%BZIP2_INCLUDE_DIR%" ^
--DBZIP2_LIBRARY_RELEASE="%BZIP2_LIBRARY%" ^
--DBZIP2_LIBRARY_DEBUG="%BZIP2D_LIBRARY%" ^
--DZLIB_INCLUDE_DIR="%ZL_INCLUDE_DIR%" ^
--DZLIB_LIBRARY:STRING="%ZL_LIBRARIES%" ^
--DREADLINE_INCLUDE_DIR="%READLINE_INCLUDE_DIR%" ^
--DREADLINE_LIBRARY:STRING="%READLINE_LIBRARIES%" ^
--DBUILD_SHARED_LIBS=ON %PCRE_DIR% >>%CONFIG_LOG% 2>nul ) || call :buildFailLog pcre "configuring" && goto freexl 
-
-( msbuild /m /p:Configuration=Release pcre.vcxproj >>%BUILD_LOG% 2>nul ) || call :buildFailLog pcre "build release" && goto freexl
-
-( msbuild /m pcre.vcxproj >>%BUILD_LOG% 2>nul ) || call :buildFailLog pcre "build debug" && goto freexl
-
-xcopy %PCRE_DIR%\build%_X86%\Release\pcre.dll %LIBS_DIR% /Y >nul 2>nul
-
-xcopy %PCRE_DIR%\build%_X86%\Debug\pcred.dll %LIBS_DIR% /Y >nul 2>nul
-
-call :append_log_end pcre
-
-:end_pcre
-
-echo done.
-
-cd %ROOT_DIR%
-::  ========
-
-
-:freexl
-
-::  FreeXL
-set FREEXL_DIR=%ROOT_DIR%\freexl-1.0.1
-set FREEXL_INCLUDE_DIR=%FREEXL_DIR%\headers
-set FREEXL_LIBRARY=%FREEXL_DIR%\lib%_X86%\freexl.lib
-set FREEXLD_LIBRARY=%FREEXL_DIR%\lib%_X86%\freexld.lib
-set FREEXL_LIBRARIES=debug;%FREEXLD_LIBRARY%;optimized;%FREEXL_LIBRARY%
-
-:: Check dependencies
-goto end_freexl_deps
-:freexl_deps
-IF NOT EXIST %ICONV% call :remove_lib freexl && goto proj_deps
-goto proj_deps
-:end_freexl_deps
-
-echo | set /p="Installing freexl... "<nul
-
-IF EXIST %FREEXL% call :skip_build && goto proj 
-
-call :append_log_begin freexl
-
-:begin_freexl
-
-cd %FREEXL_DIR% >nul 2>nul
-
-del lib%_X86% /S /Q >nul 2>nul
-
-mkdir lib%_X86% >nul 2>nul
-
-del *.ilk /S /Q >nul 2>nul
-
-( nmake /f makefile.vc >>%BUILD_LOG% 2>nul ) || call :buildFailLog freexl "build release" && goto proj
-
-xcopy *.lib lib%_X86% /Y >nul 2>nul
-
-xcopy *.dll lib%_X86% /Y >nul 2>nul
-
-( nmake /f makefile.vc clean >>%BUILD_LOG% 2>nul ) || call :buildFailLog freexl  "clean release" && goto proj
-
-( nmake /f makefile.vc DEBUG=1 >>%BUILD_LOG% 2>nul ) || call :buildFailLog freexl "build debug" && goto proj
-
-xcopy *.lib lib%_X86% /Y >nul 2>nul
-
-xcopy *.dll lib%_X86% /Y >nul 2>nul
-
-xcopy lib%_X86%\*.dll %LIBS_DIR% /Y >nul 2>nul
-
-( nmake /f makefile.vc DEBUG=1 clean >>%BUILD_LOG% 2>nul ) || call :buildFailLog freexl  "clean debug" && goto proj
-
-call :append_log_end freexl
-
-:end_freexl
-
-echo done.
-
-cd %ROOT_DIR%
-::  ========
-
-:proj
-
-::  Proj4 version 4.9.1 
-set PJ_DIR=%ROOT_DIR%\proj-4.9.1
-set PJ_INCLUDE_DIR=%TERRALIB_DEPENDENCIES_DIR%\include
-set PJ_LIBRARY=%TERRALIB_DEPENDENCIES_DIR%\lib\proj_i.lib
-set PJD_LIBRARY=%TERRALIB_DEPENDENCIES_DIR%\lib\proj_id.lib
-set PJ_LIBRARIES=debug;%PJD_LIBRARY%;optimized;%PJ_LIBRARY%
-
-:: Check dependencies
-goto end_proj_deps
-:proj_deps
-goto png_deps
-:end_proj_deps
-
-echo | set /p="Installing proj... "<nul
-
-IF EXIST %PROJ% call :skip_build && goto png 
-
-call :append_log_begin proj
-
-:begin_proj
-
-cd %PJ_DIR% >nul 2>nul
-
-del *.ilk /S /Q >nul 2>nul
-
-( nmake /f makefile.vc install-all INSTDIR=%TERRALIB_DEPENDENCIES_DIR% >>%BUILD_LOG% 2>nul ) || call :buildFailLog proj "build release" && goto png
-
-( nmake /f makefile.vc clean >>%BUILD_LOG% 2>nul ) || call :buildFailLog proj  "clean release" && goto png
-
-( nmake /f makefile.vc DEBUG=1 >>%BUILD_LOG% 2>nul ) || call :buildFailLog proj "build debug" && goto png
-
-xcopy src\*d.lib %LIBS_DIR% /Y >nul 2>nul
-
-xcopy src\*d.dll %LIBS_DIR% /Y >nul 2>nul
-
-( nmake /f makefile.vc DEBUG=1 clean >>%BUILD_LOG% 2>nul ) || call :buildFailLog proj  "clean debug" && goto png
-
-call :append_log_end proj
-
-:end_proj
-
-echo done.
-
-cd %ROOT_DIR%
-::  ====
-
-:png
-
-::  LibPNG 
-set PNG_DIR=%ROOT_DIR%\libpng-1.5.17
-set PNG_INCLUDE_DIR=%PNG_DIR%\deploy%_X86%\include
-set PNG_LIBRARY=%PNG_DIR%\deploy%_X86%\lib\libpng15.lib
-set PNGD_LIBRARY=%PNG_DIR%\deploy%_X86%\lib\libpng15d.lib
-
-:: Check dependencies
-goto end_png_deps
-:png_deps
-IF NOT EXIST %ZLIB% call :remove_lib png && goto geos_deps
-goto geos_deps
-:end_png_deps
-
-echo | set /p="Installing libpng... "<nul
-
-IF EXIST %PNG% call :skip_build && goto geos 
-
-call :append_log_begin png
-
-:begin_png
-
-cd %PNG_DIR% >nul 2>nul
-
-del deploy%_X86% /S /Q >nul 2>nul
-
-del build%_X86% /S /Q >nul 2>nul
-
-mkdir build%_X86% >nul 2>nul
-
-cd build%_X86% >nul 2>nul
-
-( cmake -G %_CMAKE_GENERATOR% -DCMAKE_INSTALL_PREFIX=%PNG_DIR%\deploy%_X86% ^
--DPNG_STATIC=OFF ^
--DPNG_TESTS=OFF ^
--DZLIB_INCLUDE_DIR:STRING="%ZL_INCLUDE_DIR%" ^
--DZLIB_LIBRARY:STRING="%ZL_LIBRARIES%" %PNG_DIR% >>%CONFIG_LOG% 2>nul ) || call :buildFailLog png "configuring" && goto geos
-
-( msbuild /m /p:Configuration=Release INSTALL.vcxproj >>%BUILD_LOG% 2>nul ) || call :buildFailLog png "build release" && goto geos
-
-( msbuild /m INSTALL.vcxproj >>%BUILD_LOG% 2>nul ) || call :buildFailLog png "build debug" && goto geos
-
-xcopy %PNG_DIR%\deploy%_X86%\bin\*.dll %LIBS_DIR% /Y >nul 2>nul
-
-call :append_log_end png
-
-:end_png
-
-echo done.
-
-cd %ROOT_DIR%
-:: ====
-
-:geos
-
-::  GEOS 
-set G_DIR=%ROOT_DIR%\libgeos-3.5.0
-set GEOS_INCLUDE_DIR=%TERRALIB_DEPENDENCIES_DIR%\include
-set GEOS_LIBRARY=%TERRALIB_DEPENDENCIES_DIR%\lib\geos_i.lib
-set GEOSD_LIBRARY=%TERRALIB_DEPENDENCIES_DIR%\lib\geos_id.lib
-set GEOSC_LIBRARY=%TERRALIB_DEPENDENCIES_DIR%\lib\geos_c_i.lib
-set GEOSCD_LIBRARY=%TERRALIB_DEPENDENCIES_DIR%\lib\geos_c_id.lib
-
-:: Check dependencies
-goto end_geos_deps
-:geos_deps
-goto jpeg_deps
-:end_geos_deps
-
-echo | set /p="Installing geos... "<nul
-
-IF EXIST %GEOS% call :skip_build && goto jpeg 
-
-call :append_log_begin geos
-
-:begin_geos
-
-cd %G_DIR% >nul 2>nul
-
-IF NOT EXIST capi\geos_c.h autogen.bat >nul 2>nul
-
-IF NOT EXIST geos_svn_revision.h echo #define GEOS_SVN_REVISION "1.2.1" > geos_svn_revision.h 2>nul
-
-IF DEFINED TERRALIB_X64 ( 
-  set "_win64=YES"
-) ELSE set "_win64="
-
-( nmake /f makefile.vc WIN64=%_win64% >>%BUILD_LOG% 2>nul ) || call :buildFailLog geos "build release" && goto jpeg
-
-del lib%_X86% /S /Q >nul 2>nul 
-
-mkdir lib%_X86% >nul 2>nul
-
-xcopy src\*.lib lib%_X86% /Y >nul 2>nul 
-
-xcopy src\*.dll lib%_X86% /Y >nul 2>nul 
-
-::  Clean  
-( nmake /f makefile.vc WIN64=%_win64% clean >>%BUILD_LOG% 2>nul ) || call :buildFailLog geos  "clean release" && goto jpeg
-
-del capi\*.obj /Q >nul 2>nul
-
-( nmake /f makefile.vc BUILD_DEBUG=YES WIN64=%_win64% >>%BUILD_LOG% 2>nul ) || call :buildFailLog geos "build debug" && goto jpeg
-
-xcopy src\*.dll .\lib%_X86% /Y >nul 2>nul
-
-xcopy src\*.lib .\lib%_X86% /Y >nul 2>nul
-
-( nmake /f makefile.vc BUILD_DEBUG=YES WIN64=%_win64% clean >>%BUILD_LOG% 2>nul ) || call :buildFailLog geos  "clean debug" && goto jpeg
-
-del capi\*.obj /Q >nul 2>nul
-
-::  INSTALL
-IF NOT EXIST %GEOS_INCLUDE_DIR%\geos mkdir %GEOS_INCLUDE_DIR%\geos  
-
-xcopy include\geos\*.h %GEOS_INCLUDE_DIR%\geos /S /Y >nul 2>nul  
-
-xcopy capi\geos_c.h %GEOS_INCLUDE_DIR% /Y >nul 2>nul  
-
-xcopy include\geos.h %GEOS_INCLUDE_DIR% /Y >nul 2>nul  
-
-xcopy lib%_X86%\*.dll %TERRALIB_DEPENDENCIES_DIR%\lib /Y >nul 2>nul  
-
-xcopy lib%_X86%\*i.lib %TERRALIB_DEPENDENCIES_DIR%\lib /Y >nul 2>nul  
-
-xcopy lib%_X86%\*id.lib %TERRALIB_DEPENDENCIES_DIR%\lib /Y >nul 2>nul  
-
-call :append_log_end geos
-
-:end_geos
-
-echo done.
-
-cd %ROOT_DIR%
-::  ====
-
-:jpeg
-
-:: JPEG
-set JPG_DIR=%ROOT_DIR%\jpeg-9a
-set JPG_INCLUDE_DIR=%JPG_DIR%
-set JPG_LIBRARY=%JPG_DIR%\build%_X86%\libjpeg.lib
-set JPGD_LIBRARY=%JPG_DIR%\build%_X86%\libjpegd.lib
-
-:: Check dependencies
-goto end_jpeg_deps
-:jpeg_deps
-goto hdf4_deps
-:end_jpeg_deps
-
-echo | set /p="Installing jpeg... "<nul
-
-IF EXIST %JPEG% call :skip_build && goto hdf4 
-
-call :append_log_begin jpeg
-
-:begin_jpeg
-
-cd %JPG_DIR% >nul 2>nul
-
-del build%_X86% /S /Q >nul 2>nul
-
-mkdir build%_X86% >nul 2>nul
-
-( nmake /f makefile.vc libjpeg.lib >>%BUILD_LOG% 2>nul ) || call :buildFailLog jpeg "build release" && goto hdf4
-
-xcopy *.lib build%_X86% /Y >nul 2>nul
-
-( nmake /f makefile.vc clean >>%BUILD_LOG% 2>nul ) || call :buildFailLog jpeg  "clean release" && goto hdf4
-
-( nmake /f makefile.vc DEBUG=1 libjpeg.lib >>%BUILD_LOG% 2>nul ) || call :buildFailLog jpeg "build debug" && goto hdf4
-
-xcopy *.lib build%_X86% /Y >nul 2>nul
-
-( nmake /f makefile.vc DEBUG=1 clean >>%BUILD_LOG% 2>nul ) || call :buildFailLog jpeg  "clean debug" && goto hdf4
-
-call :append_log_end jpeg
-
-:end_jpeg
-
-echo done.
-
-cd %ROOT_DIR%
-::  ====
-
-:hdf4
-
-:: HDF4 version 4.2.9
-set HDF4C_DIR=%ROOT_DIR%\hdf-4.2.9
-set HDF4_INCLUDE_DIR=%HDF4C_DIR%\binaries%_X86%\include
-set HDF4_LIBRARY=%HDF4C_DIR%\binaries%_X86%\lib\hdfdll.lib
-set HDF4D_LIBRARY=%HDF4C_DIR%\binaries%_X86%\lib\hdfddll.lib
-set MFHDF_LIBRARY=%HDF4C_DIR%\binaries%_X86%\lib\mfhdfdll.lib
-set MFHDFD_LIBRARY=%HDF4C_DIR%\binaries%_X86%\lib\mfhdfddll.lib
-
-:: Check dependencies
-goto end_hdf4_deps
-:hdf4_deps
-IF NOT EXIST %JPEG% call :remove_lib hdf4 && goto tiff_deps
-IF NOT EXIST %ZLIB% call :remove_lib hdf4 && goto tiff_deps
-goto tiff_deps
-:end_hdf4_deps
-
-echo | set /p="Installing hdf4... "<nul
-
-IF EXIST %HDF4% call :skip_build && goto tiff 
-
-call :append_log_begin hdf4
-
-:begin_hdf4
-
-cd %HDF4C_DIR% >nul 2>nul
-
-del binaries%_X86% /S /Q >nul 2>nul
-
-del build%_X86% /S /Q >nul 2>nul
-
-mkdir build%_X86% >nul 2>nul
-
-cd build%_X86% >nul 2>nul
-
-( cmake -G %_CMAKE_GENERATOR% -DCMAKE_INSTALL_PREFIX=%HDF4C_DIR%\binaries%_X86% ^
--DCMAKE_PREFIX_PATH="%JPG_DIR%;%ZL_DIR%" ^
--DBUILD_SHARED_LIBS=ON ^
--DHDF4_DISABLE_COMPILER_WARNINGS=ON ^
--DHDF4_ENABLE_COVERAGE=ON ^
--DHDF4_ENABLE_NETCDF=OFF ^
--DHDF4_BUILD_FORTRAN=OFF %HDF4C_DIR% >>%CONFIG_LOG% 2>nul ) || call :buildFailLog hdf4 "configuring" && goto tiff
-
-( msbuild /m /p:Configuration=Release INSTALL.vcxproj >>%BUILD_LOG% 2>nul ) || call :buildFailLoghdf4 "build release" && goto tiff
-
-( msbuild /m INSTALL.vcxproj >>%BUILD_LOG% 2>nul ) || call :buildFailLoghdf4 "build debug" && goto tiff
-
-xcopy %HDF4C_DIR%\binaries%_X86%\bin\hdf* %LIBS_DIR% /Y >nul 2>nul
-
-xcopy %HDF4C_DIR%\binaries%_X86%\bin\mfhdf* %LIBS_DIR% /Y >nul 2>nul
-
-xcopy %HDF4C_DIR%\binaries%_X86%\bin\xdr* %LIBS_DIR% /Y >nul 2>nul
-
-echo done.
-
-call :append_log_end hdf4
-
-:end_hdf4
-
-cd %ROOT_DIR%
-:: ====
-
-:tiff
-
-::  TIFF 
-set TIFF_DIR=%ROOT_DIR%\tiff-4.0.3
-set TIFF_INCLUDE_DIR=%TIFF_DIR%\libtiff
-set TIFF_LIBRARY=%TIFF_DIR%\libtiff\lib%_X86%\libtiff_i.lib
-set TIFFD_LIBRARY=%TIFF_DIR%\libtiff\lib%_X86%\libtiff_id.lib
-
-:: Check dependencies
-goto end_tiff_deps
-:tiff_deps
-IF NOT EXIST %JPEG% call :remove_lib tiff && goto geotiff_deps
-IF NOT EXIST %ZLIB% call :remove_lib tiff && goto geotiff_deps
-goto geotiff_deps
-:end_tiff_deps
-
-echo | set /p="Installing tiff... "<nul
-
-IF EXIST %TIFF% call :skip_build && goto geotiff 
-
-call :append_log_begin tiff
-
-:begin_tiff
-
-cd %TIFF_DIR%\libtiff >nul 2>nul
-
-del lib%_X86% /S /Q >nul 2>nul
-
-del *.exp /S /Q >nul 2>nul
-
-del *.ilk /S /Q >nul 2>nul
-
-mkdir lib%_X86% >nul 2>nul
-
-( nmake /f Makefile.vc >>%BUILD_LOG% 2>nul ) || call :buildFailLog tiff "build release" && goto geotiff
-
-xcopy *i.lib lib%_X86% /Y >nul 2>nul
-
-xcopy *.dll lib%_X86% /Y >nul 2>nul
-
-( nmake /f Makefile.vc clean >>%BUILD_LOG% 2>nul ) || call :buildFailLog tiff  "clean release" && goto geotiff
-
-( nmake /f Makefile.vc DEBUG=1 >>%BUILD_LOG% 2>nul ) || call :buildFailLog tiff "build debug" && goto geotiff
-
-xcopy *id.lib lib%_X86% /Y >nul 2>nul
-
-xcopy *.dll lib%_X86% /Y >nul 2>nul
-
-( nmake /f Makefile.vc DEBUG=1 clean >>%BUILD_LOG% 2>nul ) || call :buildFailLog tiff  "clean debug" && goto geotiff
-
-xcopy lib%_X86%\*.dll %LIBS_DIR% /Y >nul 2>nul
-
-copy tif_config.vc.h tif_config.h /Y >nul 2>nul 
-
-copy tiffconf.vc.h tiffconf.h /Y >nul 2>nul 
-
-echo done.
-
-call :append_log_end tiff
-
-:end_tiff
-
-cd %ROOT_DIR%
-:: ====
-
-:geotiff
-
-::  GEOTIFF 
-set GTIFF_DIR=%ROOT_DIR%\libgeotiff-1.4.0
-set GTIFF_INCLUDE_DIR= /I%GTIFF_DIR% /I%GTIFF_DIR%/libxtiff
-set GTIFF_LIBRARY=%GTIFF_DIR%\lib%_X86%\libgeotiff_i.lib
-set GTIFFD_LIBRARY=%GTIFF_DIR%\lib%_X86%\libgeotiff_id.lib
-
-:: Check dependencies
-goto end_geotiff_deps
-:geotiff_deps
-IF NOT EXIST %PROJ% call :remove_lib geotiff && goto curl_deps
-IF NOT EXIST %TIFF% call :remove_lib geotiff && goto curl_deps
-goto curl_deps
-:end_geotiff_deps
-
-echo | set /p="Installing geotiff... "<nul
-
-IF EXIST %GEOTIFF% call :skip_build && goto curl 
-
-call :append_log_begin geotiff
-
-:begin_geotiff
-
-cd %GTIFF_DIR% >nul 2>nul
-
-del lib%_X86% /S /Q >nul 2>nul
-
-mkdir lib%_X86% >nul 2>nul
-
-( nmake /f makefile.vc libgeotiff.dll >>%BUILD_LOG% 2>nul ) || call :buildFailLog geotiff "build release" && goto curl
-
-xcopy *i.lib lib%_X86% /Y >nul 2>nul
-
-xcopy *.dll lib%_X86% /Y >nul 2>nul
-
-( nmake /f makefile.vc clean >>%BUILD_LOG% 2>nul ) || call :buildFailLog geotiff  "clean release" && goto curl
-
-( nmake /f makefile.vc DEBUG=1 libgeotiffd.dll >>%BUILD_LOG% 2>nul ) || call :buildFailLog geotiff "build debug" && goto curl
-
-xcopy *id.lib lib%_X86% /Y >nul 2>nul
-
-xcopy *.dll lib%_X86% /Y >nul 2>nul
-
-xcopy lib%_X86%\*.dll %LIBS_DIR% /Y >nul 2>nul
-
-( nmake /f makefile.vc DEBUG=1 clean >>%BUILD_LOG% 2>nul ) || call :buildFailLog geotiff  "clean debug" && goto curl
-
-echo done.
-
-call :append_log_end geotiff
-
-:end_geotiff
-
-cd %ROOT_DIR%
-:: ====
-
-:curl
-
-set "_bits=i386"
-
-IF DEFINED TERRALIB_X64 set "_bits=x64"
-
-::  CURL 
-set CURL_DIR=%ROOT_DIR%\curl-7.42.1
-set CURL_INCLUDE_DIR=%CURL_DIR%\binaries%_X86%\include
-set CURL_LIBRARY=%CURL_DIR%\binaries%_X86%\lib\libcurl.lib
-set CURLD_LIBRARY=%CURL_DIR%\binaries%_X86%\lib\libcurld.lib
-
-:: Check dependencies
-goto end_curl_deps
-:curl_deps
-IF NOT EXIST %ZLIB% call :remove_lib curl && goto icu_deps
-IF NOT EXIST %SSL% call :remove_lib curl && goto icu_deps
-goto icu_deps
-:end_curl_deps
-
-echo | set /p="Installing curl... "<nul
-
-IF EXIST %CURL% call :skip_build && goto icu 
-
-call :append_log_begin curl
-
-:begin_curl
-
-del %CURL_DIR%\builds /S /Q >nul 2>nul
-
-del %CURL_DIR%\binaries%_X86% /S /Q >nul 2>nul
-
-mkdir %CURL_DIR%\binaries%_X86%\lib >nul 2>nul
-
-mkdir %CURL_DIR%\binaries%_X86%\include >nul 2>nul
-
-cd %CURL_DIR%\winbuild >nul 2>nul
-
-( nmake /f Makefile.vc mode=dll VC=12 WITH_SSL=dll WITH_ZLIB=dll DEBUG=no MACHINE=%_bits% >>%BUILD_LOG% 2>nul ) || call :buildFailLog curl "build release" && goto icu
-
-( nmake /f Makefile.vc mode=dll VC=12 WITH_SSL=dll WITH_ZLIB=dll DEBUG=yes MACHINE=%_bits% >>%BUILD_LOG% 2>nul ) || call :buildFailLog curl "build debug" && goto icu
-
-IF NOT DEFINED _bits set "_bits=x86"
-
-xcopy %CURL_DIR%\builds\libcurl-vc12-%_bits%-debug-dll-ssl-dll-zlib-dll-ipv6-sspi\bin\*.dll %CURL_DIR%\binaries%_X86%\lib /Y >nul 2>nul 
-
-xcopy %CURL_DIR%\builds\libcurl-vc12-%_bits%-debug-dll-ssl-dll-zlib-dll-ipv6-sspi\lib\*.lib %CURL_DIR%\binaries%_X86%\lib /Y >nul 2>nul 
-
-xcopy %CURL_DIR%\builds\libcurl-vc12-%_bits%-release-dll-ssl-dll-zlib-dll-ipv6-sspi\bin\*.dll %CURL_DIR%\binaries%_X86%\lib /Y >nul 2>nul 
-
-xcopy %CURL_DIR%\builds\libcurl-vc12-%_bits%-release-dll-ssl-dll-zlib-dll-ipv6-sspi\bin\*.exe %CURL_DIR%\binaries%_X86%\lib /Y >nul 2>nul 
-
-xcopy %CURL_DIR%\builds\libcurl-vc12-%_bits%-release-dll-ssl-dll-zlib-dll-ipv6-sspi\lib\*.lib %CURL_DIR%\binaries%_X86%\lib /Y >nul 2>nul 
-
-xcopy %CURL_DIR%\builds\libcurl-vc12-%_bits%-release-dll-ssl-dll-zlib-dll-ipv6-sspi\include %CURL_DIR%\binaries%_X86%\include /Y /S >nul 2>nul 
-
-xcopy  %CURL_DIR%\binaries%_X86%\* %TERRALIB_DEPENDENCIES_DIR% /S /Y >nul 2>nul
-
-echo done.
-
-call :append_log_end curl
-
-:end_curl
-
-cd %ROOT_DIR%
-:: ====
-
-:icu
-
-set "_libF="
-
-IF DEFINED TERRALIB_X64 set "_libF=64"
-
-::  ICU 
-set ICU_DIR=%ROOT_DIR%\icu
-set ICU_INCLUDE_DIR=%ICU_DIR%\include
-set ICU_LIBRARY=%ICU_DIR%\lib%_libF%\icuuc.lib
-set ICUD_LIBRARY=%ICU_DIR%\lib%_libF%\icuucd.lib
-::set ICUDATA_LIBRARY=%ICU_DIR%\lib%_libF%\icudt.lib
-::set ICUDATAD_LIBRARY=%ICU_DIR%\lib%_libF%\icudtd.lib
-::set ICUIN_LIBRARY=%ICU_DIR%\lib%_libF%\icuin52.lib
-::set ICUIND_LIBRARY=%ICU_DIR%\lib%_libF%\icuin52d.lib
-
-:: Check dependencies
-goto end_icu_deps
-:icu_deps
-goto xerces_deps
-:end_icu_deps
-
-echo | set /p="Installing icu... "<nul
-
-IF EXIST %ICU% call :skip_build && goto xerces 
-
-call :append_log_begin icu
-
-:begin_icu
-
-set ICUROOT=%ICU_DIR%
-
-cd %ICU_DIR%\source\allinone >nul 2>nul
-
-( msbuild /m /t:clean /p:Configuration=Release >>%BUILD_LOG% 2>nul ) || call :buildFailLog icu  "clean release" && goto xerces
-
-( msbuild /m /t:clean >>%BUILD_LOG% 2>nul ) || call :buildFailLog icu  "clean debug" && goto xerces
-
-( msbuild /m /t:pkgdata /t:genrb /p:Configuration=Release >>%BUILD_LOG% 2>nul ) || call :buildFailLog icu "build release" && goto xerces
-
-( msbuild /m /t:io >>%BUILD_LOG% 2>nul ) || call :buildFailLog icu "build debug" && goto xerces
-
-xcopy %ICU_DIR%\bin%_libF%\icuuc*.dll %LIBS_DIR% /Y >nul 2>nul
-
-xcopy %ICU_DIR%\bin%_libF%\icuin*.dll %LIBS_DIR% /Y >nul 2>nul
-
-xcopy %ICU_DIR%\bin%_libF%\icudt*.dll %LIBS_DIR% /Y >nul 2>nul
-
-echo done.
-
-call :append_log_end icu
-
-:end_icu
-
-cd %ROOT_DIR%
-:: ====
-
-:xerces
-
-set "_libF=x86"
-
-IF DEFINED TERRALIB_X64 set "_libF=x64"
-
-::  XERCES 
-set XERCES_DIR=%TERRALIB_DEPENDENCIES_DIR%
-set XERCES_INCLUDE_DIR=%XERCES_DIR%\include
-set XERCES_LIBRARY=%LIBS_DIR%\xerces-c_3.lib
-set XERCESD_LIBRARY=%LIBS_DIR%\xerces-c_3D.lib		
-set XERCESCROOT=%ROOT_DIR%\xerces-c-3.1.1
-set XERCES_ICU_LIBRARY=%XERCESCROOT%\src\xercesc\util\MsgLoaders\ICU\resources\%_libF%\xercesc_messages_3_1.lib
-
-:: Check dependencies
-goto end_xerces_deps
-:xerces_deps
-IF NOT EXIST %ICU% call :remove_lib xerces && goto xml2_deps
-goto xml2_deps
-:end_xerces_deps
-
-echo | set /p="Installing xerces... "<nul
-
-IF EXIST %XERCES% call :skip_build && goto xml2 
-
-call :append_log_begin xerces
-
-:begin_xerces
-
-cd %XERCESCROOT%\src\xercesc\util\MsgLoaders\ICU\resources >nul 2>nul
-
-:: Generating message files
-genrb root.txt 2> %XERCESCROOT%\..\build.log >nul 2>nul
-
-pkgdata --name xercesc_messages_3_1 --mode dll -d . -e xercesc_messages_3_1 res-file-list.txt >nul 2>nul
-
-IF NOT EXIST %_libF% mkdir %_libF% >nul 2>nul
-
-xcopy *.dll %_libF% /Y >nul 2>nul 
-
-xcopy *.lib  %_libF% /Y >nul 2>nul 
-
-del *.dll *.lib *.exp *.obj /Q >nul 2>nul 
-
-cd %XERCESCROOT%\projects\Win32\VC12\xerces-all >nul 2>nul  
-
-( msbuild /m /t:XercesLib /t:clean /p:Configuration="ICU Release" xerces-all.sln >>%BUILD_LOG% 2>nul ) || call :buildFailLog xerces  "clean release" && goto xml2 
-
-( msbuild /m /t:XercesLib /t:clean /p:Configuration="ICU Debug" xerces-all.sln >>%BUILD_LOG% 2>nul ) || call :buildFailLog xerces  "clean debug" && goto xml2
-
-( msbuild /m /t:XercesLib /p:Configuration="ICU Release" xerces-all.sln >>%BUILD_LOG% 2>nul ) || call :buildFailLog xerces "build release" && goto xml2
-
-( msbuild /m /t:XercesLib /p:Configuration="ICU Debug" xerces-all.sln >>%BUILD_LOG% 2>nul ) || call :buildFailLog xerces "build debug" && goto xml2 
-
-:: Install  
-cd %XERCESCROOT% >nul 2>nul
-
-IF NOT EXIST %TERRALIB_DEPENDENCIES_DIR%\include\xercesc mkdir %TERRALIB_DEPENDENCIES_DIR%\include\xercesc >nul 2>nul 
-
-xcopy %XERCESCROOT%\Build\%_libF%\*.dll %LIBS_DIR% /Y >nul 2>nul
-
-xcopy %XERCESCROOT%\Build\%_libF%\*.lib %LIBS_DIR% /Y >nul 2>nul
-
-xcopy %XERCESCROOT%\src\xercesc\util\MsgLoaders\ICU\resources\%_libF%\*.dll %LIBS_DIR% /Y >nul 2>nul
-
-xcopy %XERCESCROOT%\src\xercesc\*.h* %TERRALIB_DEPENDENCIES_DIR%\include\xercesc /S /Y >nul 2>nul
-
-xcopy %XERCESCROOT%\src\xercesc\util\*.c %TERRALIB_DEPENDENCIES_DIR%\include\xercesc\util /S /Y >nul 2>nul
-
-echo done.
-
-call :append_log_end xerces
-
-:end_xerces
-
-cd %ROOT_DIR%
-:: ====
-
-:xml2
-
-::  LibXML2 
-set XML2_DIR=%ROOT_DIR%\libxml2-2.9.1
-set XML2_INCLUDE_DIR=%XML2_DIR%\include
-set XML2_LIBRARY=%XML2_DIR%\win32\bin%_X86%.msvc\libxml2.lib
-set XML2D_LIBRARY=%XML2_DIR%\win32\bin%_X86%.dbg.msvc\libxml2d.lib
-
-:: Check dependencies
-goto end_xml2_deps
-:xml2_deps
-IF NOT EXIST %ICONV% call :remove_lib xml2 && goto libboost_deps
-IF NOT EXIST %ICU% call :remove_lib xml2 && goto libboost_deps
-IF NOT EXIST %ZLIB% call :remove_lib xml2 && goto libboost_deps
-goto libboost_deps
-:end_xml2_deps
-
-echo | set /p="Installing xml2... "<nul
-
-IF EXIST %XML2% call :skip_build && goto libboost 
-
-call :append_log_begin xml2
-
-:begin_xml2
-
-set "_bits=_x86"
-IF DEFINED TERRALIB_X64 ( 
-  set "_bits=_x64"
-  set "_win64=WIN64=1"
-)
-
-cd %XML2_DIR%\win32 >nul 2>nul
-
-del bin%_bits%.msvc /S /Q >nul 2>nul 
-
-del bin%_bits%.dbg.msvc /S /Q >nul 2>nul 
-
-del int%_bits%.msvc /S /Q >nul 2>nul 
-
-del int%_bits%.dbg.msvc /S /Q >nul 2>nul 
-
-( nmake /f Makefile.msvc %_win64% libxml >>%BUILD_LOG% 2>nul ) || call :buildFailLog xml2 "build release" && goto libboost
-
-( nmake /f Makefile.msvc %_win64% DEBUG=1 libxml >>%BUILD_LOG% 2>nul ) || call :buildFailLog xml2 "build debug" && goto libboost
-
-xcopy %XML2_DIR%\win32\bin%_bits%.msvc\*.dll %LIBS_DIR% /Y >nul 2>nul
-
-xcopy %XML2_DIR%\win32\bin%_bits%.dbg.msvc\*.dll %LIBS_DIR% /Y >nul 2>nul
-
-echo done.
-
-call :append_log_end xml2
-
-:end_xml2
-
-cd %ROOT_DIR%
-:: ====
-
-:libboost
-
-:: BOOST
-set B_DIR=%ROOT_DIR%\boost_1_58_0
-set BOOST_INCLUDE_DIR=%TERRALIB_DEPENDENCIES_DIR%\include
-
-:: Check dependencies
-goto end_libboost_deps
-:libboost_deps
-IF NOT EXIST %BZIP% call :remove_lib boost && goto pgis_deps
-IF NOT EXIST %ICU% call :remove_lib boost && goto pgis_deps
-IF NOT EXIST %ZLIB% call :remove_lib boost && goto pgis_deps
-goto pgis_deps
-:end_libboost_deps
-
-echo | set /p="Installing boost... "<nul
-
-IF EXIST %BOOST% call :skip_build && goto minizip 
-
-call :append_log_begin libboost
-
-:begin_libboost
-
-cd %B_DIR% >nul 2>nul
-
-set "_b2_setup=setup x86"
-
-IF DEFINED TERRALIB_X64 (
-  set "_b2_setup=setup amd64"
-  set "_am=address-model=64"
-)
-
-set "BOOST_REGEX_NO_LIB=1"
-
-call :remove_lib boost
-
-( call bootstrap.bat vc12 %_b2_setup% >>%CONFIG_LOG% 2>nul ) || call :buildFailLog minizip "configuring" && goto uriparser
-
-set "_build_type=release"
-set "_bzip_bin=BZIP2_BINARY=libbz2"
-set "_zlib_bin=ZLIB_BINARY=zlib"
-set "_zlib_path=ZLIB_LIBPATH=%ZL_DIR%\build%_X86%\Release"
-
-( b2 --reconfigure -a toolset=msvc-12.0 %_am% variant=debug,release link=shared threading=multi runtime-link=shared --prefix=%TERRALIB_DEPENDENCIES_DIR% include=%ZL_DIR%\build%_X86% --with-chrono --with-date_time --with-filesystem --with-system --with-thread --with-timer --with-locale --with-iostreams --with-regex --with-test --with-exception --with-log --layout=tagged -sICU_PATH=%ICU_DIR% -s%_bzip_bin% -s BZIP2_INCLUDE=%BZIP2_INCLUDE_DIR% -s BZIP2_LIBPATH=%BZIP2_DIR%\lib%_X86% -s %_zlib_bin% -s ZLIB_INCLUDE=%ZL_DIR% -s ZLIB_LIBPATH=%_zlib_path% install %J4% >>%BUILD_LOG% 2>nul ) || call :buildFailLog libboost "building %_build_type%" && goto minizip
-
-echo done.
-
-call :append_log_end libboost
-
-:end_libboost
-
-cd %ROOT_DIR%
-:: ====
-
-:minizip
-
-:: Minizip
-::  ====
-set MINIZIP_DIR=%ROOT_DIR%\unzip101e
-set MZ_INCLUDE_DIR=%MINIZIP_DIR%
-set MINIZIP_LIBRARY=%MINIZIP_DIR%\build%_X86%\Release\minizip.lib
-set MINIZIPD_LIBRARY=%MINIZIP_DIR%\build%_X86%\Debug\minizipd.lib
-set MINIZIP_LIBRARIES="debug;%MINIZIPD_LIBRARY%;optimized;%MINIZIP_LIBRARY%"
-
-:: Check dependencies
-goto end_minizip_deps
-:minizip_deps
-IF NOT EXIST %ZLIB% del %MINIZIP% /Q >nul 2>nul && goto uriparser_deps
-goto uriparser_deps
-:end_minizip_deps
-
-echo | set /p="Installing minizip... "<nul
-
-IF EXIST %MINIZIP% call :skip_build && goto uriparser
-
-call :append_log_begin minizip
-
-:begin_minizip
-
-cd %MINIZIP_DIR% >nul 2>nul
-
-RD /S /Q build%_X86% >nul 2>nul
-
-mkdir build%_X86% >nul 2>nul
-
-cd build%_X86% >nul 2>nul
-
-( cmake -G %_CMAKE_GENERATOR% -DCMAKE_DEBUG_POSTFIX=d ^
--DZLIB_INCLUDE_DIR="%ZL_INCLUDE_DIR%" ^
--DZLIB_LIBRARY:STRING="%ZL_LIBRARIES%" ^
-%MINIZIP_DIR% >>%CONFIG_LOG% 2>nul ) || call :buildFailLog minizip "configuring" && goto uriparser
-
-( msbuild /m /p:Configuration=Release minizip.sln >>%BUILD_LOG% 2>nul ) || call :buildFailLog minizip "build release" && goto uriparser
-
-( msbuild /m minizip.sln  >>%BUILD_LOG% 2>nul ) || call :buildFailLog minizip "build debug" && goto uriparser
-
-echo done.
-
-call :append_log_end minizip
-
-:end_minizip  
-
-cd %ROOT_DIR%
-:: ====
-
-:uriparser
-
-set "_bits=_x64"
-IF NOT DEFINED TERRALIB_X64 set "_bits=_x86"
-
-::  URIParser 
-set URIPARSER_DIR=%ROOT_DIR%\uriparser-0.8.4
-set UR_INCLUDE_DIR=%URIPARSER_DIR%\include
-set URIPARSER_LIBRARY=%URIPARSER_DIR%\win32\build%_bits%\uriparser.lib
-set URIPARSERD_LIBRARY=%URIPARSER_DIR%\win32\build%_bits%\uriparserd.lib
-set URIPARSER_LIBRARIES=debug;%URIPARSERD_LIBRARY%;optimized;%URIPARSER_LIBRARY%
-
-:: Check dependencies
-goto end_uriparser_deps
-:uriparser_deps
-goto libkml_deps
-:end_uriparser_deps
-
-echo | set /p="Installing uriparser... "<nul
-
-IF EXIST %URIPARSER% call :skip_build && goto libkml 
-
-call :append_log_begin uriparser
-
-:begin_uriparser
-
-cd %URIPARSER_DIR%\win32\Visual_Studio_2005 >nul 2>nul
-
-( msbuild /m /p:Configuration=Release uriparser.vcxproj /t:clean >>%BUILD_LOG% 2>nul ) || call :buildFailLog uriparser "clean release" && goto libkml
-
-( msbuild /m uriparser.vcxproj /t:clean >>%BUILD_LOG% 2>nul ) || call :buildFailLog uriparser "clean debug" && goto libkml
-
-( msbuild /m /p:Configuration=Release uriparser.vcxproj >>%BUILD_LOG% 2>nul ) || call :buildFailLog uriparser "build release" && goto libkml
-
-( msbuild /m uriparser.vcxproj >>%BUILD_LOG% 2>nul ) || call :buildFailLog uriparser "build debug" && goto libkml
-
-echo done.
-
-call :append_log_end uriparser
-
-:end_uriparser
-
-cd %ROOT_DIR%
-:: ====
-
-:libkml
-
-:: LibKML
-::  ====
-set LIBKML_DIR=%ROOT_DIR%\libkml-master
-set LIBKML_INCLUDE_DIR=%LIBKML_DIR%\src
-set LIBKML_LIBRARY=%LIBKML_DIR%\build%_X86%\Release\libkml.lib
-set LIBKMLD_LIBRARY=%LIBKML_DIR%\build%_X86%\Debug\libkmld.lib
-
-:: Check dependencies
-goto end_libkml_deps
-:libkml_deps
-IF NOT EXIST %BOOST% del %LIBKML% /Q >nul 2>nul && goto pgis_deps
-IF NOT EXIST %EXPAT% del %LIBKML% /Q >nul 2>nul && goto pgis_deps
-IF NOT EXIST %MINIZIP% del %LIBKML% /Q >nul 2>nul && goto pgis_deps
-IF NOT EXIST %URIPARSER% del %LIBKML% /Q >nul 2>nul && goto pgis_deps
-IF NOT EXIST %ZLIB% del %LIBKML% /Q >nul 2>nul && goto pgis_deps
-goto pgis_deps
-:end_libkml_deps
-
-echo | set /p="Installing libkml... "<nul
-
-IF EXIST %LIBKML% call :skip_build && goto pgis
-
-call :append_log_begin libkml
-
-:begin_libkml
-
-cd %LIBKML_DIR% >nul 2>nul
-
-del build%_X86% /S /Q >nul 2>nul
-
-mkdir build%_X86% >nul 2>nul
-
-cd build%_X86% >nul 2>nul
-
-( cmake -G %_CMAKE_GENERATOR% -DCMAKE_DEBUG_POSTFIX=d ^
--DCMAKE_PREFIX_PATH="%TERRALIB_DEPENDENCIES_DIR%;%ZL_DIR%;%EXPAT_DIR%\binaries%_X86%;%MINIZIP_DIR%;%URIPARSER_DIR%" ^
-%LIBKML_DIR% >>%CONFIG_LOG% 2>nul ) || call :buildFailLog libkml "configuring" && goto pgis
-
-( msbuild /m /p:Configuration=Release libkml.sln >>%BUILD_LOG% 2>nul ) || call :buildFailLog libkml "build release" && goto pgis
-
-( msbuild /m libkml.sln  >>%BUILD_LOG% 2>nul ) || call :buildFailLog libkml "build debug" && goto pgis
-
-echo done.
-
-call :append_log_end libkml
-
-:end_libkml  
-
-cd %ROOT_DIR%
-
-:: ====
-
-:: libxslt
-:: set XSLT_DIR=%CD%\libxslt-1.1.28
-:: set XSLT_INCLUDE_DIR=%XSLT_DIR%\libxslt
-:: set XSLT_LIBRARY=%XSLT_DIR%\win32\bin.msvc\libxslt.lib
-:: set XSLTD_LIBRARY=%XSLT_DIR%\win32\bin.msvc\libxsltd.lib
-
-::IF NOT EXIST %XSLTD_LIBRARY% (
-::  echo | set /p="Installing libxslt... "<nul
-
-::  cd %XSLT_DIR%\win32
-
-::  echo libxslt >> %XSLT_DIR%\..\build.log
-::  echo --------------------------- >> %XSLT_DIR%\..\build.log
-
-::  nmake /f Makefile.msvc libxslt >nul 2>%XSLT_DIR%\..\build.log
-
-::  nmake /f Makefile.msvc DEBUG=1 libxslt >nul 2>%XSLT_DIR%\..\build.log 
-
-::  echo done.
-
-::  cd %XSLT_DIR%\..
-:: )
-::  ====
-
-:pgis
-
-:: PostgreSQL version 9.4.1
-set PGis_DIR=%ROOT_DIR%\postgresql-9.4.1
-set PG_INCLUDE_DIR=%TERRALIB_DEPENDENCIES_DIR%\include
-set PG_LIBRARY=%PGIS%
-set PGD_LIBRARY=%LIBS_DIR%\libpqddll.lib
-
-:: Check dependencies
-goto end_pgis_deps
-:pgis_deps
-IF NOT EXIST %SSL% call :remove_lib pgis && goto netcdf_deps
-goto netcdf_deps
-:end_pgis_deps
-
-echo | set /p="Installing libpq... "<nul
-
-IF EXIST %PGIS% call :skip_build && goto netcdf 
-
-call :append_log_begin pgis
-
-:begin_pgis
-
-cd %PGis_DIR%\src\interfaces\libpq >nul 2>nul
-
-del Release /S /Q >nul 2>nul
-
-del Debug /S /Q >nul 2>nul
-
-set "_cpu=i386"
-set "ARC_DIR=x86"
-
-IF DEFINED TERRALIB_X64 (
-set "_cpu=AMD64"
-set "ARC_DIR=x64"
-)
-
-
-( nmake /f win32.mak CPU="%_cpu%" USE_SSL=1 >>%BUILD_LOG% 2>nul ) || call :buildFailLog pgis "build release" && goto netcdf
-
-( nmake /f win32.mak CPU="%_cpu%" USE_SSL=1 DEBUG=1 >>%BUILD_LOG% 2>nul ) || call :buildFailLog pgis "build debug" && goto netcdf
-
-xcopy libpq-fe.h %TERRALIB_DEPENDENCIES_DIR%\include /Y >nul 2>nul
-
-xcopy %PGis_DIR%\src\include\pg_config_ext.h %TERRALIB_DEPENDENCIES_DIR%\include /Y >nul 2>nul
-
-xcopy %PGis_DIR%\src\include\postgres_ext.h %TERRALIB_DEPENDENCIES_DIR%\include /Y >nul 2>nul
-
-xcopy %ARC_DIR%\Release\libpqdll.lib %LIBS_DIR% /Y >nul 2>nul
-
-xcopy %ARC_DIR%\Release\*.dll %LIBS_DIR% /Y >nul 2>nul
-
-xcopy %ARC_DIR%\Debug\libpqddll.lib %LIBS_DIR% /Y >nul 2>nul
-
-xcopy %ARC_DIR%\Debug\*.dll %LIBS_DIR% /Y >nul 2>nul
-
-echo done.
-
-call :append_log_end pgis
-
-:end_pgis
-
-cd %ROOT_DIR%
-:: ====
-
-:netcdf
-
-:: netcdf version 4.3.3
-set NETCDF_DIR=%ROOT_DIR%\netcdf-c-4.3.3
-set NETCDF_INCLUDE_DIR=%NETCDF_DIR%\binaries%_X86%\include
-set NETCDF_LIBRARY=%NETCDF_DIR%\binaries%_X86%\lib\netcdf.lib
-set NETCDFD_LIBRARY=%NETCDF_DIR%\binaries%_X86%\lib\netcdfd.lib
-
-:: Check dependencies
-goto end_netcdf_deps
-:netcdf_deps
-IF NOT EXIST %JPEG% call :remove_lib netcdf && goto sqlite_deps
-IF NOT EXIST %CURL% call :remove_lib netcdf && goto sqlite_deps
-IF NOT EXIST %HDF4% call :remove_lib netcdf && goto sqlite_deps
-goto sqlite_deps
-:end_netcdf_deps
-
-echo | set /p="Installing netcdf... "<nul
-
-IF EXIST %NETCDF% call :skip_build && goto sqlite 
-
-call :append_log_begin netcdf
-
-:begin_netcdf
-
-cd %NETCDF_DIR% >nul 2>nul
-
-IF EXIST binaries%_X86% RD /S /Q binaries%_X86% >nul 2>nul
-
-IF EXIST build%_X86% RD /S /Q build%_X86% >nul 2>nul
-
-mkdir build%_X86% >nul 2>nul
-
-cd build%_X86% >nul 2>nul
-
-( cmake -G %_CMAKE_GENERATOR% -DCMAKE_INSTALL_PREFIX=%NETCDF_DIR%\binaries%_X86% ^
--DCMAKE_PREFIX_PATH="%JPG_DIR%;%ZL_DIR%;%ROOT_DIR%\curl-7.42.1\binaries%_x86%;%HDF4C_DIR%/binaries%_x86%" ^
--DCMAKE_DEBUG_POSTFIX=d ^
--DENABLE_DLL=ON ^
--DBUILD_TESTING=OFF ^
--DBUILD_UTILITIES=OFF ^
--DENABLE_TESTS=OFF ^
--DBUILD_SHARED_LIBS=ON ^
--DENABLE_HDF4=ON ^
--DUSE_HDF4=ON ^
--DUSE_HDF5=OFF ^
--DENABLE_NETCDF_4=OFF %NETCDF_DIR% >>%CONFIG_LOG% 2>nul ) || call :buildFailLog netcdf "configuring" && goto sqlite
-
-( msbuild /m /p:Configuration=Release INSTALL.vcxproj >>%BUILD_LOG% 2>nul ) || call :buildFailLog netcdf "build release" && goto sqlite
-
-( msbuild /m INSTALL.vcxproj >>%BUILD_LOG% 2>nul ) || call :buildFailLog netcdf "build debug" && goto sqlite
-
-xcopy %NETCDF_DIR%\binaries%_X86%\bin\net* %LIBS_DIR% /Y >nul 2>nul
-
-echo done.
-
-call :append_log_end netcdf
-
-:end_netcdf
-
-cd %ROOT_DIR%
-:: ====
-
-:sqlite
-
-:: SQLite
-set SQLITE_DIR=%ROOT_DIR%\sqlite-amalgamation-3090100
-set SQLITE_INCLUDE_DIR=%TERRALIB_DEPENDENCIES_DIR%\include
-set SQLITE_LIBRARY=%LIBS_DIR%\sqlite3.lib
-set SQLITED_LIBRARY=%LIBS_DIR%\sqlite3d.lib
-
-:: Check dependencies
-goto end_sqlite_deps
-:sqlite_deps
-goto spatialite_deps
-:end_sqlite_deps
-
-echo | set /p="Installing sqlite... "<nul
-
-IF EXIST %SQLITE% call :skip_build && goto spatialite 
-
-call :append_log_begin sqlite
-
-:begin_sqlite
-
-cd %SQLITE_DIR% >nul 2>nul
-
-cl sqlite3.c /DSQLITE_API=__declspec(dllexport) -link -dll -out:sqlite3.dll >>%BUILD_LOG% 2>nul || call :buildFailLog sqlite "build release" && goto spatialite
-
-cl sqlite3.c /DSQLITE_API=__declspec(dllexport) /DSQLITE_DEBUG -link -dll -out:sqlite3d.dll >>%BUILD_LOG% 2>nul || call :buildFailLog sqlite "build debug" && goto spatialite
-
-xcopy *.h %TERRALIB_DEPENDENCIES_DIR%\include /Y >nul 2>nul
-
-xcopy *.lib %LIBS_DIR% /Y >nul 2>nul
-
-xcopy *.dll %LIBS_DIR% /Y >nul 2>nul
-
-echo done.
-
-call :append_log_end sqlite
-
-:end_sqlite
-
-cd %ROOT_DIR%
-:: ====
-
-:spatialite
-
-:: SpatialLite version 4.3.0a
-set SPLITE_DIR=%ROOT_DIR%\libspatialite-4.3.0a
-set SPLITE_INCLUDE_DIR=%TERRALIB_DEPENDENCIES_DIR%\include
-set SPLITE_LIBRARY=%SPATIALITE%
-set SPLITED_LIBRARY=%LIBS_DIR%\spatialite_id.lib
-
-:: Check dependencies
-goto end_spatialite_deps
-:spatialite_deps
-IF NOT EXIST %PROJ% call :remove_lib spatialite && goto gdal_deps
-IF NOT EXIST %GEOS% call :remove_lib spatialite && goto gdal_deps
-IF NOT EXIST %ICONV% call :remove_lib spatialite && goto gdal_deps
-IF NOT EXIST %SQLITE% call :remove_lib spatialite && goto gdal_deps
-IF NOT EXIST %FREEXL% call :remove_lib spatialite && goto gdal_deps
-IF NOT EXIST %ZLIB% call :remove_lib spatialite && goto gdal_deps
-IF NOT EXIST %XML2% call :remove_lib spatialite && goto gdal_deps
-goto gdal_deps
-:end_spatialite_deps
-
-echo | set /p="Installing spatialite... "<nul
-
-IF EXIST %SPATIALITE% call :skip_build && goto gdal 
-
-call :append_log_begin spatialite
-
-:begin_spatialite
-
-cd %SPLITE_DIR% >nul 2>nul
-
-del *.obj /S /Q >nul 2>nul
-
-( nmake /f makefile.vc install >>%BUILD_LOG% 2>nul ) || call :buildFailLog spatialite "build release" && goto gdal
-
-( nmake /f makefile.vc clean >>%BUILD_LOG% 2>nul ) || call :buildFailLog spatialite  "clean release" && goto gdal
-
-( nmake /f makefile.vc DEBUG=1 install >>%BUILD_LOG% 2>nul ) || call :buildFailLog spatialite "build debug" && goto gdal
-
-( nmake /f makefile.vc DEBUG=1 clean >>%BUILD_LOG% 2>nul ) || call :buildFailLog spatialite  "clean debug" && goto gdal
-
-echo done.
-
-call :append_log_end spatialite
-
-:end_spatialite
-
-cd %ROOT_DIR%
-:: ====
-
-:gdal
-
-:: GDAL version 2.0.0
-set GDAL_DIR=%ROOT_DIR%\gdal-2.0.0
-set GDAL_INCLUDE_DIR=%TERRALIB_DEPENDENCIES_DIR%\include
-set GDAL_LIBRARY=%GDAL%
-set GDALD_LIBRARY=%LIBS_DIR%\gdal_id.lib
-
-:: Check dependencies
-goto end_gdal_deps
-:gdal_deps
-IF NOT EXIST %XERCES% call :remove_lib gdal && goto property_browser_deps
-IF NOT EXIST %PROJ% call :remove_lib gdal && goto && goto property_browser_deps
-IF NOT EXIST %SQLITE% call :remove_lib gdal && goto property_browser_deps
-IF NOT EXIST %SPATIALITE% call :remove_lib gdal && goto property_browser_deps
-IF NOT EXIST %GEOS% call :remove_lib gdal && goto property_browser_deps
-IF NOT EXIST %ICONV% call :remove_lib gdal && goto property_browser_deps
-IF NOT EXIST %EXPAT% call :remove_lib gdal && goto property_browser_deps
-IF NOT EXIST %HDF4% call :remove_lib gdal && goto property_browser_deps
-IF NOT EXIST %NETCDF% call :remove_lib gdal && goto property_browser_deps
-IF NOT EXIST %GEOTIFF% call :remove_lib gdal && goto property_browser_deps
-IF NOT EXIST %TIFF% call :remove_lib gdal && goto property_browser_deps
-IF NOT EXIST %CURL% call :remove_lib gdal && goto property_browser_deps
-IF NOT EXIST %PNG% call :remove_lib gdal && goto property_browser_deps
-IF NOT EXIST %FREEXL% call :remove_lib gdal && goto property_browser_deps
-IF NOT EXIST %XML2% call :remove_lib gdal && goto property_browser_deps
-IF NOT EXIST %PCRE% call :remove_lib gdal && goto property_browser_deps
-IF NOT EXIST %LIBKML% call :remove_lib gdal && goto property_browser_deps
-goto property_browser_deps
-:end_gdal_deps
-
-echo | set /p="Installing gdal... "<nul
-
-IF EXIST %GDAL% call :skip_build && goto property_browser 
-
-call :append_log_begin gdal
-
-:begin_gdal
-
-cd %GDAL_DIR% >nul 2>nul
-
-del *.lib /S /Q >nul 2>nul  
-
-del *.exp /S /Q >nul 2>nul  
-
-del *.obj /S /Q >nul 2>nul  
-
-IF DEFINED TERRALIB_X64 (
-copy nmake.release.opt.in nmake.opt /Y >nul 2>nul
-
-( nmake -f makefile.vc MSVC_VER=1800 WIN64=1 >>%BUILD_LOG% 2>nul ) || call :buildFailLog gdal "build release" && goto property_browser
-
-( nmake -f makefile.vc MSVC_VER=1800 WIN64=1 devinstall >>%BUILD_LOG% 2>nul ) || call :buildFailLog gdal "install" property_browser
-
-( nmake -f makefile.vc MSVC_VER=1800 WIN64=1 clean >>%BUILD_LOG% 2>nul ) || call :buildFailLog gdal  "clean release" && goto property_browser
-
-copy nmake.debug.opt.in nmake.opt /Y >nul 2>nul
-
-( nmake -f makefile.vc MSVC_VER=1800 DEBUG=1 WIN64=1 >>%BUILD_LOG% 2>nul ) || call :buildFailLog gdal "build debug" && goto property_browser
-
-xcopy *.dll %LIBS_DIR% /Y >nul 2>nul
-
-xcopy gdal_id.lib %LIBS_DIR% /Y >nul 2>nul
-
-( nmake -f makefile.vc MSVC_VER=1800 DEBUG=1 WIN64=1 clean >>%BUILD_LOG% 2>nul ) || call :buildFailLog gdal  "clean debug" && goto property_browser
-) else (
-copy nmake.release.opt.in nmake.opt /Y >nul 2>nul
-
-( nmake -f makefile.vc MSVC_VER=1800 >>%BUILD_LOG% 2>nul ) || call :buildFailLog gdal "build release" && goto property_browser
-
-( nmake -f makefile.vc MSVC_VER=1800 devinstall >>%BUILD_LOG% 2>nul ) || call :buildFailLog gdal "install" property_browser
-
-( nmake -f makefile.vc MSVC_VER=1800 clean >>%BUILD_LOG% 2>nul ) || call :buildFailLog gdal  "clean release" && goto property_browser
-
-copy nmake.debug.opt.in nmake.opt /Y >nul 2>nul
-
-( nmake -f makefile.vc MSVC_VER=1800 DEBUG=1 >>%BUILD_LOG% 2>nul ) || call :buildFailLog gdal "build debug" && goto property_browser
-
-xcopy *.dll %LIBS_DIR% /Y >nul 2>nul
-
-xcopy gdal_id.lib %LIBS_DIR% /Y >nul 2>nul
-
-( nmake -f makefile.vc MSVC_VER=1800 DEBUG=1 clean >>%BUILD_LOG% 2>nul ) || call :buildFailLog gdal  "clean debug" && goto property_browser
-)
-
-echo done.
-
-call :append_log_end gdal
-
-:end_gdal
-
-cd %ROOT_DIR%
-:: ====
-
-:property_browser
-
-:: QtPropertyBrowser
-set QBROWSER_DIR=%ROOT_DIR%\qtpropertybrowser
-set QBROWSER_INCLUDE_DIR=%TERRALIB_DEPENDENCIES_DIR%\include\qtpropertybrowser
-set QBROWSER_LIBRARY=%PROPERTYBROWSER%
-set QBROWSERD_LIBRARY=%LIBS_DIR%\qt_property_browserd.lib
-
-:: Check dependencies
-goto end_property_browser_deps
-:property_browser_deps
-goto qwt_deps
-:end_property_browser_deps
-
-echo | set /p="Installing property_browser... "<nul
-
-IF EXIST %PROPERTYBROWSER% call :skip_build && goto qwt 
-
-call :append_log_begin property_browser
-
-:begin_property_browser
-
-cd %QBROWSER_DIR%\buildlib >nul 2>nul
-
-( qmake "TERRALIB_DIR=%TERRALIB_DEPENDENCIES_DIR%" >>%CONFIG_LOG% 2>nul ) || call :buildFailLog property_browser "configuring" && goto qwt
-
-( nmake clean >>%BUILD_LOG% 2>nul ) || call :buildFailLog property_browser "cleaning" && goto qwt
-
-( nmake >>%BUILD_LOG% 2>nul ) || call :buildFailLog property_browser "building" && goto qwt
-
-( nmake install >>%BUILD_LOG% 2>nul ) || call :buildFailLog property_browser "installing" && goto qwt
-
-echo done.
-
-call :append_log_end property_browser
-
-:end_property_browser
-
-cd %ROOT_DIR%
-:: ====
-
-:qwt
-
-:: QWT
-set QWT_PATH=%ROOT_DIR%\qwt-6.1.2
-
-:: Check dependencies
-goto end_qwt_deps
-:qwt_deps
-goto lua_deps
-:end_qwt_deps
-
-echo | set /p="Installing qwt... "<nul
-
-IF EXIST %QWT% call :skip_build && goto lualib 
-
-call :append_log_begin qwt
-
-:begin_qwt
-
-cd %QWT_PATH% >nul 2>nul
-
-( qmake qwt.pro -r "QWT_INSTALL_PREFIX_TARGET=%TERRALIB_DEPENDENCIES_DIR%" >>%CONFIG_LOG% 2>nul ) || call :buildFailLog qwt "configuring" && goto lua 
-
-( nmake clean >>%BUILD_LOG% 2>nul ) || call :buildFailLog  qwt "cleaning" && goto lua
-
-( nmake >>%BUILD_LOG% 2>nul ) || call :buildFailLog qwt "building" && goto lua 
-
-( nmake install >>%BUILD_LOG% 2>nul ) || call :buildFailLog qwt "installing" && goto lua 
-
-echo done.
-
-call :append_log_end qwt
-
-:end_qwt
-
-cd %ROOT_DIR%
-:: ====
-
-:lualib
-
-:: Lua version 5.2.2
-set LUAC_DIR=%ROOT_DIR%\lua-5.2.2
-set LUAC_INCLUDE_DIR=%TERRALIB_DEPENDENCIES_DIR%\include\lua
-set LUAC_LIBRARY=%LUA%
-set LUACD_LIBRARY=%LIBS_DIR%\luad.lib
-
-:: Check dependencies
-goto end_lua_deps
-:lua_deps
-IF NOT EXIST %READLINE% call :remove_lib lua && goto terralib4_deps
-goto terralib4_deps
-:end_lua_deps
-
-echo | set /p="Installing lua... "<nul
-
-IF EXIST %LUA% call :skip_build && goto terralib4 
-
-call :append_log_begin lua
-
-:begin_lua
-
-cd %LUAC_DIR% >nul 2>nul
-
-del build%_X86% /S /Q >nul 2>nul 
-
-mkdir build%_X86% >nul 2>nul
-
-IF NOT EXIST %TERRALIB_DEPENDENCIES_DIR%\include\lua mkdir %TERRALIB_DEPENDENCIES_DIR%\include\lua >nul 2>nul
-
-cd build%_X86% >nul 2>nul
-
-( cmake -G %_CMAKE_GENERATOR% -DCMAKE_INSTALL_PREFIX=%TERRALIB_DEPENDENCIES_DIR% ^
--DCMAKE_DEBUG_POSTFIX=d ^
--DINSTALL_BIN=%LIBS_DIR% ^
--DREADLINE_INCLUDE_DIR=%READLINE_INCLUDE_DIR% ^
--DREADLINE_LIBRARY:STRING="debug;%READLINED_LIBRARY%;optimized;%READLINE_LIBRARY%" %LUAC_DIR% >>%CONFIG_LOG% 2>nul ) || call :buildFailLog lua  "configuring" && goto terralib4
-
-( msbuild /m /p:Configuration=Release INSTALL.vcxproj >>%BUILD_LOG% 2>nul ) || call :buildFailLog lua "build release" && goto terralib4
-
-( msbuild /m INSTALL.vcxproj >>%BUILD_LOG% 2>nul ) || call :buildFailLog lua "build debug" && goto terralib4
-
-xcopy %LUAC_DIR%\src\lua.h %LUAC_INCLUDE_DIR% /Y >nul 2>nul
-
-xcopy %LUAC_DIR%\src\lualib.h %LUAC_INCLUDE_DIR% /Y >nul 2>nul
-
-xcopy %LUAC_DIR%\src\lauxlib.h %LUAC_INCLUDE_DIR% /Y >nul 2>nul
-
-xcopy %LUAC_DIR%\src\lua.hpp %LUAC_INCLUDE_DIR% /Y >nul 2>nul
-
-xcopy %LUAC_DIR%\build\luaconf.h %LUAC_INCLUDE_DIR% /Y >nul 2>nul
-
-echo done.
-
-call :append_log_end lua
-
-:end_lua
-
-cd %ROOT_DIR%
-:: ====
-
-:terralib4
-
-:: TerraLib version 4.2.2
-set TERRALIB4_DIR=%ROOT_DIR%\terralib4
-set TERRALIB4_INCLUDE_DIR=%TERRALIB_DEPENDENCIES_DIR%\include
-set TERRALIB4_LIBRARY=%LIBS_DIR%\terralib.lib
-set TERRALIB4D_LIBRARY=%LIBS_DIR%\terralibd.lib
-
-:: Check dependencies
-goto end_terralib4_deps
-:terralib4_deps
-IF NOT EXIST %TIFF% call :remove_lib terralib && goto begin_build
-IF NOT EXIST %GEOTIFF% call :remove_lib terralib && goto begin_build
-IF NOT EXIST %ZLIB% call :remove_lib terralib && goto begin_build
-IF NOT EXIST %JPEG% call :remove_lib terralib && goto begin_build
-goto begin_build
-:remove_terralib4  
-del %LIBS_DIR%\terralib* /Q >nul 2>nul  
-goto begin_build
-:end_terralib4_deps
-
-echo | set /p="Installing terralib4... "<nul
-
-IF EXIST %TERRALIB4% call :skip_build && goto clean_third_directory
-
-call :append_log_begin terralib4
-
-:begin_terralib4
-
-cd %TERRALIB4_DIR% >nul 2>nul
-
-del building%_X86% /S /Q >nul 2>nul 
-
-mkdir building%_X86% >nul 2>nul
-
-cd building%_X86% >nul 2>nul
-
-xcopy ..\terralib.conf.cmake . /Y >nul 2>nul
-
-set CL=/MP1
-
-( cmake -G %_CMAKE_GENERATOR% -DCMAKE_INSTALL_PREFIX="%TERRALIB_DEPENDENCIES_DIR%" ^
--DCMAKE_PREFIX_PATH="%TERRALIB_DEPENDENCIES_DIR%" ^
--DTIFF_INCLUDE_DIR:STRING="%TIFF_INCLUDE_DIR%" ^
--DTIFF_LIBRARY:STRING="debug;%TIFFD_LIBRARY%;optimized;%TIFF_LIBRARY%" ^
--DGeoTIFF_INCLUDE_DIR:STRING="%GTIFF_DIR%;%GTIFF_DIR%/libxtiff" ^
--DGeoTIFF_LIBRARY:STRING="debug;%GTIFFD_LIBRARY%;optimized;%GTIFF_LIBRARY%" ^
--DJPEG_INCLUDE_DIR="%JPG_DIR%" ^
--DJPEG_LIBRARY:STRING="debug;%JPGD_LIBRARY%;optimized;%JPG_LIBRARY%" ^
--DZLIB_INCLUDE_DIR:STRING="%ZL_INCLUDE_DIR%" ^
--DZLIB_LIBRARIES:STRING="%ZL_LIBRARIES%" ^
--C terralib.conf.cmake %TERRALIB4_DIR%\build\cmake >>%CONFIG_LOG% 2>nul ) || call :buildFailLog terralib4 "configuring" && goto clean_third_directory
-
-( msbuild /m /p:Configuration=Release INSTALL.vcxproj >>%BUILD_LOG% 2>nul ) || call :buildFailLog terralib4 "build release" && goto clean_third_directory
-
-( msbuild /m INSTALL.vcxproj >>%BUILD_LOG% 2>nul ) || call :buildFailLog terralib4 "build debug" && goto clean_third_directory
-
-echo done.
-
-call :append_log_end terralib4
-
-:end_terralib4
-:: ====
-
-:clean_third_directory
-
-cd %TERRALIB_DEPENDENCIES_DIR% >nul 2>nul
-
-RD /S /Q doc >nul 2>nul
-
-RD /S /Q features >nul 2>nul
-
-RD /S /Q plugins >nul 2>nul
-
-del lib/*.exe /S /Q >nul 2>nul
-
-del *.pdb /S /Q >nul 2>nul
-
-IF DEFINED FAIL exit /b 1
-
-cd %ROOT_DIR%
-::exit /b 0
->>>>>>> 302e2b7e
+::exit /b 0