/*  Copyright (C) 2008 National Institute For Space Research (INPE) - Brazil.

    This file is part of the TerraLib - a Framework for building GIS enabled applications.

    TerraLib is free software: you can redistribute it and/or modify
    it under the terms of the GNU Lesser General Public License as published by
    the Free Software Foundation, either version 3 of the License,
    or (at your option) any later version.

    TerraLib is distributed in the hope that it will be useful,
    but WITHOUT ANY WARRANTY; without even the implied warranty of
    MERCHANTABILITY or FITNESS FOR A PARTICULAR PURPOSE. See the
    GNU Lesser General Public License for more details.

    You should have received a copy of the GNU Lesser General Public License
    along with TerraLib. See COPYING. If not, write to
    TerraLib Team at <terralib-team@terralib.org>.
 */

 /*!
  \file ChartDisplayDockWidget.cpp

  \brief A dock widget for chart display objects.
*/
 
#include "ChartDisplayDockWidget.h"

// TerraLib
#include "../../../dataaccess/dataset/DataSet.h"
#include "../../../dataaccess/dataset/ObjectIdSet.h"
#include "../../../dataaccess/utils/Utils.h"
#include "../../../maptools/AbstractLayer.h"
#include "../../widgets/charts/ChartConfigurer.h"
#include "../../widgets/charts/ChartDisplayWidget.h"
#include "../events/LayerEvents.h"
#include "../ApplicationController.h"

te::gm::Envelope* computeDataSetEnvelope(std::auto_ptr<te::da::DataSet> dataset, size_t propNum)
{
  te::gm::Envelope* result = new te::gm::Envelope;

  while(dataset->moveNext())
  {
    te::gm::Geometry* geom = dataset->getGeometry(propNum).release();
    assert(geom);
    result->Union(*geom->getMBR());
  }
  return result;
}


te::qt::af::ChartDisplayDockWidget::ChartDisplayDockWidget(te::qt::widgets::ChartDisplayWidget* displayWidget, QWidget* parent) :
QDockWidget(parent, Qt::Widget),
  m_displayWidget(displayWidget),
  m_layer(0), 
  m_app(0)
{
  setWidget(m_displayWidget);
  m_displayWidget->setParent(this);

  setAttribute(Qt::WA_DeleteOnClose, true);

  connect (m_displayWidget, SIGNAL(selected(te::da::ObjectIdSet*, const bool&)), SLOT(selectionChanged(te::da::ObjectIdSet*, const bool&)));
}

te::qt::af::ChartDisplayDockWidget::~ChartDisplayDockWidget()
{
  emit closed(this);
}

void te::qt::af::ChartDisplayDockWidget::setLayer(te::map::AbstractLayer* layer)
{
  m_layer = layer;

  //Configuring the default selection color
  te::qt::widgets::ChartConfigurer cc(m_displayWidget);
  cc.config(m_layer);

  //Adjusting the selected objectIdSet
  m_displayWidget->highlightOIds(m_layer->getSelected(), m_layer->getSchema().get());

  if(m_layer==0)
    return;

  setWindowTitle(m_layer->getTitle().c_str());
}

void te::qt::af::ChartDisplayDockWidget::setAppController(te::qt::af::ApplicationController* app)
{
  m_app = app;
}

void te::qt::af::ChartDisplayDockWidget::setSelectionColor(QColor selColor)
{
  m_displayWidget->setSelectionColor(selColor);
}

te::map::AbstractLayer* te::qt::af::ChartDisplayDockWidget::getLayer() const
{
  return m_layer;
}

void te::qt::af::ChartDisplayDockWidget::onApplicationTriggered(te::qt::af::evt::Event* evt)
{
  switch(evt->m_id)
  {
    case te::qt::af::evt::LAYER_SELECTED_OBJECTS_CHANGED:
      {
        te::qt::af::evt::LayerSelectedObjectsChanged* ev = static_cast<te::qt::af::evt::LayerSelectedObjectsChanged*>(evt);

        if(ev->m_layer->getId() == m_layer->getId())
        {
          m_displayWidget->highlightOIds(ev->m_layer->getSelected(), ev->m_layer->getSchema().get());
        }
      }
    break;

    case te::qt::af::evt::LAYER_REMOVED:
      {
        te::qt::af::evt::LayerRemoved* ev = static_cast<te::qt::af::evt::LayerRemoved*>(evt);
        for(std::list<te::map::AbstractLayerPtr>::iterator it = ev->m_layers.begin(); it != ev->m_layers.end(); ++it)
          if((*it)->getId() == m_layer->getId())
          {
            this->close();
            return;
          }
      }
    break;

  }
}

void te::qt::af::ChartDisplayDockWidget::selectionChanged(te::da::ObjectIdSet* oids, const bool& add)
{
  te::da::ObjectIdSet* added = oids->clone();

  if(m_layer->getSelected())
  {
    if (add)
    {
      te::da::ObjectIdSet* removed = new te::da::ObjectIdSet();
      //Checking if the objectIds need to be emoved from the current selection
      std::set<te::da::ObjectId*, te::common::LessCmp<te::da::ObjectId*> >::const_iterator itObjSet; 
      for(itObjSet = oids->begin(); itObjSet != oids->end(); ++itObjSet)
      {
        if(m_layer->getSelected()->contains(*itObjSet))
        {
          removed->add(*itObjSet);
          added->remove(*itObjSet);
        }
      }
      m_layer->deselect(removed);
    }
    else
    {
      m_layer->clearSelected();
    }
  }
  
  std::vector<std::size_t> objIdIdx;
  te::da::GetOIDPropertyPos(m_layer->getSchema().get(), objIdIdx);

  std::vector<size_t>::iterator it;

  for(it=objIdIdx.begin(); it!=objIdIdx.end(); ++it)
    added->addProperty(m_layer->getData()->getPropertyName(*it), *it, m_layer->getData()->getPropertyDataType(*it));

  //Acquiring the envelope
  if(added->size() > 0 && m_layer->getSchema()->hasGeom())
  {
    std::auto_ptr<te::da::DataSet> ds = m_layer->getData(added);
    ds->moveBeforeFirst();

    size_t numProp = ds->getNumProperties();
    size_t geomPos = 0;

    for(size_t i=0; i<numProp; i++)
    {
      if(ds->getPropertyDataType(i) == te::dt::GEOMETRY_TYPE)
      {
        geomPos = i;
        break;
      }
    }

    m_layer->select(added);
    te::qt::af::evt::LayerSelectedObjectsChanged e(m_layer, computeDataSetEnvelope(ds, geomPos));

<<<<<<< HEAD
    emit triggered(&e);
=======
    if (m_app)
    {
      m_app->triggered(&e);
    }
>>>>>>> 4248b45a
  }
  else
  {
    m_layer->select(added);
    te::qt::af::evt::LayerSelectedObjectsChanged e(m_layer);

<<<<<<< HEAD
    emit triggered(&e);
=======
    if (m_app)
    {
      m_app->triggered(&e);
    }
>>>>>>> 4248b45a
  }
  oids->clear();
}<|MERGE_RESOLUTION|>--- conflicted
+++ resolved
@@ -186,28 +186,14 @@
     m_layer->select(added);
     te::qt::af::evt::LayerSelectedObjectsChanged e(m_layer, computeDataSetEnvelope(ds, geomPos));
 
-<<<<<<< HEAD
     emit triggered(&e);
-=======
-    if (m_app)
-    {
-      m_app->triggered(&e);
-    }
->>>>>>> 4248b45a
   }
   else
   {
     m_layer->select(added);
     te::qt::af::evt::LayerSelectedObjectsChanged e(m_layer);
 
-<<<<<<< HEAD
     emit triggered(&e);
-=======
-    if (m_app)
-    {
-      m_app->triggered(&e);
-    }
->>>>>>> 4248b45a
   }
   oids->clear();
 }