--- conflicted
+++ resolved
@@ -104,28 +104,15 @@
 {
   if (!m_uri.isValid())
     return false;
-<<<<<<< HEAD
 
   std::string source = m_uri.host() + m_uri.path();
 
   if(!source.empty())
-=======
-  
-  std::map<std::string, std::string>::const_iterator it = m_connectionInfo.find("SOURCE");
-  
-  // if URI used, check if it is a valid directory or file name
-  if(it != m_connectionInfo.end())
-  {
-    if(te::core::FileSystem::isDirectory(it->second))
-      return true;    
-  }
-  else  // if it is another GDAL string let's check it
->>>>>>> 87fd0c2b
   {
     //Checking if it is a valid directory or file name
-    if(boost::filesystem::is_directory(source))
-      return true;
-    else if(boost::filesystem::is_regular_file(source))
+    if(te::core::FileSystem::isDirectory(source))
+      return true;
+    else if(te::core::FileSystem::isRegularFile(source))
       return true;
 
     // if it is another GDAL string let's check it
@@ -176,17 +163,12 @@
   {
     try 
     {      
-<<<<<<< HEAD
-      if(!boost::filesystem::is_directory(path))
-        boost::filesystem::create_directory(path);
+      if(!te::core::FileSystem::isDirectory(path))
+        te::core::FileSystem::createDirectory(path);
       else
       {
         throw Exception((boost::format(TE_TR("Data source creation is supported only for directory data sources"))).str());
       }
-=======
-      if(!te::core::FileSystem::isDirectory(it->second))
-        te::core::FileSystem::createDirectory(it->second);
->>>>>>> 87fd0c2b
     } 
     catch(const boost::filesystem::filesystem_error& e) 
     { 
@@ -211,11 +193,7 @@
   std::string path = auxURI.host() + auxURI.path();
   if (!path.empty())
   {
-<<<<<<< HEAD
-    if (boost::filesystem::exists(path) && boost::filesystem::is_directory(path)) // expects a directory?
-=======
-    if (te::core::FileSystem::exists(it->second) && te::core::FileSystem::isDirectory(it->second)) 
->>>>>>> 87fd0c2b
+    if (te::core::FileSystem::exists(path) && te::core::FileSystem::isDirectory(path)) // expects a directory?
       return true;
     else if(boost::filesystem::exists(path) && boost::filesystem::is_regular_file(path)) // expects a file?
     {
@@ -238,7 +216,6 @@
  
 void te::gdal::DataSource::drop(const std::string& connInfo)
 {
-<<<<<<< HEAD
   //Auxialiary URI
   te::core::URI auxURI(connInfo);
 
@@ -247,23 +224,11 @@
   {
     try
     {
-      boost::filesystem::remove(path);
+      te::core::FileSystem::remove(path);
     }
     catch (const boost::filesystem::filesystem_error& /*e*/)
     {
     }
-=======
-  std::map<std::string, std::string>::const_iterator it = dsInfo.find("URI");
-  if (it == dsInfo.end())
-    it = dsInfo.find("SOURCE");
-  
-  if (it == dsInfo.end())
-    return;  // nothing to be done
-  
-  try 
-  {    
-    te::core::FileSystem::remove(it->second);
->>>>>>> 87fd0c2b
   }
   else
     return;  // nothing to be done 
