cmake_minimum_required(VERSION 2.8)

project(all)

set (TE_VERSION "5.0.0")
set (T5_MODULES_PATH "${CMAKE_CURRENT_SOURCE_DIR}/../Modules")

list (APPEND CMAKE_MODULE_PATH "${T5_MODULES_PATH}")

include (${T5_MODULES_PATH}/GeneralConfig.cmake)
include (${T5_MODULES_PATH}/UtilFunctions.cmake)

if(WIN32)
  include (${T5_MODULES_PATH}/WinConfig.cmake)
endif()

add_definitions (-DBOOST_FILESYSTEM_VERSION=3)

#-----------------------------------------------------------------------
option (BUILD_ANNOTATIONTEXT "Build annotation text module?" ON)
option (BUILD_COLOR "Build color module?" ON)
option (BUILD_COMMON "Build common module?" ON)
option (BUILD_DATAACCESS "Build data access module?" ON)
option (BUILD_DATATYPE "Build annotation text module?" ON)
option (BUILD_FILTER "Build filter module?" ON)
option (BUILD_GDAL "Build GDAL module?" ON)
option (BUILD_GEOMETRY "Build geometry module?" ON)
option (BUILD_GML "Build GML module?" ON)
option (BUILD_MAPTOOLS "Build map tools module?" ON)
option (BUILD_MEMORY "Build memory module?" ON)
option (BUILD_OGR "Build OGR module?" ON)
option (BUILD_PLUGIN "Build plug-in module?" ON)
option (BUILD_POSTGIS "Build PostGIS module?" ON)
option (BUILD_QTWIDGETS "Build Qt widgets module?" ON)
option (BUILD_RASTER "Build raster module?" ON)
option (BUILD_RP "Build raster processing module?" ON)
option (BUILD_SAM "Build SAM module?" ON)
option (BUILD_SRS "Build spatial reference system module?" ON)
option (BUILD_ST "Build spatial-temporal module?" ON)
option (BUILD_STLOADER "Build ST loader module?" ON)
option (BUILD_SYMBOLOGY "Build symbology module?" ON)
option (BUILD_XERCES "Build Xerces module?" ON)
option (BUILD_XLINK "Build XLink module?" ON)
option (BUILD_XML "Build XML module?" ON)

if(UNIX)
  option (BUILD_GRIB "Build GRIB module?" ON)
endif()

if(WIN32)
  option (BUILD_ADO "Build ADO module?" ON)
endif()

IF(BUILD_ANNOTATIONTEXT)
	add_subdirectory(terralib_annotationtext)
endif()

IF(BUILD_COLOR)
	add_subdirectory(terralib_color)
endif()

IF(BUILD_COMMON)
	add_subdirectory(terralib_common)
endif()

IF(BUILD_DATAACCESS)
	add_subdirectory(terralib_dataaccess)
endif()

IF(BUILD_DATATYPE)
	add_subdirectory(terralib_datatype)
endif()

IF(BUILD_FILTER)
	add_subdirectory(terralib_filter)
endif()

IF(BUILD_GDAL)
	add_subdirectory(terralib_gdal)
endif()

IF(BUILD_GEOMETRY)
	add_subdirectory(terralib_geometry)
endif()

IF(BUILD_GML)
	add_subdirectory(terralib_gml)
endif()

IF(BUILD_MAPTOOLS)
	add_subdirectory(terralib_maptools)
endif()

IF(BUILD_MEMORY)
	add_subdirectory(terralib_memory)
endif()

IF(BUILD_OGR)
	add_subdirectory(terralib_ogr)
endif()

IF(BUILD_PLUGIN)
	add_subdirectory(terralib_plugin)
endif()

IF(BUILD_POSTGIS)
	add_subdirectory(terralib_postgis)
endif()

IF(BUILD_QTWIDGETS)
	add_subdirectory(terralib_qtwidgets)
endif()

IF(BUILD_RASTER)
	add_subdirectory(terralib_raster)
endif()

IF(BUILD_RP)
	add_subdirectory(terralib_rp)
endif()

IF(BUILD_SAM)
	add_subdirectory(terralib_sam)
endif()

IF(BUILD_SRS)
	add_subdirectory(terralib_srs)
endif()

IF(BUILD_ST)
	add_subdirectory(terralib_st)
endif()

IF(BUILD_STLOADER)
	add_subdirectory(terralib_stloader)
endif()

IF(BUILD_SYMBOLOGY)
	add_subdirectory(terralib_symbology)
endif()

IF(BUILD_XERCES)
	add_subdirectory(terralib_xerces)
endif()

IF(BUILD_XLINK)
	add_subdirectory(terralib_xlink)
endif()

IF(BUILD_XML)
	add_subdirectory(terralib_xml)
endif()

IF(BUILD_GRIB)
  add_subdirectory(terralib_grib)
endif()

<<<<<<< HEAD
# Verifying if some packag was not found.
get_cmake_property (_NOTFOUND PACKAGES_NOT_FOUND)

if(_NOTFOUND)
  message (WARNING "Set TE_DEPENDENCIES_DIR to search, for the 3rd-party libraries, first in this path.")
=======
IF(BUILD_ADO)
  add_subdirectory(terralib_ado)
>>>>>>> 3081e25e
endif()

# Generating cmake configuration files
message(STATUS "-- Generating configuration files.")

get_cmake_property(TE_3DS PACKAGES_FOUND)
set (_TE_INCLUDE_DIRS ${ROOT}/src "${_TE_INCLUDE_DIRS}")

configure_file (terralibConfig.cmake.in ${CMAKE_CURRENT_BINARY_DIR}/terralibConfig.cmake @ONLY)
configure_file (terralibConfigVersion.cmake.in ${CMAKE_CURRENT_BINARY_DIR}/terralibConfigVersion.cmake @ONLY)
configure_file (teBuildTreeSettings.cmake.in ${CMAKE_CURRENT_BINARY_DIR}/teBuildTreeSettings.cmake @ONLY)

# Installing CMake files
# Exporting targets.
export( TARGETS ${_TE_LIBRARIES} FILE "${PROJECT_BINARY_DIR}/teDepends.cmake")
export( PACKAGE terralib )

install (
  EXPORT teDepends 
  DESTINATION Modules
  COMPONENT CMAKE
)
  
# CMake util files
FILE ( GLOB cmake_files "${CMAKE_CURRENT_BINARY_DIR}/terralibConfig.cmake" "${CMAKE_CURRENT_BINARY_DIR}/terralibConfigVersion.cmake")
install ( 
  FILES ${cmake_files}
  DESTINATION Modules
  COMPONENT CMAKE
)

install ( 
  DIRECTORY ${T5_MODULES_PATH}
  DESTINATION .
  COMPONENT CMAKE
  PATTERN "*Package*" EXCLUDE
)

install ( 
  DIRECTORY ${ROOT}/log
  DESTINATION .
  COMPONENT HEADERS
)

# Installing TerraLib remaining header files
FILE ( GLOB h_files ${ROOT}/src/*.h )

install ( 
  FILES ${h_files}
  DESTINATION .
  COMPONENT HEADERS
)

FILE ( GLOB h_files ${ROOT}/src/terralib/*.h )

install ( 
  FILES ${h_files}
  DESTINATION terralib
  COMPONENT HEADERS
)

include (${T5_MODULES_PATH}/Package.cmake)<|MERGE_RESOLUTION|>--- conflicted
+++ resolved
@@ -155,16 +155,15 @@
   add_subdirectory(terralib_grib)
 endif()
 
-<<<<<<< HEAD
+IF(BUILD_ADO)
+  add_subdirectory(terralib_ado)
+endif()
+
 # Verifying if some packag was not found.
 get_cmake_property (_NOTFOUND PACKAGES_NOT_FOUND)
 
 if(_NOTFOUND)
   message (WARNING "Set TE_DEPENDENCIES_DIR to search, for the 3rd-party libraries, first in this path.")
-=======
-IF(BUILD_ADO)
-  add_subdirectory(terralib_ado)
->>>>>>> 3081e25e
 endif()
 
 # Generating cmake configuration files
