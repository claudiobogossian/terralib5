--- conflicted
+++ resolved
@@ -379,13 +379,8 @@
   const ContextObject& context = myScene->getContext();
 
   
-<<<<<<< HEAD
   int numTilesX = (int)std::ceil(m_mapDisplay->getWidth() / (double)m_tileSize);
   int numTilesY = (int)std::ceil(m_mapDisplay->getHeight() / (double)m_tileSize);
-=======
-  int numTilesX = (int)std::ceil(float (m_mapDisplay->getWidth() / m_tileSize));
-  int numTilesY = (int)std::ceil(float (m_mapDisplay->getHeight() / m_tileSize));
->>>>>>> b1d1b32d
 
   int tileWidth = (int) std::ceil(float (m_mapDisplay->getWidth() / (double)numTilesX));
   int tileHeight = (int) std::ceil(float (m_mapDisplay->getHeight() / (double)numTilesY));
