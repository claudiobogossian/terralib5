#
#  Copyright (C) 2008-2014 National Institute For Space Research (INPE) - Brazil.
#
#  This file is part of the TerraLib - a Framework for building GIS enabled applications.
#
#  TerraLib is free software: you can redistribute it and/or modify
#  it under the terms of the GNU Lesser General Public License as published by
#  the Free Software Foundation, either version 3 of the License,
#  or (at your option) any later version.
#
#  TerraLib is distributed in the hope that it will be useful,
#  but WITHOUT ANY WARRANTY; without even the implied warranty of
#  MERCHANTABILITY or FITNESS FOR A PARTICULAR PURPOSE. See the
#  GNU Lesser General Public License for more details.
#
#  You should have received a copy of the GNU Lesser General Public License
#  along with TerraLib. See COPYING. If not, write to
#  TerraLib Team at <terralib-team@terralib.org>.
#
#
#  Description: Find GEOS (Geometry Engine Open Source) C Library - find GEOS C include directory and library.
#
#  GEOSC_INCLUDE_DIR - where to find geos_c.h.
#  GEOSC_LIBRARY     - where to find geos_c library.
#  GEOSC_FOUND        - True if GEOSC found.
#
#  Author: Gilberto Ribeiro de Queiroz <gribeiro@dpi.inpe.br>
#          Juan Carlos P. Garrido <juan@dpi.inpe.br>
#

if(UNIX)

  find_path(GEOSC_INCLUDE_DIR
            NAMES geos_c.h
            PATHS /usr
                /usr/local
            PATH_SUFFIXES include)

  find_library(GEOSC_LIBRARY
               NAMES geos_c
               PATHS /usr
                     /usr/lib
               PATH_SUFFIXES lib)

elseif(WIN32)

  find_path(GEOSC_INCLUDE_DIR
            NAMES geos_c.h
            PATH_SUFFIXES include
                          include/geos)

  find_library(GEOSC_LIBRARY_RELEASE
               NAMES geos_c_i geosc_i geos_c geosc
               PATH_SUFFIXES lib)

  find_library(GEOSC_LIBRARY_DEBUG
<<<<<<< HEAD
               NAMES geos_c_i_d geos_c_id geosc_i_d geosc_id geos_cd geosc_d geoscd
=======
               NAMES geos_c_id geos_c_i_d geosc_i_d geosc_id geos_cd geosc_d geoscd
>>>>>>> 5d7fe4a7
               PATH_SUFFIXES lib)

  if(GEOSC_LIBRARY_RELEASE AND GEOSC_LIBRARY_DEBUG)
    set(GEOSC_LIBRARY optimized ${GEOSC_LIBRARY_RELEASE} debug ${GEOSC_LIBRARY_DEBUG})
  elseif(GEOSC_LIBRARY_RELEASE)
    set(GEOSC_LIBRARY optimized ${GEOSC_LIBRARY_RELEASE} debug ${GEOSC_LIBRARY_RELEASE})
  elseif(GEOSC_LIBRARY_DEBUG)
    set(GEOSC_LIBRARY optimized ${GEOSC_LIBRARY_DEBUG} debug ${GEOSC_LIBRARY_DEBUG})
  endif()

endif()

include(FindPackageHandleStandardArgs)

FIND_PACKAGE_HANDLE_STANDARD_ARGS(GEOSC DEFAULT_MSG GEOSC_LIBRARY GEOSC_INCLUDE_DIR)

mark_as_advanced(GEOSC_INCLUDE_DIR GEOSC_LIBRARY)<|MERGE_RESOLUTION|>--- conflicted
+++ resolved
@@ -54,11 +54,7 @@
                PATH_SUFFIXES lib)
 
   find_library(GEOSC_LIBRARY_DEBUG
-<<<<<<< HEAD
-               NAMES geos_c_i_d geos_c_id geosc_i_d geosc_id geos_cd geosc_d geoscd
-=======
                NAMES geos_c_id geos_c_i_d geosc_i_d geosc_id geos_cd geosc_d geoscd
->>>>>>> 5d7fe4a7
                PATH_SUFFIXES lib)
 
   if(GEOSC_LIBRARY_RELEASE AND GEOSC_LIBRARY_DEBUG)
